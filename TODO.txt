--- conflicted
+++ resolved
@@ -26,7 +26,6 @@
 - document behavior of file searching, config override
 - fix tamper-proofing
 - go through all todos
-<<<<<<< HEAD
 - Un-skip relevant tests in generate_test.go and generate_unix_test.go, when
   - the behavior of --path and --exclude-path is updated to match what's on main
   - proto file ref is implemented
@@ -35,7 +34,5 @@
   case where managed mode external config is not empty but the user forgot to set enable: true.
   Otherwise we would need to pass a logger to many functions, breaking the uniformity.
 - Fix the issue where reading a buf.lock with empty digest errors. Run `buf mod update` to reproduce.
-=======
 
-NOTE: We are not allowing cross-workspace finding for include_package_files=true
->>>>>>> b998ea26
+NOTE: We are not allowing cross-workspace finding for include_package_files=true