syntax = "proto3";

package a;

import "google/protobuf/empty.proto";

message One {}
message Two {}
message Three {}
message Four {}
message Five {}
message Six {}
message Seven {}
message Eight {}
message Nine {}
message Ten {}
message Eleven {}
message Twelve {}

service Foo {
<<<<<<< HEAD
  rpc one(One) returns (Two) {}
  rpc two(Three) returns (Three) {}
  rpc three(Four) returns (One) {}
  rpc four(Five) returns (Six) {}
  rpc five(Three) returns (Seven) {}
  rpc six(Eight) returns (Nine) {}
  rpc seven(google.protobuf.Empty) returns (Ten) {}
  rpc eight(Eleven) returns (google.protobuf.Empty) {}
  rpc nine(google.protobuf.Empty) returns (google.protobuf.Empty) {}
  rpc ten(Twelve) returns (Twelve) {}
=======
  rpc On1(One) returns (Two) {}
  rpc Tw2(Three) returns (Three) {}
  rpc Thre3(Four) returns (One) {}
  rpc Fou4(Five) returns (Six) {}
  rpc Fiv5(Three) returns (Seven) {}
  rpc Si6(Eight) returns (Nine) {}
  rpc Seve7(google.protobuf.Empty) returns (Ten) {}
  rpc Eigh8(Eleven) returns (google.protobuf.Empty) {}
  rpc Nin9(google.protobuf.Empty) returns (google.protobuf.Empty) {}
  rpc Te1(Twelve) returns (Twelve) {}
>>>>>>> 1e23c97d
}<|MERGE_RESOLUTION|>--- conflicted
+++ resolved
@@ -18,18 +18,6 @@
 message Twelve {}
 
 service Foo {
-<<<<<<< HEAD
-  rpc one(One) returns (Two) {}
-  rpc two(Three) returns (Three) {}
-  rpc three(Four) returns (One) {}
-  rpc four(Five) returns (Six) {}
-  rpc five(Three) returns (Seven) {}
-  rpc six(Eight) returns (Nine) {}
-  rpc seven(google.protobuf.Empty) returns (Ten) {}
-  rpc eight(Eleven) returns (google.protobuf.Empty) {}
-  rpc nine(google.protobuf.Empty) returns (google.protobuf.Empty) {}
-  rpc ten(Twelve) returns (Twelve) {}
-=======
   rpc On1(One) returns (Two) {}
   rpc Tw2(Three) returns (Three) {}
   rpc Thre3(Four) returns (One) {}
@@ -40,5 +28,4 @@
   rpc Eigh8(Eleven) returns (google.protobuf.Empty) {}
   rpc Nin9(google.protobuf.Empty) returns (google.protobuf.Empty) {}
   rpc Te1(Twelve) returns (Twelve) {}
->>>>>>> 1e23c97d
 }