--- conflicted
+++ resolved
@@ -28,11 +28,8 @@
 	go.uber.org/atomic v1.10.0
 	go.uber.org/multierr v1.8.0
 	go.uber.org/zap v1.23.0
-<<<<<<< HEAD
 	golang.org/x/crypto v0.1.0
-=======
 	golang.org/x/exp v0.0.0-20221018221608-02f3b879a704
->>>>>>> a41fa88e
 	golang.org/x/mod v0.6.0
 	golang.org/x/net v0.1.0
 	golang.org/x/sync v0.1.0
