--- conflicted
+++ resolved
@@ -93,14 +93,9 @@
 
 format:: gofmtmodtidy
 
-<<<<<<< HEAD
-.PHONY: checknonolint
-checknonolint:
-=======
 .PHONY: checknolintlint
 checknolintlint: $(YQ)
 ifneq ($(DISALLOW_NOLINT),)
->>>>>>> 23ec3e0d
 	@if grep -r --include "*.go" '//nolint'; then \
 		echo '//nolint directives found, surface ignores in .golangci.yml instead' >&2; \
 		exit 1; \
