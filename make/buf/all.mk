--- conflicted
+++ resolved
@@ -44,11 +44,9 @@
 BUF_BREAKING_AGAINST_INPUT ?= .git\#branch=main
 BUF_FORMAT_INPUT := .
 
-<<<<<<< HEAD
+DISALLOW_NOLINT := true
+
 LEGACY_FEDERATION_FILE_PATH ?=
-=======
-DISALLOW_NOLINT := true
->>>>>>> 23ec3e0d
 
 include make/go/bootstrap.mk
 include make/go/dep_buf.mk
