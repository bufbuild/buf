--- conflicted
+++ resolved
@@ -54,53 +54,8 @@
 .PHONY: testbufnew
 testbufnew: installbuf
 	# TODO: remove when done with refactor
-<<<<<<< HEAD
-	go $(CMD) \
-		./private/buf/bufapp/... \
-		./private/buf/bufcli/... \
-		./private/buf/bufctl/... \
-		./private/buf/bufcurl/... \
-		./private/buf/buffetch/... \
-		./private/buf/bufformat/... \
-		./private/buf/bufprint/... \
-		./private/buf/bufmigrate/... \
-		./private/buf/bufworkspace/... \
-		./private/buf/cmd/buf/command/alpha/package/... \
-		./private/buf/cmd/buf/command/alpha/protoc/... \
-		./private/buf/cmd/buf/command/alpha/registry/... \
-		./private/buf/cmd/buf/command/beta/graph/... \
-		./private/buf/cmd/buf/command/beta/price/... \
-		./private/buf/cmd/buf/command/beta/registry/... \
-		./private/buf/cmd/buf/command/beta/stats/... \
-		./private/buf/cmd/buf/command/beta/studioagent/... \
-		./private/buf/cmd/buf/command/build/... \
-		./private/buf/cmd/buf/command/breaking/... \
-		./private/buf/cmd/buf/command/convert/... \
-		./private/buf/cmd/buf/command/lint/... \
-		./private/buf/cmd/buf/command/lsfiles/... \
-		./private/buf/cmd/buf/command/mod/... \
-		./private/buf/cmd/buf/command/registry/... \
-		./private/buf/cmd/buf-digest/... \
-		./private/bufpkg/bufanalysis/... \
-		./private/bufpkg/bufapi/... \
-		./private/bufpkg/bufcas/... \
-		./private/bufpkg/bufcheck/... \
-		./private/bufpkg/bufconfig/... \
-		./private/bufpkg/bufconnect/... \
-		./private/bufpkg/bufimage/... \
-		./private/bufpkg/bufplugin/... \
-		./private/bufpkg/bufpluginexec/... \
-		./private/bufpkg/bufreflect/... \
-		./private/bufpkg/bufremoteplugin/... \
-		./private/bufpkg/bufstudioagent/... \
-		./private/bufpkg/bufstyle/... \
-		./private/bufpkg/buftesting/... \
-		./private/bufpkg/buftransport/... \
-		./private/bufpkg/bufwasm/...
-=======
 	# Still need to do push, migrate on top of this (push was commented out, migrate-v1beta1 was removed)
 	go $(CMD) $(shell go list -e ./cmd/... ./private/... | grep -v buf\/bufsync | grep -v buf\/command\/format | grep -v command\/alpha\/repo\/reposync | grep -v bufwkt\/cmd\/wkt-go-data)
->>>>>>> 7ad920ac
 
 installtest:: $(PROTOC) $(PROTOC_GEN_GO)
 
