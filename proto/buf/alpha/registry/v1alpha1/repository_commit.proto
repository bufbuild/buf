// Copyright 2020-2022 Buf Technologies, Inc.
//
// Licensed under the Apache License, Version 2.0 (the "License");
// you may not use this file except in compliance with the License.
// You may obtain a copy of the License at
//
//      http://www.apache.org/licenses/LICENSE-2.0
//
// Unless required by applicable law or agreed to in writing, software
// distributed under the License is distributed on an "AS IS" BASIS,
// WITHOUT WARRANTIES OR CONDITIONS OF ANY KIND, either express or implied.
// See the License for the specific language governing permissions and
// limitations under the License.

syntax = "proto3";

package buf.alpha.registry.v1alpha1;

import "buf/alpha/registry/v1alpha1/repository_tag.proto";
import "google/protobuf/timestamp.proto";

message RepositoryCommit {
  // primary key, unique, immutable
  string id = 1;
  // immutable
  google.protobuf.Timestamp create_time = 2;
  // The digest of the commit.
  string digest = 3;
  // The name of the commit.
  // This is what is referenced by users.
  // Unique, immutable.
  string name = 4;
  // The branch on which this commit was created.
  string branch = 5 [deprecated = true];
  // The commit sequence ID for this commit. This
  // is essentially what number commit this is on
  // the branch.
  int64 commit_sequence_id = 6;
  // The username of the user who authored this commit.
  string author = 7;
  // The tags associated with this commit
  repeated buf.alpha.registry.v1alpha1.RepositoryTag tags = 8;
  // The commit's draft name, if it is a draft commit.
<<<<<<< HEAD
  optional string draft_name = 9;
=======
  string draft_name = 9;
>>>>>>> d9889899
}

// RepositoryCommitService is the Repository commit service.
service RepositoryCommitService {
  // ListRepositoryCommitsByBranch lists the repository commits associated
  // with a repository branch on a repository, ordered by their create time.
  rpc ListRepositoryCommitsByBranch(ListRepositoryCommitsByBranchRequest) returns (ListRepositoryCommitsByBranchResponse) {
    // ListRepositoryCommitsByBranch has been deprecated, use
    // ListRepositoryCommitsByReference instead.
    option deprecated = true;
  }

  // ListRepositoryCommitsByReference returns repository commits up-to and including
  // the provided reference.
  rpc ListRepositoryCommitsByReference(ListRepositoryCommitsByReferenceRequest) returns (ListRepositoryCommitsByReferenceResponse);
  // GetRepositoryCommitByReference returns the repository commit matching
  // the provided reference, if it exists.
  rpc GetRepositoryCommitByReference(GetRepositoryCommitByReferenceRequest) returns (GetRepositoryCommitByReferenceResponse);
  // GetRepositoryCommitBySequenceId returns the repository commit matching
  // the provided sequence ID and branch, if it exists.
  rpc GetRepositoryCommitBySequenceId(GetRepositoryCommitBySequenceIdRequest) returns (GetRepositoryCommitBySequenceIdResponse);
  // ListRepositoryDraftCommits lists draft commits in a repository.
  rpc ListRepositoryDraftCommits(ListRepositoryDraftCommitsRequest) returns (ListRepositoryDraftCommitsResponse);
  // DeleteRepositoryDraftCommit deletes a draft.
  rpc DeleteRepositoryDraftCommit(DeleteRepositoryDraftCommitRequest) returns (DeleteRepositoryDraftCommitResponse);
}

message ListRepositoryCommitsByBranchRequest {
  // The owner of the repository which the repository branch belongs to.
  string repository_owner = 1;
  // The name of the repository which the repository branch belongs to.
  string repository_name = 2;
  // The name of the repository branch whose commits should be listed.
  string repository_branch_name = 3;
  uint32 page_size = 4;
  // For now this is the id of he last commit returned in the previous page.
  // This is directly set by the frontend when listing track history starting with a
  // specific commit. If we page_token to be anything other than a commit id
  // we need to change the frontend as well.
  string page_token = 5;
  bool reverse = 6;
}

message ListRepositoryCommitsByBranchResponse {
  repeated RepositoryCommit repository_commits = 1;
  string next_page_token = 2;
}

message ListRepositoryCommitsByReferenceRequest {
  // The owner of the repository which the repository reference belongs to.
  string repository_owner = 1;
  // The name of the repository which the repository reference belongs to.
  string repository_name = 2;
  // The reference used to resolve repository commits. Can be a tag or commit.
  string reference = 3;
  uint32 page_size = 4;
  string page_token = 5;
  bool reverse = 6;
}

message ListRepositoryCommitsByReferenceResponse {
  repeated RepositoryCommit repository_commits = 1;
  string next_page_token = 2;
}

message GetRepositoryCommitByReferenceRequest {
  // The owner of the repository which the reference belongs to.
  string repository_owner = 1;
  // The name of the repository which the reference belongs to.
  string repository_name = 2;
  // The reference that should be resolved to a commit. Can be a tag or commit.
  string reference = 3;
}

message GetRepositoryCommitByReferenceResponse {
  RepositoryCommit repository_commit = 1;
}

message GetRepositoryCommitBySequenceIdRequest {
  // The owner of the repository which the repository branch belongs to.
  string repository_owner = 1;
  // The name of the repository which the repository branch belongs to.
  string repository_name = 2;
  // The name of the repository branch which the sequence ID is relative to.
  string repository_branch_name = 3;
  // The sequence ID to look up.
  int64 commit_sequence_id = 4;
}

message GetRepositoryCommitBySequenceIdResponse {
  RepositoryCommit repository_commit = 1;
}

message ListRepositoryDraftCommitsRequest {
  // The owner of the repository which the repository branch belongs to.
  string repository_owner = 1;
  // The name of the repository which the repository branch belongs to.
  string repository_name = 2;
  uint32 page_size = 3;
  string page_token = 4;
  // By default, draft commits are ordered by last update time descending.
  // Reverse orders them ascending.
  bool reverse = 5;
}

message ListRepositoryDraftCommitsResponse {
  // Each commit will have draft_name set.
  repeated RepositoryCommit repository_commits = 1;
  string next_page_token = 2;
}

message DeleteRepositoryDraftCommitRequest {
  // The owner of the repository which the repository branch belongs to.
  string repository_owner = 1;
  // The name of the repository which the repository branch belongs to.
  string repository_name = 2;
  // The name of the draft to delete.
  string draft_name = 3;
}

message DeleteRepositoryDraftCommitResponse {}<|MERGE_RESOLUTION|>--- conflicted
+++ resolved
@@ -41,11 +41,7 @@
   // The tags associated with this commit
   repeated buf.alpha.registry.v1alpha1.RepositoryTag tags = 8;
   // The commit's draft name, if it is a draft commit.
-<<<<<<< HEAD
-  optional string draft_name = 9;
-=======
   string draft_name = 9;
->>>>>>> d9889899
 }
 
 // RepositoryCommitService is the Repository commit service.
