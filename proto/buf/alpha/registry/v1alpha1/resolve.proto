--- conflicted
+++ resolved
@@ -18,7 +18,6 @@
 
 import "buf/alpha/module/v1alpha1/module.proto";
 import "buf/alpha/registry/v1alpha1/module.proto";
-import "buf/alpha/registry/v1alpha1/plugin_curation.proto";
 
 // ResolveService is the resolve service.
 //
@@ -117,24 +116,14 @@
 
 message ResolveReferenceRequest {
   // The plugin reference to resolve.
-<<<<<<< HEAD
-  CuratedPluginReference plugin_reference = 1;
-=======
   ResolveReferencePlugin plugin_reference = 1;
->>>>>>> b144b5d0
   // The module reference to resolve.
   LocalModuleReference module_reference = 2;
 }
 
-<<<<<<< HEAD
-// PluginRef is a plugin reference.
-// If the version is empty, this is a reference to the latest version.
-message PluginRef {
-=======
 // ResolveReferencePlugin is a plugin reference.
 // If the version is empty, this is a reference to the latest version.
 message ResolveReferencePlugin {
->>>>>>> b144b5d0
   // The owner of the plugin.
   // example: bufbuild
   string owner = 1;
