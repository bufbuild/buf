// Copyright 2020-2023 Buf Technologies, Inc.
//
// Licensed under the Apache License, Version 2.0 (the "License");
// you may not use this file except in compliance with the License.
// You may obtain a copy of the License at
//
//      http://www.apache.org/licenses/LICENSE-2.0
//
// Unless required by applicable law or agreed to in writing, software
// distributed under the License is distributed on an "AS IS" BASIS,
// WITHOUT WARRANTIES OR CONDITIONS OF ANY KIND, either express or implied.
// See the License for the specific language governing permissions and
// limitations under the License.

syntax = "proto3";

package buf.alpha.registry.v1alpha1;

import "buf/alpha/module/v1alpha1/module.proto";
import "buf/alpha/registry/v1alpha1/module.proto";

// ResolveService is the resolve service.
//
// This is the public service.
service ResolveService {
  // GetModulePins finds all the latest digests and respective dependencies of
  // the provided module references and picks a set of distinct modules pins.
  //
  // Note that module references with commits should still be passed to this function
  // to make sure this function can do dependency resolution.
  //
  // This function also deals with tiebreaking what ModulePin wins for the same repository.
  rpc GetModulePins(GetModulePinsRequest) returns (GetModulePinsResponse) {
    option idempotency_level = NO_SIDE_EFFECTS;
  }
  // GetGoVersion resolves the given plugin and module references to a version.
<<<<<<< HEAD
  // The format of the version is determined by the plugin type.
=======
>>>>>>> 36804d3e
  rpc GetGoVersion(GetGoVersionRequest) returns (GetGoVersionResponse) {
    option idempotency_level = NO_SIDE_EFFECTS;
  }
  // GetSwiftVersion resolves the given plugin and module references to a version.
<<<<<<< HEAD
  // The format of the version is determined by the plugin type.
=======
>>>>>>> 36804d3e
  rpc GetSwiftVersion(GetSwiftVersionRequest) returns (GetSwiftVersionResponse) {
    option idempotency_level = NO_SIDE_EFFECTS;
  }
  // GetMavenVersion resolves the given plugin and module references to a version.
<<<<<<< HEAD
  // The format of the version is determined by the plugin type.
=======
>>>>>>> 36804d3e
  rpc GetMavenVersion(GetMavenVersionRequest) returns (GetMavenVersionResponse) {
    option idempotency_level = NO_SIDE_EFFECTS;
  }
  // GetNPMVersion resolves the given plugin and module references to a version.
<<<<<<< HEAD
  // The format of the version is determined by the plugin type.
=======
>>>>>>> 36804d3e
  rpc GetNPMVersion(GetNPMVersionRequest) returns (GetNPMVersionResponse) {
    option idempotency_level = NO_SIDE_EFFECTS;
  }
}

message GetModulePinsRequest {
  repeated buf.alpha.module.v1alpha1.ModuleReference module_references = 1;

  // current_module_pins allows for partial dependency updates by letting clients
  // send a request with the pins for their current module and only the
  // identities of the dependencies they want to update in module_references.
  //
  // When resolving, if a client supplied module pin is:
  // - in the transitive closure of pins resolved from the module_references,
  //   the client supplied module pin will be an extra candidate for tie
  //   breaking.
  // - NOT in the in the transitive closure of pins resolved from the
  //   module_references, it will be returned as is.
  repeated buf.alpha.module.v1alpha1.ModulePin current_module_pins = 2;
}

message GetModulePinsResponse {
  repeated buf.alpha.module.v1alpha1.ModulePin module_pins = 1;
}

// LocalResolveService is the local resolve service.
//
// This is called by ResolveService implementations, and is enterprise.
service LocalResolveService {
  // GetLocalModulePins gets the latest pins for the specified local module references.
  // It also includes all of the modules transitive dependencies for the specified references.
  //
  // We want this for two reasons:
  //
  //  1. It makes it easy to say "we know we're looking for owner/repo on this specific remote".
  //     While we could just do this in GetModulePins by being aware of what our remote is
  //     (something we probably still need to know, DNS problems aside, which are more
  //     theoretical), this helps.
  //  2. Having a separate method makes us able to say "do not make decisions about what
  //     wins between competing pins for the same repo". This should only be done in
  //     GetModulePins, not in this function, i.e. only done at the top level.
  rpc GetLocalModulePins(GetLocalModulePinsRequest) returns (GetLocalModulePinsResponse) {
    option idempotency_level = NO_SIDE_EFFECTS;
  }
}

message GetLocalModulePinsRequest {
  repeated buf.alpha.registry.v1alpha1.LocalModuleReference local_module_references = 1;
}

enum ResolvedReferenceType {
  RESOLVED_REFERENCE_TYPE_UNSPECIFIED = 0;
  RESOLVED_REFERENCE_TYPE_COMMIT = 1;
  RESOLVED_REFERENCE_TYPE_TAG = 3;
  RESOLVED_REFERENCE_TYPE_DRAFT = 5;

  reserved 2, 4;
  reserved "RESOLVED_REFERENCE_TYPE_BRANCH", "RESOLVED_REFERENCE_TYPE_TRACK";
}

message LocalModuleResolveResult {
  // A copy of the reference that was resolved.
  buf.alpha.registry.v1alpha1.LocalModuleReference reference = 1;
  // The pin the reference resolved to.
  buf.alpha.registry.v1alpha1.LocalModulePin pin = 2;
  // The type the reference resolved as.
  ResolvedReferenceType resolved_reference_type = 3;
}

message GetLocalModulePinsResponse {
  repeated LocalModuleResolveResult local_module_resolve_results = 1;

  // dependencies are the dependencies of the LocalModulePins.
  //
  // This includes the transitive deps.
  repeated buf.alpha.module.v1alpha1.ModulePin dependencies = 2;
}

message GetGoVersionRequest {
  // The plugin reference to resolve.
  GetRemotePackageVersionPlugin plugin_reference = 1;
  // The module reference to resolve.
  LocalModuleReference module_reference = 2;
}

message GetGoVersionResponse {
  // version is the resolved version to be used with the go module proxy.
  string version = 1;
}

message GetMavenVersionRequest {
<<<<<<< HEAD
=======
  // The plugin reference to resolve.
  GetRemotePackageVersionPlugin plugin_reference = 1;
  // The module reference to resolve.
  LocalModuleReference module_reference = 2;
}

message GetMavenVersionResponse {
  // version is the resolved version to be used with the maven repository.
  string version = 1;
}

message GetNPMVersionRequest {
  // The plugin reference to resolve.
  GetRemotePackageVersionPlugin plugin_reference = 1;
  // The module reference to resolve.
  LocalModuleReference module_reference = 2;
}

message GetNPMVersionResponse {
  // version is the resolved version to be used with the npm registry.
  string version = 1;
}

message GetSwiftVersionRequest {
>>>>>>> 36804d3e
  // The plugin reference to resolve.
  GetRemotePackageVersionPlugin plugin_reference = 1;
  // The module reference to resolve.
  LocalModuleReference module_reference = 2;
}

<<<<<<< HEAD
message GetMavenVersionResponse {
  // version is the resolved version to be used with the go module proxy.
  string version = 1;
}

message GetNPMVersionRequest {
  // The plugin reference to resolve.
  GetRemotePackageVersionPlugin plugin_reference = 1;
  // The module reference to resolve.
  LocalModuleReference module_reference = 2;
}

message GetNPMVersionResponse {
  // version is the resolved version to be used with the go module proxy.
  string version = 1;
}

message GetSwiftVersionRequest {
  // The plugin reference to resolve.
  GetRemotePackageVersionPlugin plugin_reference = 1;
  // The module reference to resolve.
  LocalModuleReference module_reference = 2;
}

message GetSwiftVersionResponse {
  // version is the resolved version to be used with the go module proxy.
=======
message GetSwiftVersionResponse {
  // version is the resolved version to be used with the swift registry.
>>>>>>> 36804d3e
  string version = 1;
}

// GetRemotePackageVersionPlugin is a plugin reference.
// If the version is empty, this is a reference to the latest version.
message GetRemotePackageVersionPlugin {
  // The owner of the plugin.
  // example: bufbuild
  string owner = 1;
  // The name of the plugin.
  // example: connect-go
  string name = 2;
  // The version of the plugin.
  // If empty, this is a reference to the latest version.
  // example: v1.0.0
  string version = 3;
}<|MERGE_RESOLUTION|>--- conflicted
+++ resolved
@@ -34,34 +34,18 @@
     option idempotency_level = NO_SIDE_EFFECTS;
   }
   // GetGoVersion resolves the given plugin and module references to a version.
-<<<<<<< HEAD
-  // The format of the version is determined by the plugin type.
-=======
->>>>>>> 36804d3e
   rpc GetGoVersion(GetGoVersionRequest) returns (GetGoVersionResponse) {
     option idempotency_level = NO_SIDE_EFFECTS;
   }
   // GetSwiftVersion resolves the given plugin and module references to a version.
-<<<<<<< HEAD
-  // The format of the version is determined by the plugin type.
-=======
->>>>>>> 36804d3e
   rpc GetSwiftVersion(GetSwiftVersionRequest) returns (GetSwiftVersionResponse) {
     option idempotency_level = NO_SIDE_EFFECTS;
   }
   // GetMavenVersion resolves the given plugin and module references to a version.
-<<<<<<< HEAD
-  // The format of the version is determined by the plugin type.
-=======
->>>>>>> 36804d3e
   rpc GetMavenVersion(GetMavenVersionRequest) returns (GetMavenVersionResponse) {
     option idempotency_level = NO_SIDE_EFFECTS;
   }
   // GetNPMVersion resolves the given plugin and module references to a version.
-<<<<<<< HEAD
-  // The format of the version is determined by the plugin type.
-=======
->>>>>>> 36804d3e
   rpc GetNPMVersion(GetNPMVersionRequest) returns (GetNPMVersionResponse) {
     option idempotency_level = NO_SIDE_EFFECTS;
   }
@@ -153,8 +137,6 @@
 }
 
 message GetMavenVersionRequest {
-<<<<<<< HEAD
-=======
   // The plugin reference to resolve.
   GetRemotePackageVersionPlugin plugin_reference = 1;
   // The module reference to resolve.
@@ -179,32 +161,6 @@
 }
 
 message GetSwiftVersionRequest {
->>>>>>> 36804d3e
-  // The plugin reference to resolve.
-  GetRemotePackageVersionPlugin plugin_reference = 1;
-  // The module reference to resolve.
-  LocalModuleReference module_reference = 2;
-}
-
-<<<<<<< HEAD
-message GetMavenVersionResponse {
-  // version is the resolved version to be used with the go module proxy.
-  string version = 1;
-}
-
-message GetNPMVersionRequest {
-  // The plugin reference to resolve.
-  GetRemotePackageVersionPlugin plugin_reference = 1;
-  // The module reference to resolve.
-  LocalModuleReference module_reference = 2;
-}
-
-message GetNPMVersionResponse {
-  // version is the resolved version to be used with the go module proxy.
-  string version = 1;
-}
-
-message GetSwiftVersionRequest {
   // The plugin reference to resolve.
   GetRemotePackageVersionPlugin plugin_reference = 1;
   // The module reference to resolve.
@@ -212,11 +168,7 @@
 }
 
 message GetSwiftVersionResponse {
-  // version is the resolved version to be used with the go module proxy.
-=======
-message GetSwiftVersionResponse {
   // version is the resolved version to be used with the swift registry.
->>>>>>> 36804d3e
   string version = 1;
 }
 
