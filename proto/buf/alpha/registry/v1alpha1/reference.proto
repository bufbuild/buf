// Copyright 2020-2022 Buf Technologies, Inc.
//
// Licensed under the Apache License, Version 2.0 (the "License");
// you may not use this file except in compliance with the License.
// You may obtain a copy of the License at
//
//      http://www.apache.org/licenses/LICENSE-2.0
//
// Unless required by applicable law or agreed to in writing, software
// distributed under the License is distributed on an "AS IS" BASIS,
// WITHOUT WARRANTIES OR CONDITIONS OF ANY KIND, either express or implied.
// See the License for the specific language governing permissions and
// limitations under the License.

syntax = "proto3";

package buf.alpha.registry.v1alpha1;

import "buf/alpha/registry/v1alpha1/repository_commit.proto";
import "buf/alpha/registry/v1alpha1/repository_tag.proto";

message Reference {
  reserved 1, 4;
  reserved "branch", "track";

  oneof reference {
    // The requested reference is a tag.
    RepositoryTag tag = 2;
    // The requested reference is a commit.
    RepositoryCommit commit = 3;
    // The requested reference is the default reference.
    RepositoryMainReference main = 5;
    // The requested reference is a draft commit.
    RepositoryDraft draft = 6;
  }
}

message RepositoryMainReference {
  // Name is always 'main'.
  string name = 1;
<<<<<<< HEAD
  // The latest non-draft commit in this repository.
  RepositoryCommit commit = 2;
}

message RepositoryDraft {
  // The name of the draft
  string name = 1;
  // The commit this draft points to.
=======
  // The latest commit in this repository. If the repository has no commits,
  // this will be empty.
>>>>>>> d7caa242
  RepositoryCommit commit = 2;
}

// ReferenceService is a service that provides RPCs that allow the BSR to query
// for reference information.
service ReferenceService {
  // GetReferenceByName takes a reference name and returns the
<<<<<<< HEAD
  // reference either as a 'main', tag, commit or draft.
=======
  // reference either as 'main', a tag, or commit.
>>>>>>> d7caa242
  rpc GetReferenceByName(GetReferenceByNameRequest) returns (GetReferenceByNameResponse);
}

message GetReferenceByNameRequest {
  // Name of the requested reference.
  string name = 1;
  // Owner of the repository the reference belongs to.
  string owner = 2;
  // Name of the repository the reference belongs to.
  string repository_name = 3;
}

message GetReferenceByNameResponse {
  Reference reference = 1;
}<|MERGE_RESOLUTION|>--- conflicted
+++ resolved
@@ -38,8 +38,8 @@
 message RepositoryMainReference {
   // Name is always 'main'.
   string name = 1;
-<<<<<<< HEAD
-  // The latest non-draft commit in this repository.
+  // The latest commit in this repository. If the repository has no commits,
+  // this will be empty.
   RepositoryCommit commit = 2;
 }
 
@@ -47,10 +47,6 @@
   // The name of the draft
   string name = 1;
   // The commit this draft points to.
-=======
-  // The latest commit in this repository. If the repository has no commits,
-  // this will be empty.
->>>>>>> d7caa242
   RepositoryCommit commit = 2;
 }
 
@@ -58,11 +54,7 @@
 // for reference information.
 service ReferenceService {
   // GetReferenceByName takes a reference name and returns the
-<<<<<<< HEAD
-  // reference either as a 'main', tag, commit or draft.
-=======
   // reference either as 'main', a tag, or commit.
->>>>>>> d7caa242
   rpc GetReferenceByName(GetReferenceByNameRequest) returns (GetReferenceByNameResponse);
 }
 
