// Copyright 2020-2024 Buf Technologies, Inc.
//
// Licensed under the Apache License, Version 2.0 (the "License");
// you may not use this file except in compliance with the License.
// You may obtain a copy of the License at
//
//      http://www.apache.org/licenses/LICENSE-2.0
//
// Unless required by applicable law or agreed to in writing, software
// distributed under the License is distributed on an "AS IS" BASIS,
// WITHOUT WARRANTIES OR CONDITIONS OF ANY KIND, either express or implied.
// See the License for the specific language governing permissions and
// limitations under the License.

syntax = "proto3";

package buf.alpha.registry.v1alpha1;

import "buf/alpha/image/v1/image.proto";
import "google/protobuf/compiler/plugin.proto";
import "google/protobuf/timestamp.proto";

// CuratedPluginVisibility defines the visibility options available
// for Curated Plugins.
enum CuratedPluginVisibility {
  CURATED_PLUGIN_VISIBILITY_UNSPECIFIED = 0;
  CURATED_PLUGIN_VISIBILITY_PUBLIC = 1;
  CURATED_PLUGIN_VISIBILITY_PRIVATE = 2;
}

// The supported plugin registries for curated plugins.
enum PluginRegistryType {
  reserved 6;
  reserved "PLUGIN_REGISTRY_TYPE_ARCHIVE";

  PLUGIN_REGISTRY_TYPE_UNSPECIFIED = 0;
  PLUGIN_REGISTRY_TYPE_GO = 1;
  PLUGIN_REGISTRY_TYPE_NPM = 2;
  PLUGIN_REGISTRY_TYPE_MAVEN = 3;
  PLUGIN_REGISTRY_TYPE_SWIFT = 4;
  PLUGIN_REGISTRY_TYPE_PYTHON = 5;
  PLUGIN_REGISTRY_TYPE_CARGO = 7;
<<<<<<< HEAD
  PLUGIN_REGISTRY_TYPE_CMAKE = 8;
=======
  PLUGIN_REGISTRY_TYPE_NUGET = 8;
>>>>>>> e6e590ba
}

// PluginLanguage is used to specify the output languages a plugin supports.
enum PluginLanguage {
  PLUGIN_LANGUAGE_UNSPECIFIED = 0;
  PLUGIN_LANGUAGE_GO = 1;
  PLUGIN_LANGUAGE_JAVASCRIPT = 2;
  PLUGIN_LANGUAGE_TYPESCRIPT = 3;
  PLUGIN_LANGUAGE_SWIFT = 4;
  PLUGIN_LANGUAGE_CPP = 5;
  PLUGIN_LANGUAGE_JAVA = 6;
  PLUGIN_LANGUAGE_DART = 7;
  PLUGIN_LANGUAGE_RUST = 8;
  PLUGIN_LANGUAGE_PYTHON = 9;
  PLUGIN_LANGUAGE_RUBY = 10;
  PLUGIN_LANGUAGE_KOTLIN = 11;
  PLUGIN_LANGUAGE_OBJECTIVE_C = 12;
  PLUGIN_LANGUAGE_PHP = 13;
  PLUGIN_LANGUAGE_CSHARP = 14;
  PLUGIN_LANGUAGE_SCALA = 15;
  PLUGIN_LANGUAGE_C = 16;
}

// NPMImportStyle is used to specify the import style the plugin supports.
enum NPMImportStyle {
  NPM_IMPORT_STYLE_UNSPECIFIED = 0;
  NPM_IMPORT_STYLE_MODULE = 1;
  NPM_IMPORT_STYLE_COMMONJS = 2;
}

// SwiftPlatformType is used to specify the platform type for a Swift plugins minimum compatible version.
enum SwiftPlatformType {
  SWIFT_PLATFORM_TYPE_UNSPECIFIED = 0;
  SWIFT_PLATFORM_TYPE_MACOS = 1;
  SWIFT_PLATFORM_TYPE_IOS = 2;
  SWIFT_PLATFORM_TYPE_WATCHOS = 3;
  SWIFT_PLATFORM_TYPE_TVOS = 4;
}

// PythonPackageType is used to specify the package type for a Python Generated SDK.
enum PythonPackageType {
  PYTHON_PACKAGE_TYPE_UNSPECIFIED = 0;
  // Regular Python package, containing Python runtime code (`.py` files).
  PYTHON_PACKAGE_TYPE_RUNTIME = 1;
  // Stub-only package, containing only `.pyi` files.
  // Ref: https://peps.python.org/pep-0561/#stub-only-packages
  PYTHON_PACKAGE_TYPE_STUB_ONLY = 2;
}

// DotnetTargetFramework specifies the target framework for dotnet plugins.
// This is not meant to be an exhaustive list - most plugins should target a
// netstandard version.
// Reference: https://learn.microsoft.com/en-us/dotnet/standard/frameworks
enum DotnetTargetFramework {
  DOTNET_TARGET_FRAMEWORK_UNSPECIFIED = 0;
  DOTNET_TARGET_FRAMEWORK_NETSTANDARD_1_0 = 1;
  DOTNET_TARGET_FRAMEWORK_NETSTANDARD_1_1 = 2;
  DOTNET_TARGET_FRAMEWORK_NETSTANDARD_1_2 = 3;
  DOTNET_TARGET_FRAMEWORK_NETSTANDARD_1_3 = 4;
  DOTNET_TARGET_FRAMEWORK_NETSTANDARD_1_4 = 5;
  DOTNET_TARGET_FRAMEWORK_NETSTANDARD_1_5 = 6;
  DOTNET_TARGET_FRAMEWORK_NETSTANDARD_1_6 = 7;
  DOTNET_TARGET_FRAMEWORK_NETSTANDARD_2_0 = 8;
  DOTNET_TARGET_FRAMEWORK_NETSTANDARD_2_1 = 9;
  DOTNET_TARGET_FRAMEWORK_NET_5_0 = 10;
  DOTNET_TARGET_FRAMEWORK_NET_6_0 = 11;
  DOTNET_TARGET_FRAMEWORK_NET_7_0 = 12;
  DOTNET_TARGET_FRAMEWORK_NET_8_0 = 13;
}

// GoConfig is the configuration for a Go plugin.
message GoConfig {
  // RuntimeLibrary describes the runtime library dependency of the generated code.
  message RuntimeLibrary {
    // The name of the runtime library module, i.e. "google.golang.org/protobuf".
    string module = 1;
    // The version of the runtime library, i.e. "v1.27.1".
    string version = 2;
  }
  // Optionally define the runtime libraries for the plugin.
  repeated RuntimeLibrary runtime_libraries = 1;
  // The minimum Go version required by the plugin.
  string minimum_version = 2;
}

// NPMConfig is the configuration for a JavaScript NPM plugin.
message NPMConfig {
  // RuntimeLibrary describes the runtime library dependency of the generated code.
  message RuntimeLibrary {
    // The name of the runtime library package, i.e. "@grpc/grpc-js".
    string package = 1;
    // The version of the runtime library, i.e. "^1.27.1".
    string version = 2;
  }
  // Optionally define the runtime libraries for the plugin.
  repeated RuntimeLibrary runtime_libraries = 1;
  // Optionally define a configuration for rewriting import paths, a feature mainly
  // used for remote code generation in the BSR npm registry, which makes it possible
  // to serve the output of a BSR module and a plugin in an individual package.
  //
  // All plugins based on @bufbuild/protoplugin support the option "rewrite_imports".
  // Setting this value, i.e. "connectweb.js" or "pb.js", informs the BSR npm registry
  // that the plugin supports import rewrites with the given import suffix.
  string rewrite_import_path_suffix = 2;
  // The import style used for the "type" field in the package.json file.
  // This exists to support legacy plugins that require "commonjs" support.
  NPMImportStyle import_style = 3;
}

// MavenConfig is the configuration for a Maven plugin.
message MavenConfig {
  // RuntimeLibrary describes a runtime dependency of the generated code.
  message RuntimeLibrary {
    string group_id = 1;
    string artifact_id = 2;
    string version = 3;
    string classifier = 4;
    string extension = 5;
  }
  // CompilerConfig contains configuration for the Java and/or Kotlin compiler used when compiling the generated code.
  message CompilerConfig {
    CompilerJavaConfig java = 1;
    CompilerKotlinConfig kotlin = 2;
  }
  // CompilerJavaConfig contains settings for the Java compiler.
  message CompilerJavaConfig {
    // File encoding (default: UTF-8).
    string encoding = 1;
    // Release version (default: 8).
    int32 release = 2;
    // Source version (default: 8).
    int32 source = 3;
    // Target version (default: 8).
    int32 target = 4;
  }
  // CompilerKotlinConfig contains settings for the Kotlin compiler.
  message CompilerKotlinConfig {
    // Version of the Kotlin compiler used to compile the generated code.
    string version = 1;
    // Version of the Kotlin API to target.
    string api_version = 2;
    // Target version of the JVM bytecode (default: 1.8).
    string jvm_target = 3;
    // Kotlin language version used for source compatibility.
    string language_version = 4;
  }
  // RuntimeConfig allows configuring additional runtimes (like the 'lite' runtime).
  // They can use different runtime dependencies and plugin options.
  message RuntimeConfig {
    string name = 1;
    repeated RuntimeLibrary runtime_libraries = 2;
    // The options to pass to the plugin. These will
    // be merged into a single, comma-separated string.
    repeated string options = 3;
  }

  // Optionally define the runtime libraries for the plugin.
  repeated RuntimeLibrary runtime_libraries = 1;
  // Settings for the Java/Kotlin compiler used to compile the generated code.
  CompilerConfig compiler = 2;
  // Optional additional runtimes supported by the plugin.
  repeated RuntimeConfig additional_runtimes = 3;
}

// NugetConfig is the configuration for a NuGet C# plugin.
message NugetConfig {
  // RuntimeLibrary describes a NuGet package dependency of the generated code.
  // Ref: https://learn.microsoft.com/en-us/dotnet/core/tools/dependencies#the-packagereference-element
  message RuntimeLibrary {
    // The name of the NuGet package (also known as the package ID).
    string name = 1;
    // The version of the NuGet package (supports ranges).
    // Ref: https://learn.microsoft.com/en-us/nuget/concepts/package-versioning#version-ranges
    string version = 2;
    // Optional target frameworks. If specified, these dependencies will be
    // conditionally added when building for the specified target framework.
    repeated DotnetTargetFramework target_frameworks = 3;
  }
  // Target frameworks to build. At least one target framework is required.
  repeated DotnetTargetFramework target_frameworks = 1;
  // Optional runtime libraries required by the plugin's generated code.
  repeated RuntimeLibrary runtime_libraries = 2;
}

message SwiftConfig {
  // RuntimeLibrary describes a runtime library dependency of the generated code.
  message RuntimeLibrary {
    // The source of the runtime library package, e.g. https://github.com/apple/swift-protobuf.git.
    string source = 1;
    // The name of the runtime library package, e.g. "swift-protobuf".
    string package = 2;
    // The version of the runtime library, e.g. "1.21.0".
    string version = 3;
    // The products exported by the runtime library, e.g. "SwiftProtobuf".
    repeated string products = 4;
    // The minimum compatible platform versions of the runtime library.
    message Platform {
      // The name of the platform.
      SwiftPlatformType name = 1;
      // The minimum compatible version of the platform.
      string version = 2;
    }
    // The minimum compatible platform versions of the runtime library.
    repeated Platform platforms = 5;
    // The supported Swift language versions of the runtime library, e.g. ".v5".
    repeated string swift_versions = 6;
  }
  // Optionally define the runtime libraries for the plugin.
  repeated RuntimeLibrary runtime_libraries = 1;
}

message PythonConfig {
  message RuntimeLibrary {
    // dependency_specification is a PEP 508 Dependency Specification.
    // Ref: https://peps.python.org/pep-0508/
    string dependency_specification = 1;
  }
  repeated RuntimeLibrary runtime_libraries = 1;
  // requires_python is a PEP 440 Version Specifier that specifies the value of
  // the `Requires-Python` field in a metadata file.
  //
  // Ref:
  // - https://packaging.python.org/en/latest/specifications/core-metadata/#requires-python
  // - https://peps.python.org/pep-0440/
  string requires_python = 2;
  // package_type is the PythonPackageType that this plugin generates.
  PythonPackageType package_type = 3;
}

// CargoConfig specifies the Cargo Registry configuration for a Rust plugin.
message CargoConfig {
  // RuntimeLibrary specifies a runtime dependency for a generated crate.
  // It is the subset of a full Cargo dependency specification, which contains
  // fields that are irrelevant for Generated SDKs.
  // Ref: https://doc.rust-lang.org/cargo/reference/specifying-dependencies.html
  message RuntimeLibrary {
    // name specifies the name of the dependency.
    string name = 1;
    // version_requirement specifies the version requirement of the dependency.
    string version_requirement = 2;
    // default_features specifies whether or not default features will be enabled for the dependency.
    bool default_features = 3;
    // features specifies the features enabled for the dependency.
    repeated string features = 4;
  }
  // rust_version specifies the minimum supported Rust version (MSRV) for the generated crate.
  // Ref: https://doc.rust-lang.org/cargo/reference/manifest.html#the-rust-version-field
  string rust_version = 1;
  // runtime_libraries specifies the runtime dependencies for the generated crate. Optional.
  repeated RuntimeLibrary runtime_libraries = 2;
}

// RegistryConfig is the configuration for the remote registry of a plugin.
message RegistryConfig {
  oneof registry_config {
    GoConfig go_config = 1;
    NPMConfig npm_config = 2;
    MavenConfig maven_config = 3;
    SwiftConfig swift_config = 4;
    PythonConfig python_config = 5;
    CargoConfig cargo_config = 6;
    NugetConfig nuget_config = 7;
  }
  // Reserved for future remote registry types.
  reserved 8 to 9;
  // The options to pass to the plugin. These will
  // be merged into a single, comma-separated string.
  repeated string options = 10;
}

message CuratedPluginReference {
  // The owner of the plugin, i.e. "library".
  string owner = 1;
  // The name of the plugin, i.e. "connect-go".
  string name = 2;
  // Semver-formatted plugin version.
  string version = 3;
  // The revision for this plugin version.
  uint32 revision = 4;
}

// CuratedPlugin represents a protoc plugin curated by Buf, such as protoc-gen-go.
message CuratedPlugin {
  // The ID of the plugin, which uniquely identifies the plugin.
  string id = 1;
  // The owner of the plugin, i.e. "library".
  string owner = 2;
  // The name of the plugin, i.e. "connect-go".
  string name = 3;
  // The optional registry type of the plugin.
  PluginRegistryType registry_type = 4;
  // Semver-formatted plugin version.
  string version = 5;
  // The full container image digest associated with this plugin version including
  // the algorithm.
  // Ref: https://github.com/opencontainers/image-spec/blob/main/descriptor.md#digests
  string container_image_digest = 6;
  // The creation time of the plugin.
  google.protobuf.Timestamp create_time = 8;
  // List of plugin dependencies.
  repeated CuratedPluginReference dependencies = 9;
  // Optionally specify the URL leading to the source code of the plugin, if available.
  string source_url = 10;
  // Optionally specify a brief description of the plugin functionality.
  string description = 11;
  // The configuration for the remote registry of the plugin.
  RegistryConfig registry_config = 12;
  // The revision for this plugin version.
  uint32 revision = 13;
  // The output languages supported by the plugin.
  repeated PluginLanguage output_languages = 14;
  // spdx_license_id is the license of the plugin, which should be one of the identifiers
  // defined in https://spdx.org/licenses
  string spdx_license_id = 15;
  // license_url specifies an optional URL for the plugin's license (if not using a standard spdx_license_id).
  string license_url = 16;
  // verified indicates the plugin has been verified. Verification is a property
  // of the BSR and cannot be set by end-users.
  bool verified = 17;
  // Visibility indicates whether the plugin is public or private.
  CuratedPluginVisibility visibility = 18;
  // Deprecated indicates whether the plugin is deprecated.
  bool deprecated = 19;
  // Optionally specify a message to be displayed when the plugin is deprecated.
  string deprecation_message = 20;
  // The URL leading to the integration guide of the plugin, if available.
  string integration_guide_url = 21;
}

// PluginCurationService manages curated plugins.
service PluginCurationService {
  // ListCuratedPlugins returns all the curated plugins available.
  rpc ListCuratedPlugins(ListCuratedPluginsRequest) returns (ListCuratedPluginsResponse) {
    option idempotency_level = NO_SIDE_EFFECTS;
  }
  // CreateCuratedPlugin creates a new curated plugin.
  rpc CreateCuratedPlugin(CreateCuratedPluginRequest) returns (CreateCuratedPluginResponse) {
    option idempotency_level = IDEMPOTENT;
  }
  // GetLatestCuratedPlugin returns the latest version of a plugin matching given parameters.
  rpc GetLatestCuratedPlugin(GetLatestCuratedPluginRequest) returns (GetLatestCuratedPluginResponse) {
    option idempotency_level = NO_SIDE_EFFECTS;
  }
  // DeleteCuratedPlugin deletes a curated plugin based on the given parameters.
  rpc DeleteCuratedPlugin(DeleteCuratedPluginRequest) returns (DeleteCuratedPluginResponse) {
    option idempotency_level = IDEMPOTENT;
  }
}

// CodeGenerationService generates code using remote plugins.
service CodeGenerationService {
  // GenerateCode generates code using the specified remote plugins.
  rpc GenerateCode(GenerateCodeRequest) returns (GenerateCodeResponse);
}

message GenerateCodeRequest {
  // The image to run plugins against to generate the desired file outputs.
  //
  // All image files that are not imports and not well-known types will be generated.
  // If you want to filter what files are generated, modify the image.
  // If you want to include imports, set include_imports.
  buf.alpha.image.v1.Image image = 1;
  repeated PluginGenerationRequest requests = 2;
  // Include imports from the Image in generation. If include_imports is also set
  // in one of requests, use the request's value for that plugin.
  bool include_imports = 3;
  // Include Well-Known Types from the Image in generation.
  //
  // include_imports must be set if include_well_known_types is set. If include_well_known_types
  // is also set in one of requests, use the request's value for that plugin.
  bool include_well_known_types = 4;
}

message GenerateCodeResponse {
  // Responses from each plugin execution.
  // The order of each response matches the order in the GenerateCodeRequest.
  repeated PluginGenerationResponse responses = 1;
}

// Request for performing code generation using the specified plugin.
message PluginGenerationRequest {
  // The plugin to execute.
  CuratedPluginReference plugin_reference = 1;
  // The options to pass to the plugin. These will
  // be merged into a single, comma-separated string.
  repeated string options = 2;
  // Include imports from the Image in generation.
  optional bool include_imports = 3;
  // Include Well-Known Types from the Image in generation.
  //
  // include_imports must be set if include_well_known_types is set.
  optional bool include_well_known_types = 4;
}

// Response from code generation for a given plugin.
message PluginGenerationResponse {
  // Generated code from the plugin.
  google.protobuf.compiler.CodeGeneratorResponse response = 1;
}

message DeleteCuratedPluginRequest {
  // The owner of the plugin to delete.
  string owner = 1;
  // The name of the plugin to delete.
  string name = 2;
  // Version is the plugin version and is optional. If this field is not set then delete all versions,
  // otherwise delete only the specified version which includes all revisions.
  string version = 3;
}

message DeleteCuratedPluginResponse {}

message CreateCuratedPluginRequest {
  // The owner of the plugin, i.e. "library".
  string owner = 1;
  // The name of the plugin, i.e. "connect-go".
  string name = 2;
  // The optional registry type of the plugin.
  PluginRegistryType registry_type = 3;
  // Semver-formatted plugin version.
  string version = 4;
  // The full container image digest associated with this plugin version including
  // the algorithm.
  // Ref: https://github.com/opencontainers/image-spec/blob/main/descriptor.md#digests
  string container_image_digest = 5;
  // List of plugin dependencies.
  repeated CuratedPluginReference dependencies = 7;
  // The URL leading to the source code of the plugin, if available.
  string source_url = 8;
  // A brief description of the plugin functionality.
  string description = 9;
  // The configuration for the remote registry of the plugin.
  RegistryConfig registry_config = 12;
  // The revision for this plugin version.
  uint32 revision = 13;
  // The output languages supported by the plugin.
  repeated PluginLanguage output_languages = 14;
  // spdx_license_id is the license of the plugin, which should be one of the identifiers
  // defined in https://spdx.org/licenses
  string spdx_license_id = 15;
  // license_url specifies an optional URL for the plugin's license (if not using a standard spdx_license_id).
  string license_url = 16;
  // Visibility indicates whether the plugin is public or private.
  CuratedPluginVisibility visibility = 17;
  // The URL leading to the integration guide of the plugin, if available.
  string integration_guide_url = 18;
}

message CreateCuratedPluginResponse {
  // The created plugin.
  CuratedPlugin configuration = 1;
}

message ListCuratedPluginsRequest {
  uint32 page_size = 1;
  // The first page is returned if this is empty.
  string page_token = 2;
  bool reverse = 3;
  // If true, will only return plugins which support remote packages (registry_type is set).
  bool supports_remote_packages = 4;
  // If true, will include deprecated plugins.
  bool include_deprecated = 5;
}

message ListCuratedPluginsResponse {
  repeated CuratedPlugin plugins = 1;
  // There are no more pages if this is empty.
  string next_page_token = 2;
}

message GetLatestCuratedPluginRequest {
  // The owner of the plugin, i.e. "library".
  string owner = 1;
  // The name of the plugin, i.e. "connect-go".
  string name = 2;
  // Both version (semver-formatted) and revision are optional, which means
  // return the latest plugin.
  // If version is set, but revision is omitted, then return the latest
  // revision for that version.
  // If version and revision are both set, return specific plugin.
  // It is an error to set a revision without a corresponding version.
  string version = 3;
  uint32 revision = 4;
  // If true, will only return versions (and revisions) which support remote packages (registry_type is set).
  bool supports_remote_packages = 5;
}

message GetLatestCuratedPluginResponse {
  CuratedPlugin plugin = 1;
  // versions is a semver-sorted list in descending order.
  repeated CuratedPluginVersionRevisions versions = 2;
}

message CuratedPluginVersionRevisions {
  string version = 1;
  // revisions is a sorted list in descending order.
  repeated uint32 revisions = 2;
}<|MERGE_RESOLUTION|>--- conflicted
+++ resolved
@@ -40,11 +40,8 @@
   PLUGIN_REGISTRY_TYPE_SWIFT = 4;
   PLUGIN_REGISTRY_TYPE_PYTHON = 5;
   PLUGIN_REGISTRY_TYPE_CARGO = 7;
-<<<<<<< HEAD
-  PLUGIN_REGISTRY_TYPE_CMAKE = 8;
-=======
   PLUGIN_REGISTRY_TYPE_NUGET = 8;
->>>>>>> e6e590ba
+  PLUGIN_REGISTRY_TYPE_CMAKE = 9;
 }
 
 // PluginLanguage is used to specify the output languages a plugin supports.
