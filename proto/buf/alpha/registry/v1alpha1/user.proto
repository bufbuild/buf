--- conflicted
+++ resolved
@@ -95,15 +95,11 @@
 }
 
 message ListUsersRequest {
-<<<<<<< HEAD
-  ListOptions list_options = 1;
-=======
   uint32 page_size = 1;
   // The first page is returned if this is empty.
   string page_token = 2;
   bool reverse = 3;
   OrderedColumn ordered_column = 4;
->>>>>>> b020e775
 }
 
 message ListUsersResponse {
@@ -114,15 +110,11 @@
 
 message ListOrganizationUsersRequest {
   string organization_id = 1;
-<<<<<<< HEAD
-  ListOptions list_options = 2;
-=======
   uint32 page_size = 2;
   // The first page is returned if this is empty.
   string page_token = 3;
   bool reverse = 4;
   OrderedColumn ordered_column = 5;
->>>>>>> b020e775
 }
 
 message ListOrganizationUsersResponse {
