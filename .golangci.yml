--- conflicted
+++ resolved
@@ -140,6 +140,14 @@
       # we actually want to use this init to create a protovalidate.Validator
       path: private/bufpkg/bufcas/proto.go
     - linters:
+        - staticcheck
+      text: "GetIgnoreEmpty is deprecated"
+      path: private/bufpkg/bufcheck/buflint/internal/buflintvalidate/field.go
+    - linters:
+        - staticcheck
+      text: "GetSkipped is deprecated"
+      path: private/bufpkg/bufcheck/buflint/internal/buflintvalidate/field.go
+    - linters:
         - gochecknoinits
       # we actually want to use init here
       path: private/bufpkg/bufconfig/module_config.go
@@ -217,25 +225,11 @@
       # context values within this file
       path: private/pkg/rpc/headers.go
     - linters:
-<<<<<<< HEAD
         - forbidigo
       # we use os.Rename here to rename files in the same directory
       # This is safe (we aren't traversing filesystem boundaries).
       path: private/pkg/storage/storageos/bucket.go
       text: "os.Rename"
-=======
-        - staticcheck
-      text: "GetDeprecatedLegacyJsonFieldConflicts is deprecated"
-    - linters:
-        - staticcheck
-      text: "GetIgnoreEmpty is deprecated"
-      path: private/bufpkg/bufcheck/buflint/internal/buflintvalidate/field.go
-    - linters:
-        - staticcheck
-      text: "GetSkipped is deprecated"
-      path: private/bufpkg/bufcheck/buflint/internal/buflintvalidate/field.go
-    # We verify manually so that we can emit verbose output while doing so.
->>>>>>> c06bad13
     - linters:
         - containedctx
       # we actually want to embed a context here
