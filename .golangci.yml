linters-settings:
  errcheck:
    check-type-assertions: true
  forbidigo:
    forbid:
      # Use private/pkg/thread.Parallelize
      - '^errgroup\.'
      # Use private/pkg/command.Runner
      - '^exec\.Cmd$'
      - '^exec\.Command$'
      - '^exec\.CommandContext$'
      # os.Rename does not work across filesystem boundaries
      # See https://github.com/bufbuild/buf/issues/639
      - '^os\.Rename$'
      # Use private/pkg/osext.Getwd
      - '^os\.Getwd$'
      # Use private/pkg/osext.Chdir
      - '^os\.Chdir$'
      # Ban debug statements
      - '^fmt\.Print'
      - '^log\.'
      - '^print$'
      - '^println$'
      # Use private/pkg/protoencoding Marshalers and Unmarshalers
      - '^proto.Marshal$'
      - '^proto.Unmarshal$'
      - '^proto.MarshalOptions$'
      - '^proto.UnmarshalOptions$'
      - '^protojson.Marshal$'
      - '^protojson.Unmarshal$'
      - '^protojson.MarshalOptions$'
      - '^protojson.UnmarshalOptions$'
  govet:
    enable:
      - nilness
  importas:
    alias:
      - pkg: github.com/bufbuild/buf/private/gen/proto/go/buf/alpha/image/v1
        alias: imagev1
      - pkg: github.com/bufbuild/buf/private/gen/proto/go/buf/alpha/module/v1
        alias: modulev1
      - pkg: github.com/bufbuild/buf/private/gen/proto/go/buf/alpha/registry/v1alpha1
        alias: registryv1alpha1
  nolintlint:
    allow-unused: false
    allow-no-explanation: []
    require-explanation: true
    require-specific: true
linters:
  enable:
    - asciicheck
    - bidichk
    - bodyclose
    - containedctx
    # - contextcheck
    - decorder
    # - depguard
    - dogsled
    - errcheck
    - exhaustruct
    - exportloopref
    - forbidigo
    - forcetypeassert
    - gci
    - gochecknoinits
    - gofmt
    - goheader
    # - goimports
    - gomodguard
    - goprintffuncname
    - gosec
    - gosimple
    - govet
    - grouper
    - importas
    - ineffassign
    - loggercheck
    - makezero
    - mirror
    - misspell
    - nakedret
    - nilerr
    - nolintlint
    - nosprintfhostport
    - paralleltest
    - predeclared
    - promlinter
    - reassign
    - rowserrcheck
    - staticcheck
    - stylecheck
    - typecheck
    - unconvert
    - unused
    - wastedassign
    - whitespace
  disable-all: true
issues:
  exclude-dirs-use-default: false
  exclude-rules:
    # We didn't turn on exhaustruct historically, but we really want to make sure it is turned on
    # for this file, as we do conversion between v1beta1 and v1 registry-proto types.
    - path-except: private/bufpkg/bufmodule/bufmoduleapi/convert.go
      linters:
        - exhaustruct
    - linters:
        - gosec
      # G101 checks for hardcoded credentials, and the variables named "*Password*
      # trip this off.
      path: private/buf/bufcli/env.go
      text: "G101:"
    - linters:
        - containedctx
      # Type must implement an interface whose methods do not accept context. But this
      # implementation makes RPC calls, which need a context. So we allow creator of the
      # type to provide a context at value creation (instead of using context.Background()).
      path: private/buf/bufcurl/reflection_resolver.go
    - linters:
        - gosec
      # We verify manually so that we can emit verbose output while doing so.
      path: private/buf/bufcurl/tls.go
      text: "G402:"
    - linters:
        - paralleltest
      # This test shouldn't run in parallel as it needs osext.Getwd.
      path: private/buf/buffetch/internal/reader_test.go
      text: "missing the call to method parallel"
    - linters:
        - paralleltest
      # Parallelizing TestPlainPostHandlerTLS and TestPlainPostHandlerH2C
      # makes this test flaky.
      path: private/buf/bufstudioagent/bufstudioagent_test.go
      text: "missing the call to method parallel"
    - linters:
        - paralleltest
      # TestWorkspaceArchiveDir, TestWorkspaceWithInvalidArchivePathFail
      # and TestWorkspaceWithInvalidArchiveAbsolutePathFail cannot run in parallel
      # because they all call createZipFromDir on the same path, writing to the same file.
      path: private/buf/cmd/buf/workspace_test.go
      text: "missing the call to method parallel"
    - linters:
        - forbidigo
      # This is a legacy usage of os.Getwd we're not bothering to port yet.
      path: private/buf/cmd/buf/command/alpha/protoc/protoc_test.go
      text: "os.Getwd"
    - linters:
        - dogsled
      # One function call doesn't care about most of the returned destructured values. The
      # dogsled linter complains about it. (Value of this linter is unclear...)
      path: private/buf/cmd/buf/command/curl/curl.go
    - linters:
        - forbidigo
      # This is a legacy usage of os.Getwd we're not bothering to port yet.
      path: private/buf/cmd/buf/command/generate/generate_test.go
      text: "os.Getwd"
    - linters:
        - gochecknoinits
      # we actually want to use this init to create a protovalidate.Validator
      path: private/bufpkg/bufcas/proto.go
    - linters:
        - staticcheck
      text: "GetIgnoreEmpty is deprecated"
      path: private/bufpkg/bufcheck/bufcheckserver/internal/buflintvalidate/field.go
    - linters:
        - staticcheck
      text: "GetSkipped is deprecated"
      path: private/bufpkg/bufcheck/bufcheckserver/internal/buflintvalidate/field.go
    - linters:
        - gochecknoinits
      # we actually want to use init here
      path: private/bufpkg/bufconfig/module_config.go
    - linters:
        - gosec
      # We don't need a cryptographically secure RNG for these tests, and a
      # deterministic RNG is actually nice for test repeatability.
      path: private/bufpkg/bufimage/bufimageutil/.*_test\.go
      text: "G404:"
    - linters:
        - paralleltest
      # This test shouldn't run in parallel as it allocates a lot of memory.
      path: private/bufpkg/bufimage/build_image_unix_test.go
      text: "missing the call to method parallel"
    - linters:
        - containedctx
      # we actually want to embed a context here
      path: private/bufpkg/bufimage/parser_accessor_handler.go
    - linters:
        - containedctx
      # we actually want to embed a context here
      path: private/bufpkg/bufmodule/module.go
    - linters:
        - containedctx
      # we actually want to embed a context here
      path: private/bufpkg/bufmodule/module_set_builder.go
    - linters:
        - gochecknoinits
      # we actually want to use init here
      path: private/bufpkg/bufmodule/paths.go
    - linters:
        - forbidigo
      # we want to use errgroup here
      path: private/bufpkg/bufremoteplugin/bufremoteplugindocker/docker.go
      text: "use of `errgroup"
    - linters:
        - forbidigo
      # this is one of two files we want to allow exec.Cmd functions in
      path: private/pkg/command/process.go
    - linters:
        - forbidigo
      # this is one of two files we want to allow exec.Cmd functions in
      path: private/pkg/command/runner.go
    - linters:
        - gosec
      # G204 checks that exec.Command is not called with non-constants.
      path: private/pkg/command/runner.go
      text: "G204:"
    - linters:
        - gosec
      # We should be able to use net/http/cgi in a unit test, in addition the CVE mentions
      # only versions of go < 1.6.3 are affected.
      path: private/pkg/git/git_test.go
      text: "G504:"
    - linters:
        - wastedassign
      # netrc/internal is a library largely copied in from an external repository with attribution.
      # We try to make minimal edits.
      path: private/pkg/netrc/internal/internal.go
    - linters:
        - forbidigo
      # We cache os.Getwd in osext, osext is the entrypoint.
      path: private/pkg/osext/osext.go
      text: "os.Getwd"
    - linters:
        - forbidigo
      # We cache os.Getwd in osext, osext has a Chdir that clears the cache.
      path: private/pkg/osext/osext.go
      text: "os.Chdir"
    - linters:
        - gochecknoinits
      # protoencoding calls detrand.Disable via go:linkname and and init function. See the comments
      # in the file for more details.
      path: private/pkg/protoencoding/detrand.go
    - linters:
        - errcheck
      # headers.go has casts with values from contexts that should fail if there
      # is no error, but it would be very unidiomatic to return an error from
      # the functions that do these casts, and we completely control the
      # context values within this file
      path: private/pkg/rpc/headers.go
    - linters:
        - forbidigo
      # we use os.Rename here to rename files in the same directory
      # This is safe (we aren't traversing filesystem boundaries).
      path: private/pkg/storage/storageos/bucket.go
      text: "os.Rename"
    - linters:
        - containedctx
      # we actually want to embed a context here
      path: private/pkg/transport/grpc/grpcclient/client_conn_provider.go
    - linters:
        - forbidigo
      # we actually want to use errgroup when starting an HTTP server
      path: private/pkg/transport/http/httpserver/httpserver.go
    - linters:
        - stylecheck
      text: "ST1005:"
    - linters:
        - gochecknoinits
      # we actually want to use this init
      path: private/usage/usage.go
    - linters:
        - staticcheck
      # We deprecated all the definitions in plugin.proto but we still implement them.
      text: "buf/alpha/registry/v1alpha1/plugin.proto is marked as deprecated"
    - linters:
        - staticcheck
      # We deprecated all the definitions in generate.proto but we still implement them.
      text: "buf/alpha/registry/v1alpha1/generate.proto is marked as deprecated"
    - linters:
        - staticcheck
      # We need to handle this field in descriptor.proto.
      text: "GetDeprecatedLegacyJsonFieldConflicts is deprecated"
    - linters:
        - forcetypeassert
      # This greatly simplifies creation of descriptors, and it's safe enough since
      # it's just test code.
      path: private/bufpkg/bufimage/source_retention_options_test\.go
    - linters:
        - paralleltest
      path: private/buf/cmd/buf/buf_test.go
      # The LsModules tests call chdir and cannot be parallelized.
      text: "LsModules"
    - linters:
        - gosec
      # G101 checks for hardcoded credentials, and the variables named "*Token*
      # trip this off.
      path: private/pkg/oauth2/device.go
      text: "G101:"
    # G115 checks for integer overflow from integer conversions. There are known false
    # positives from the check (https://github.com/securego/gosec/issues/1212) that are
    # actively being worked on. Each exemption below is a false positive or for a safe operation,
    # such as parsing indices from descriptors and/or images.
    - linters:
        - gosec
      # Loop index conversion to uint64.
      path: private/buf/bufgen/features.go
      text: "G115:"
    - linters:
        - gosec
      # Converting result from utf8.RuneCountInString to uint64.
      path: private/bufpkg/bufcheck/bufcheckserver/internal/buflintvalidate/field.go
      text: "G115:"
    - linters:
        - gosec
      # PluginReference revision is validated with a bounds check at construction time.
      path: private/bufpkg/bufremoteplugin/bufremoteplugin.go
      text: "G115:"
    - linters:
        - gosec
      # A bounds check has been added for int32 -> uint32 conversion this is being flagged
      # as a false positive.
      path: private/buf/bufcurl/reflection_resolver.go
      text: "G115:"
    - linters:
        - gosec
      # bufprotosource converts indices to int32 to form the source path. Since it is parsing
      # from the fileDescriptor set, the operation should be safe.
      path: private/bufpkg/bufprotosource/paths.go
      text: "G115:"
    - linters:
        - gosec
      # bufimageutil is handling images and converting loop indices to int32. Since it is
      # parsing from an Image, the operation should be safe.
      path: private/bufpkg/bufimage/bufimageutil/bufimageutil.go
      text: "G115:"
    - linters:
        - gosec
      # Bounds checks have been added with assertion statements to ensure safe int -> int32
      # conversions, this is a false positive.
      path: private/bufpkg/bufprotosource/option_extension_descriptor_test.go
      text: "G115:"
    - linters:
        - gosec
      # This converts results from strconv.ParseInt with the bit size set to 32 to int32,
      # so it should be a safe conversion, this is a false positive.
      path: private/buf/bufprotopluginexec/version.go
      text: "G115:"
    - linters:
        - gosec
      # This checks the cel constraints from an Image, and converts loop indices to int32
      # to set the source path for the location, this operation should be safe.
      path: private/bufpkg/bufcheck/bufcheckserver/internal/buflintvalidate/cel.go
      text: "G115:"
<<<<<<< HEAD
    - linters:
        - gosec
      # This checks the cel constraints for predefined rules from an Image, and converts loop indices to int32
      # to set the source path for the location, this operation should be safe.
      path: private/bufpkg/bufcheck/bufcheckserver/internal/buflintvalidate/predefined_rules.go
      text: "G115:"
=======
    # No obvious deprecated replacement.
    - linters:
        - staticcheck
      path: private/pkg/protoencoding/reparse_extensions_test.go
      text: "SA1019:"
    # Allow marshal and unmarshal functions in protoencoding only
    - linters:
      - forbidigo
      path: private/pkg/protoencoding
      text: "proto.Marshal"
    - linters:
      - forbidigo
      path: private/pkg/protoencoding
      text: "proto.Unmarshal"
    - linters:
      - forbidigo
      path: private/pkg/protoencoding
      text: "protojson.Marshal"
    - linters:
      - forbidigo
      path: private/pkg/protoencoding
      text: "protojson.Unmarshal"
>>>>>>> a4fb701e
<|MERGE_RESOLUTION|>--- conflicted
+++ resolved
@@ -351,34 +351,31 @@
       # to set the source path for the location, this operation should be safe.
       path: private/bufpkg/bufcheck/bufcheckserver/internal/buflintvalidate/cel.go
       text: "G115:"
-<<<<<<< HEAD
+    # No obvious deprecated replacement.
+    - linters:
+        - staticcheck
+      path: private/pkg/protoencoding/reparse_extensions_test.go
+      text: "SA1019:"
+    # Allow marshal and unmarshal functions in protoencoding only
+    - linters:
+      - forbidigo
+      path: private/pkg/protoencoding
+      text: "proto.Marshal"
+    - linters:
+      - forbidigo
+      path: private/pkg/protoencoding
+      text: "proto.Unmarshal"
+    - linters:
+      - forbidigo
+      path: private/pkg/protoencoding
+      text: "protojson.Marshal"
+    - linters:
+      - forbidigo
+      path: private/pkg/protoencoding
+      text: "protojson.Unmarshal"
     - linters:
         - gosec
       # This checks the cel constraints for predefined rules from an Image, and converts loop indices to int32
       # to set the source path for the location, this operation should be safe.
       path: private/bufpkg/bufcheck/bufcheckserver/internal/buflintvalidate/predefined_rules.go
-      text: "G115:"
-=======
-    # No obvious deprecated replacement.
-    - linters:
-        - staticcheck
-      path: private/pkg/protoencoding/reparse_extensions_test.go
-      text: "SA1019:"
-    # Allow marshal and unmarshal functions in protoencoding only
-    - linters:
-      - forbidigo
-      path: private/pkg/protoencoding
-      text: "proto.Marshal"
-    - linters:
-      - forbidigo
-      path: private/pkg/protoencoding
-      text: "proto.Unmarshal"
-    - linters:
-      - forbidigo
-      path: private/pkg/protoencoding
-      text: "protojson.Marshal"
-    - linters:
-      - forbidigo
-      path: private/pkg/protoencoding
-      text: "protojson.Unmarshal"
->>>>>>> a4fb701e
+      text: "G115:"