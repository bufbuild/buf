# Changelog

## [Unreleased]

- Add `buf registry plugin {create,delete,info,update}` commands to manage BSR plugins.
- Breaking analysis support for `buf beta lsp`.
- Fix bug when using the `--type` flag filter for `buf build` where import ordering is not
  determinisitic.
- Add `buf plugin push` command to push a plugin to the Buf Schema Registry. 
  Only WebAssembly check plugins are supported at this time.
- Add `buf plugin update` and `buf plugin prune` command to manage plugins in the `buf.lock`
  file. Only WebAssembly check plugins are supported at this time.
- Add `buf registry plugin commit {add-label,info,list,resolve}` to manage BSR plugin commits.
- Add `buf registry plugin label {archive,info,list,unarchive}` to manage BSR plugin commits.
<<<<<<< HEAD
- Support remote check plugins in `buf lint` and `buf breaking` commands.
=======
- Move `buf registry module update` to `buf registry module settings update`. Command
  `buf registry module update` is now deprecated.
>>>>>>> b4d78361

## [v1.47.2] - 2024-11-14

- Update the patch version to resolve NPM packaging issues. No command updates or user changes.

## [v1.47.1] - 2024-11-14

- Update the patch version to resolve NPM packaging issues. No command updates or user changes.

## [v1.47.0] - 2024-11-13

- Move `buf registry commit` to `buf registry module commit`. Command
  `buf registry commit` is now deprecated.
- Move `buf registry label` to `buf registry module label`. Command
  `buf registry label` is now deprecated.

## [v1.46.0] - 2024-10-29

- Add `buf registry whoami` command, which checks if you are logged in to the Buf Schema
  Registry at a given domain.

## [v1.45.0] - 2024-10-08

- Update `buf registry module info --format=json` to add `default_label_name`, which provides the name
  of the default label of a module.

## [v1.44.0] - 2024-10-03

- Update the `PROTOVALIDATE` lint rule to check example field options. Examples will be checked that
  they satisfy the field constraints, and are only present if constraints are present.
- Update the `PROTOVALIDATE` lint rule to check predefined rules. Predefined rules will be checked
  that they compile.
- Add support for a WebAssembly (Wasm) runtime for custom lint and breaking changes plugins. Use the
  `.wasm` file extension to specify a path to a Wasm plugin.

## [v1.43.0] - 2024-09-30

- Add new experimental LSP support under `buf beta lsp`.

## [v1.42.0] - 2024-09-18

- Add support for custom lint and breaking change plugins. See
  [our launch blog post](https://buf.build/blog/buf-custom-lint-breaking-change-plugins)
  for more details!
- Add `buf dep graph --format` flag that defaults to `dot`, and adds the option `json`, to print
  the dependency graph in JSON format.
- Fix bugs in `buf format` where trailing comments on commas in message literals were not properly
  propagated to the formatted proto, empty message literals were not properly indented, and
  compound strings in options added an extra newline before trailing commas.

## [v1.41.0] - 2024-09-11

- Add HTTP/3 support for gRPC with `buf curl`.
- Fix issue where errors from protoc plugins may be overwritten when executing plugins in parallel.

## [v1.40.1] - 2024-09-06

- Fix issue with `buf lint` where comment ignores in the shape of `// buf:lint:ignore <RULE_ID> <extra comment>`
  were not recognized due to the extra comment.

## [v1.40.0] - 2024-09-04

- Add concept of a default lint or breaking rule, which is printed out as a property when running
  `buf config ls-{breaking,lint}-rules`. Default rules are those rules which are run if no lint
  or breaking rules are explicitly configured in your `buf.yaml`.
- Rename `DEFAULT` lint rule category to `STANDARD`. With the concept of default rules being introduced,
  having a category named `DEFAULT` is confusing, as while it happens that all the rules in the `DEFAULT`
  lint category are also default rules, the name has become overloaded. As with all `buf` changes, this
  change is backwards-compatible: the `DEFAULT` lint category continues to work, and always will. We
  recommend changing to `STANDARD`, however.

## [v1.39.0] - 2024-08-27

- Fix git input handling of relative HEAD refs without branch names.
- Add `includes` key to module configurations in v2 `buf.yaml`, accepting a list of directories.
  * If `includes` is specified, a proto file is considered in the module only if it is in one of the
    directories specified.
  * If both `includes` and `excludes` keys are specified for a module, a proto file is considered
    part of this module if it is contained in any of the include paths and not in any of the exclude
    paths.
- Allow multiple module configurations in the same v2 `buf.yaml` to have the same directory path.

## [v1.38.0] - 2024-08-22

- Add `--http3` flag to `buf curl` which forces `buf curl` to use HTTP/3 as the transport.
- Fix issue with directory inputs for v2 workspaces where the specified directory was not itself
  a path to a module, but contained directories with modules, and the modules would not build.
- Stop creating empty `buf.lock` files when `buf dep update` does not find new dependencies
  to update and there is no existing `buf.lock`.
- Update `buf push` to push the license file or doc file (e.g. `README.md`, `LICENSE`) in the
  same directory as `buf.yaml` if a module does not have a license file or doc file in the
  module's directory.
- Fix constraints of `--path` flag for lint and breaking rules to avoid resolving all files
  within a module. This change can result in a performance improvement for large workspaces.

## [v1.37.0] - 2024-08-16

- Add `STABLE_PACKAGE_NO_IMPORT_UNSTABLE` lint rule which disallows files from stable packages
  to import files from unstable packages.
- Fix plugin push failures when pushing an image built with containerd image store.

## [v1.36.0] - 2024-08-06

- Add `--list-services` and `--list-methods` flags to `buf curl`, which trigger the command to list
  known services or methods in the RPC schema, instead of invoking an RPC method.
- Add `clean` as a top-level option in `buf.gen.yaml`, matching the `buf generate --clean` flag. If
  set to true, this will delete the directories, jar files, or zip files set to `out` for each
  plugin.
- Fix git input handling of annotated tags.
- Update `buf registry login` to complete the login flow in the browser by default. This allows
  users to login with their browser and have the token automatically provided to the CLI.
- Add `buf registry organization {create, delete, info, update}` commands to manage BSR
  organizations. Remove `buf beta registry organization` commands.
- Add `buf registry module {create, delete, deprecate, info, undeprecate, update}` commands to
  manage BSR modules. Remove `buf beta registry repository` commands.
- Add `buf registry label {archive, info, list, unarchive}` commands to manage BSR module labels.
  Remove `buf beta registry label` commands and `buf beta registry {archive, unarchive}`.
- Add `buf registry commit {add-label, info, list, resolve}` to manage BSR module commits. Remove
  `buf beta registry commit` commands.

## [v1.35.1] - 2024-07-24

- Fix the git input parameter `ref` to align with the `git` notion of a ref. This allows for the use
  of branch names, tag names, and commit hashes.
- Fix unexpected `buf build` errors with absolute path directory inputs without workspace and/or
  module configurations (e.g. `buf.yaml`, `buf.work.yaml`) and proto file paths set to the `--path` flag.

## [v1.35.0] - 2024-07-22

- Add `buf generate --clean` flag that will delete the directories, jar files, or zip files that the
  plugins will write to, prior to generation. Allows cleaning of existing assets without having
  to call `rm -rf`.
- Deprecate `--username` flag on and username prompt on `buf registry login`. A username is no longer
  required to log in.

## [v1.34.0] - 2024-06-21

- Add `buf config ls-modules` command to list configured modules.
- Fix issue where `buf generate` would succeed on missing insertion points and
  panic on empty insertion point files.
- Update `buf generate` to allow the use of Editions syntax when doing local code
  generation by proxying to a `protoc` binary (for languages where code gen is
  implemented inside of `protoc` instead of in a plugin: Java, C++, Python, etc).
- Allow use of an array of strings for the `protoc_path` property of for `buf.gen.yaml`,
  where the first array element is the actual path and other array elements are extra
  arguments that are passed to `protoc` each time it is invoked.

## [v1.33.0] - 2024-06-13

- Allow user to override `--source-control-url` and `--create-default-label` when using
  `--git-metadata` with `buf push`.
- Fix `buf push --git-metadata` when local tags point to different objects than
  the remote tags.
- Fix issue where comment ignores were not respected for `PROTOVALIDATE` lint rule violations.
- Add `buf beta registry label {create,get,list}` to replace `buf beta registry {draft, tag}`
  commands.
- Update `buf beta commit {get,list}` command outputs to display create time and stop
  displaying associated tags.
- Change the behavior of `buf beta commit list <buf.build/owner/repository>` when the
  reference is empty. It now lists commits in the repository instead of listing commits
  of the default label.
- Update output of `buf format` to canonicalize the punctuation used in message literals
  in option values. The output now always uses `{` and `}` instead of `<` and `>`; it
  adds `:` separators between field names and message values if the source omitted them,
  and it removes unnecessary separators between fields (`,` and `;` are allowed, but
  neither is needed).
- Update `buf format -w` so that it does not touch files whose contents don't actually
  change. This eliminates noisy notifications to file-system-watcher tools that are
  watching the directory that contains proto sources.
- Update `buf generate` to work with plugins provided by protoc for versions v24.0
  to v25.3. Editions support was experimental in these releases, and the plugins
  advertise incomplete support for editions, which triggers `buf` to report an error.
  With this fix, these plugins can be used again as long as none of the input files use
  editions syntax.
- Add `buf push --exclude-unnamed` flag to exclude unnamed modules when pushing to the BSR.

## [v1.32.2] - 2024-05-28

- Update `buf generate` to warn instead of error when proto3 optional is required but not
  supported by a plugin.

## [v1.32.1] - 2024-05-21

- Fix archive and git inputs so that `--path` and `--exclude-path` paths are relative to
  the `#subdir` rather than the root of the input. This fixes an unintended behavior change
  that was introduced in `v1.32.0`.
- Add `module` input for `protoc-gen-buf-lint` and `protoc-gen-buf-breaking` to allow
  users to specify the module for `v2` configuration files.

## [v1.32.0] - 2024-05-16

- Add version `v2` for `buf.yaml` and `buf.gen.yaml` configuration files.
- Add `buf config migrate` to migrate configuration files to the latest version (now `v2`).
- Move `buf mod init` to `buf config init`. `buf mod init` is now deprecated.
- Move `buf mod ls-lint-rules` to `buf config ls-lint-rules`. `buf mod ls-lint-rules` is now
  deprecated.
- Move `buf mod ls-breaking-rules` to `buf config ls-breaking-rules`. `buf mod ls-breaking-rules`
  is now deprecated.
- Move `buf mod prune` to `buf dep prune`. `buf mod prune` is now deprecated.
- Move `buf mod update` to `buf dep update`. `buf mod update` is now deprecated.
- Move `buf mod {clear-cache,cc}` to `buf registry cc`. `buf mod {clear-cache,cc}` is now
  deprecated.
- Move `buf beta graph` to stable as `buf dep graph`.
- Change the default visibility of `buf push --create-visibility` to `private` when the `--create`
  flag is set. Users are no longer required to set `--create-visibility` when running
  `buf push --create`.
- Add `buf push --label`, which allows users to set labels when pushing new commits to the BSR.
- Add `buf push --source-control-url`, which allows users to associate commits pushed to the BSR
  with a URL to a source code repository.
- Add `buf push --create-default-label`, which allows users to set a default label for a repository
  when calling `buf push --create`.
- Add `buf push --git-metadata`, which automatically sets appropriate `--label`,
  `--source-control-url`, and `--create-default-label` flags based on the current Git repository.
- Add `buf convert --validate` to apply [protovalidate](https://github.com/bufbuild/protovalidate)
  rules to incoming messages specified with `--from`.
- Deprecate `buf mod open`.
- Delete `buf beta migrate-v1beta1` This is now replaced with `buf config migrate`.
- Add `buf registry sdk version` to get the version of a Generated SDK for a module and plugin.
- Add `buf beta registry archive` and `buf beta registry unarchive` commands for archiving and
  unarchiving labels on the BSR.
- Add support for Protobuf Editions. This allows `buf` to be used with sources that use edition
  2023, instead of proto2 or proto3 syntax. This also updates the `protoc-gen-buf-breaking` and
  `protoc-gen-buf-lint` Protobuf plugins to support files that use edition 2023.
- Update `buf breaking` rules to work with Protobuf Editions. To support Editions, some rules have
  been deprecated and replaced with Editions-aware rules. All deprecated rules continue to work
  for existing users.
  * `FIELD_SAME_CTYPE` has been replaced with `FIELD_SAME_CPP_STRING_TYPE`, which considers both
    `ctype` field options and new `(pb.cpp).string_type` features when deciding on backwards
    compatibility.
  * `FIELD_SAME_LABEL` has been replaced with three rules that all check "cardinality". The new
    rules can distinguish between maps and other repeated fields and between implicit and explicit
    field presence. The new rules are:
    1. `FIELD_SAME_CARDINALITY` in the `FILE` and `PACKAGE` categories.
    2. `FIELD_WIRE_COMPATIBLE_CARDINALITY` in the `WIRE` category.
    3. `FIELD_WIRE_JSON_COMPATIBLE_CARDINALITY` in the `WIRE_JSON` category.
  * `FILE_SAME_JAVA_STRING_CHECK_UTF8` has been replaced with `FIELD_SAME_JAVA_UTF8_VALIDATION`,
    which considers both the `java_string_check_utf8` file option and `(pb.java).utf8_validation`
    features when deciding on backwards compatibility.
  * Add to the existing `FILE_SAME_SYNTAX` rule with a few related rules that can catch the same
    sort of compatibility issues, but in an Editions source file that changes feature values:
    1. `MESSAGE_SAME_JSON_FORMAT` and `ENUM_SAME_JSON_FORMAT` catch changes to the `json_format`
       feature, which controls whether support for the JSON format is best-effort or properly
       supported. When supported, the compiler performs more checks relating to field name
       collisions for the JSON format as well as for FieldMask usage.
    2. `FIELD_SAME_UTF8_VALIDATION` catches changes to the `utf8_validation` feature, which
       controls validation of string values.
    3. `ENUM_SAME_TYPE` catches changes to an enum's type, open vs. closed.
- Add support for extensions to `buf breaking`. All existing rules for fields are now applied to
  extensions, except for `FIELD_NO_DELETE` (and its variants). There are also new
  `EXTENSION_NO_DELETE` and `PACKAGE_EXTENSION_NO_DELETE` rules for catching deletions of an
  extension. The new rules are not active by default in existing `v1` and `v1beta1`
  configurations, for backwards-compatibility reasons. Migrate your config to `v2` to use them.
- Add support for top-level extensions to `buf lint`. It previously only checked extensions that
  were defined inside of messages.
- Add a new `FIELD_NOT_REQUIRED` lint rule that prevents use of required in proto2 files and of
  `features.field_presence = LEGACY_REQUIRED` in Editions files. This new rule is not active by
  default in existing `v1` and `v1beta1` configurations, for backwards-compatibility reasons.
  Migrate your config to `v2` to use them.

## [v1.32.0-beta.1] - 2024-04-23

- Add `buf convert --validate` to apply [protovalidate](https://github.com/bufbuild/protovalidate)
  rules to incoming messages specified with `--from`.
- Add `buf config migrate` to migrate configuration files to the latest version (now `v2`).
- Promote `buf beta graph` to stable as `buf dep graph`.
- Move `buf mod init` to `buf config init`. `buf mod init` is now deprecated.
- Move `buf mod ls-lint-rules` to `buf config ls-lint-rules`. `buf mod ls-lint-rules` is now deprecated.
- Move `buf mod ls-breaking-rules` to `buf config ls-breaking-rules`. `buf mod ls-breaking-rules` is now deprecated.
- Move `buf mod prune` to `buf dep prune`. `buf mod prune` is now deprecated.
- Move `buf mod update` to `buf dep update`. `buf mod update` is now deprecated.
- Move `buf mod {clear-cache,cc}` to `buf registry cc`. `buf mod {clear-cache,cc}` is now deprecated.
- Deprecate `buf mod open`.
- Delete `buf beta migrate-v1beta1`.
- Add `buf registry sdk version` to get the version of a Generated SDK for a module and plugin.

## [v1.31.0] - 2024-04-23

- Update dependencies.

## [v1.30.1] - 2024-04-03

- Fix issue where `buf lint` incorrectly reports an error for `(buf.validate.field).repeated`
  is set for a repeated validation rule.

## [v1.30.0] - 2024-03-07

- Update `buf generate` so it populates the recently-added
  [`source_file_descriptors`](https://github.com/protocolbuffers/protobuf/blob/v24.0/src/google/protobuf/compiler/plugin.proto#L96-L99)
  field of the `CodeGeneratorRequest` message. This provides the plugin with access to options
  that are configured to only be retained in source and not at runtime (via
  [field option](https://github.com/protocolbuffers/protobuf/blob/v24.0/src/google/protobuf/descriptor.proto#L693-L702)).
  Descriptors in the `proto_file` field will not include any options configured this way
  for the files named in `file_to_generate` field.
- Add `--exclude-source-retention-options` flag to `buf build`, which
  causes options configured to only be retained in source to be stripped
  from the output descriptors.

## [v1.29.0] - 2024-01-24

- Add support for `yaml` format. All commands that take image inputs, output images,
  or convert between message formats, now take `yaml` as a format, in addition to
  the existing `binpb` and `txtpb` formats. Some examples:
  - `buf build -o image.yaml`
  - `buf ls-files image.yaml`
  - `buf convert --type foo.Bar --from input.binpb --to output.yaml`
- The `yaml` and `json` formats now accept two new options: `use_proto_names` and
  `use_enum_numbers`. This affects output serialization. Some examples:
  - `buf convert --type foo.Bar --from input.binpb --to output.yaml#use_proto_names=true`
  - `buf convert --type foo.Bar --from input.binpb --to -#format=yaml,use_enum_numbers=true`
- Fix issue where `buf format` would inadvertently mangle files that used
  the [expanded `Any` syntax](https://protobuf.com/docs/language-spec#any-messages)
  in option values.

## [v1.28.1] - 2023-11-15

- The `buf curl` command has been updated to support the use of multiple schemas.
  This allows users to specify multiple `--schema` flags and/or to use both `--schema`
  and `--reflect` flags at the same time. The result is that additional sources can
  be consulted to resolve an element. This can be useful when the result of an RPC
  contains extensions or values in `google.protobuf.Any` messages that are not defined
  in the same schema that defines the RPC service.
- Fix issue where `buf lint` incorrectly reports error when `(buf.validate.field).required`
  is set for an optional field in proto3.

## [v1.28.0] - 2023-11-10

- Add lint rules for [protovalidate](https://github.com/bufbuild/protovalidate). `buf lint`
  will now verify that your protovalidate rules are valid. A single rule `PROTOVALIDATE` has been
  added to the `DEFAULT` group - given that protovalidate is net new, this does not represent
  a breaking change.
- Update `buf beta price` with the latest pricing information.
- Display a warning when reading a `buf.lock` with dependencies with b1 or b3 digests. b1 and b3
  digests will be deprecated in a future version. Run `buf mod update` to update dependency digests.

## [v1.27.2] - 2023-10-27

- Fix issue where `buf build` and other commands may fail when handling certain
  archives created on macOS that contain files with extended attributes.

## [v1.27.1] - 2023-10-16

- Fix issue in v1.27.0 where `--path` did not work with workspaces under certain scenarios.

## [v1.27.0] - 2023-10-04

- Fix issue where `buf generate --exclude-path` was not properly excluding paths
  for remote modules.
- Fix issue where `buf curl` had a user agent that did not properly place the
  extension as a suffix.
- Update `buf beta price` with the latest pricing information.

## [v1.26.1] - 2023-08-09

- Fix issue where `buf build -o` did not properly output files with the `.txtpb`
  extension in Protobuf text format.

## [v1.26.0] - 2023-08-09

- Add support for the `--http2-prior-knowledge` flag when running `buf curl`
  against secure "https" URLs. This can be used with gRPC servers, that only
  support HTTP/2, when used with a network (layer 4) load balancer, that does
  not support protocol negotiation in TLS handshake.

## [v1.25.1] - 2023-08-02

- Fix issue where all files were being iterated over when using the `--path` flag.
- Fix issue where the directory `.` was incorrectly accepted as a value for the
  `directories` key in `buf.work.yaml`.

## [v1.25.0] - 2023-07-18

- Add `txtpb` format to handle the Protobuf text format. and automatically recognize
  `.txtpb` files as Protobuf text files. The `txtpb` format can now be used with
  all `buf` commands that take images as input or output, such as `build`, `convert`,
  and `curl`.

## [v1.24.0] - 2023-07-13

- Update `buf mod update` to block updates that will result in conflicting `.proto`
  files across dependencies.
- Replace `bin` format with `binpb` format, and support the `.binpb` file extension.
  `.binpb` is now the canonical file extension for binary-encoded Protobuf data.
  The `bin` format and the `.bin` file extension continue to be accepted.
- Remove support for `go` subdomain in `.netrc`. This was used as part of the
  remote generation alpha, which has been fully deprecated in favor of remote
  plugins and remote packages. See https://buf.build/blog/remote-packages-remote-plugins-approaching-v1
  for more details.
- Update `buf beta price` with the latest pricing information.

## [v1.23.1] - 2023-06-30

- Fix issue where `buf beta graph` would not print modules within a workspace that
  had no dependencies or dependents.
- Fix issue where `buf beta graph` would print warnings for missing dependencies
  that were actually present.

## [v1.23.0] - 2023-06-29

- Add `buf beta graph` to print the dependency graph for a module in DOT format.
- Various small bug fixes.

## [v1.22.0] - 2023-06-23

- Change default for `--origin` flag of `buf beta studio-agent` to `https://buf.build`

## [v1.21.0] - 2023-06-05

- Fix issue where locally-produced images did not have module information if the corresponding
  module was stored in the new cache.
- Remove `buf beta registry template`.
- Remove `buf beta registry plugin {create,deprecate,list,undeprecate,version}` and replace with
  `buf beta registry plugin {push,delete}`.
- Update `buf beta price` with the latest pricing information.

## [v1.20.0] - 2023-05-30

- Add `--emit-defaults` flag to `buf curl` to emit default values in JSON-encoded responses.
- Indent JSON-encoded responses from `buf curl` by default.
- Log a warning in case an import statement does not point to a file in the module, a file in a
  direct dependency, or a well-known type file.

## [v1.19.0] - 2023-05-17

- Add `--create` flag to `buf push` to create a repository if it does not exist. The user
  is also required to specify the visibility using `--create-visibility`.
- Add `github-actions` error format to print errors in a form parseable by GitHub Actions.
- Fix issue in `buf build` and `buf generate` where the use of type filtering (via
  `--type` flags) would cause the resulting image to have no source code info, even
  when `--exclude-source-info` was not specified. The main impact of the bug was that
  generated code would be missing comments.
- Fix issue in `buf curl` when using `--user` or `--netrc` that would cause a malformed
  Authorization header to be sent.
- Update the module cache to use an optimized content addressable store. The cache is
  now self-healing and uses significantly less space. Users wishing to free unused space
  can run `buf mod --clear-cache` once after upgrading to remove data stored in the
  previous module cache.

## [v1.18.0] - 2023-05-05

- Remove `buf beta registry {plugin,template} {deprecate,undeprecate}`.
- Add `--user` and `--netrc` flags to `buf curl`, providing the same behavior as the
  flags of the same name in the cURL tool.
- Include `DocumentationPath` in the module on `buf push`.
- Support fallback paths, `README.md` and `README.markdown`, for module documentation.
  The default source for module documentation is `buf.md`.
  If `buf.md` is missing, `README.md` or `README.markdown` is used as fallback sources.

## [v1.17.0] - 2023-04-05

- Fix issue with JSON marshalling of errors where line and column fields were
  omitted when line and column information was empty.
- Fix issue with MSVS marshalling of errors where the column could be 0.
- Add `buf beta stats` command to print statistics about a given source or module.
- Update `buf beta price` with the latest pricing information.

## [v1.16.0] - 2023-03-29

- Add `buf beta price` command to help users of the BSR figure out how much a module
  will cost to store on the BSR under the Teams or Pro plans.
- Fix issue in `protoc-gen-buf-lint` that prevented it from reporting lint
  errors for unused imports.
- Fix issue with `buf format` where indents would be produced on certain empty lines.
- Remove `buf alpha registry token create` command. Tokens must be created through the BSR UI.
- Add local WASM plugin support in alpha, gated by the `BUF_ALPHA_ENABLE_WASM` environment variable.
  This feature is under evaluation, and may change at any time. If you are interested in WASM
  Protobuf plugins, reach out to us.

## [v1.15.1] - 2023-03-08

- Fix bug in `buf generate` with `v1beta1` config files.
- Fix potential crash when using the `--type` flag with `buf build` or `buf generate`.

## [v1.15.0] - 2023-02-28

- Update built-in Well-Known Types to Protobuf v22.0.
- Fix bug in `buf format` where C-style block comments in which every
  line includes a prefix (usually "*") would be incorrectly indented.
- Add `--private-network` flag to `buf beta studio-agent` to support handling CORS requests
  from Studio on private networks that set the `Access-Control-Request-Private-Network` header.

## [v1.14.0] - 2023-02-09

- Replace `buf generate --include-types` with `buf generate --type` for consistency. `--include-types`
  is now deprecated but continues to work, consistent with our compatibility guarantee.
- Include type references in `google.protobuf.Any` messages in option values
  when filtering on type, e.g. with `buf build --type` or `buf generate --type`.
- Allow specifying a specific `protoc` path in `buf.gen.yaml` when using `protoc`'s built-in plugins
  via the new `protoc_path` option.
- Allow specifying arguments for local plugins in `buf.gen.yaml`. You can now do e.g.
  `path: ["go, "run", ./cmd/protoc-gen-foo]` in addition to `path: protoc-gen-foo`.
- Add optional name parameter to `buf mod init`, e.g. `buf mod init buf.build/owner/foobar`.
- Fix issue with `php_metadata_namespace` file option in [managed mode](https://docs.buf.build/generate/managed-mode).
- Make all help documentation much clearer. If you notice any inconsistencies, let us know.

## [v1.13.1] - 2023-01-27

- Fix race condition with `buf generate` when remote plugins from multiple
  BSR instances are being used at once.

## [v1.13.0] - 2023-01-26

- Extend the `BUF_TOKEN` environment variable to accept tokens for multiple
  BSR instances. Both `TOKEN` and `TOKEN1@BSRHOSTNAME1,TOKEN2@BSRHOSTNAME2,...`
  are now valid values for `BUF_TOKEN`.
- Remove `buf beta convert` in favor of the now-stable `buf convert`.

## [v1.12.0] - 2023-01-12
- Add `buf curl` command to invoke RPCs via [Connect](https://connect-build),
  [gRPC](https://grpc.io/), or [gRPC-Web](https://github.com/grpc/grpc-web.)
- Introduce `objc_class_prefix` option in managed mode, allowing a `default` value
  for `objc_class_prefix` for all files, `except` and `override`, which both behave
  similarly to other `except` and `override` options. Specifying an empty `default`
  value is equivalent to having managed mode on in previous versions.
- Introduce `ruby_package` option in managed mode, allowing `except` and `override`,
  in the same style as `objc_class_prefix`. Leaving `ruby_package` unspecified has
  the same effect as having mananged mode enabled in previous versions.

## [v1.11.0] - 2022-12-19
- `buf generate` now batches remote plugin generation calls for improved performance.
- Update `optimize_for` option in managed mode, allowing a `default` value for `optimize_for`
  for all files, `except` and `override`, which both behave similarly to other `except`
  and `override` options. Specifying an `optimize_for` value in the earlier versions is
  equivalent to having a `optimize_for` with that value as default.

## [v1.10.0] - 2022-12-07

- When using managed mode, setting `enabled: false` now no longer fails `buf generate`
  and instead prints a warning log and ignores managed mode options.
- Add `csharp_namespace` option to managed mode, allowing `except`, which excludes
  modules from managed mode, and `override`, which specifies `csharp_namespace` values
  per module, overriding the default value. By default, when managed mode is enabled,
  `csharp_namespace` is set to the package name with each package sub-name capitalized.
- Promote `buf convert` to stable, keep `buf beta convert` aliased in the beta command.
- Add `Types` filter to `buf generate` command to specify types (message, enum,
  service) that should be included in the image. When specified, the resulting
  image will only include descriptors to describe the requested types.

## [v1.9.0] - 2022-10-19

- New compiler that is faster and uses less memory than the outgoing one.
  - When generating source code info, the new compiler is 20% faster, and allocates
    13% less memory.
  - If _not_ generating source code info, the new compiler is 50% faster and
    allocates 35% less memory.
  - In addition to allocating less memory through the course of a compilation, the
    new compiler releases some memory much earlier, allowing it to be garbage
    collected much sooner. This means that by the end of a very large compilation
    process, less than half as much memory is live/pinned to the heap, decreasing
    overall memory pressure.

  The new compiler also addresses a few bugs where Buf would accept proto sources
  that protoc would reject:
  - In proto3 files, field and enum names undergo a validation that they are
    sufficiently different so that there will be no conflicts in JSON names.
  - Fully-qualified names of elements (like a message, enum, or service) may not
    conflict with package names.
  - A oneof or extend block may not contain empty statements.
  - Package names may not be >= 512 characters in length or contain > 100 dots.
  - Nesting depth of messages may not be > 32.
  - Field types and method input/output types may not refer to synthetic
    map entry messages.
- Push lint and breaking configuration to the registry.
- Include `LICENSE` file in the module on `buf push`.
- Formatter better edits/preserves whitespace around inline comments.
- Formatter correctly indents multi-line block (C-style) comments.
- Formatter now indents trailing comments at the end of an indented block body
  (including contents of message and array literals and elements in compact options)
  the same as the rest of the body (instead of out one level, like the closing
  punctuation).
- Formatter uses a compact, single-line representation for array and message literals
  in option values that are sufficiently simple (single scalar element or field).
- `buf beta convert` flags have changed from `--input` to `--from` and `--output`/`-o` to `--to`
- fully qualified type names now must be parsed to the `input` argument and `--type` flag separately

## [v1.8.0] - 2022-09-14

- Change default for `--origin` flag of `buf beta studio-agent` to `https://studio.buf.build`
- Change default for `--timeout` flag of `buf beta studio-agent` to `0` (no timeout). Before it was
  `2m` (the default for all the other `buf` commands).
- Add support for experimental code generation with the `plugin:` key in `buf.gen.yaml`.
- Preserve single quotes with `buf format`.
- Support `junit` format errors with `--error-format`.

## [v1.7.0] - 2022-06-27

- Support protocol and encoding client options based on content-type in Studio Agent.
- Add `--draft` flag to `buf push`.
- Add `buf beta registry draft {list,delete}` commands.

## [v1.6.0] - 2022-06-21

- Fix issue where `// buf:lint:ignore` comment ignores did not work for the
  `ENUM_FIRST_VALUE_ZERO` rule.
- Add `buf beta studio-agent` command to support the upcoming Buf Studio.

## [v1.5.0] - 2022-05-30

- Upgrade to `protoc` 3.20.1 support.
- Fix an issue where `buf` would fail if two or more roots contained
  a file with the same name, but with different file types (i.e. a
  regular file vs. a directory).
- Fix check for `PACKAGE_SERVICE_NO_DELETE` to detect deleted services.
- Remove `buf beta registry track`.
- Remove `buf beta registry branch`.

## [v1.4.0] - 2022-04-21

- Fix issue where duplicate synthetic oneofs (such as with proto3 maps or
  optional fields) did not result in a properly formed error.
- Add `buf beta registry repository update` command which supports updating
  repository visibility (public vs private). As with all beta commands, this
  is likely to change in the future.

## [v1.3.1] - 2022-03-30

- Allow `--config` flag to be set when targeting a module within a workspace.
- Update `buf format`'s file option order so that default file options are
  sorted before custom options.
- Update `buf format` to write adjacent string literals across multiple lines.
- Fix `buf format` so that the output directory (if any) is created if and only
  if the input is successfully formatted.

## [v1.3.0] - 2022-03-25

- Add `--exit-code` flag to `buf format` to exit with a non-zero exit code if
  the files were not already formatted.

## [v1.2.1] - 2022-03-24

- Fix a few formatting edge cases.

## [v1.2.0] - 2022-03-24

- Add `buf format` command to format `.proto` files.
- Fix build scripts to avoid using the `command-line-arguments` pseudo-package
  when building binaries and re-introduce checking for proper usage of private
  packages.

## [v1.1.1] - 2022-03-21

- Remove check for proper usage of private packages due to a breaking change made in the Golang standard library in 1.18.

## [v1.1.0] - 2022-03-01
- Add `--type` flag to the `build` command to create filtered images containing
  only the specified types and their required dependencies.
- Trim spaces and new lines from user-supplied token for `buf registry login`.
- Add support for conversion between JSON and binary serialized message for `buf beta convert`.

## [v1.0.0] - 2022-02-17

- Check that the user provided a valid token when running `buf registry login`.
- Add `buf mod open` that opens a module's homepage in a browser.
- Add `buf completion` command to generate auto-completion scripts in commonly used shells.
- Add `--disable-symlinks` flag to the `breaking, build, export, generate, lint, ls-files, push`
  commands. By default, the CLI will follow symlinks except on Windows, and this disables following
  symlinks.
- Add `--include-wkt` flag to `buf generate`. When this flag is specified alongside
  `--include-imports`, this will result in the [Well-Known Types](https://github.com/bufbuild/wellknowntypes/tree/11ea259bf71c4d386131c1986ffe103cb1edb3d6/v3.19.4/google/protobuf)
  being generated as well. Most language runtimes have the Well-Known Types included as part
  of the core library, making generating the Well-Known Types separately undesirable.
- Remove `buf protoc`. This was a pre-v1.0 demonstration to show that `buf` compilation
  produces equivalent results to mainline `protoc`, however `buf` is working on building
  a better Protobuf future that provides easier mechanics than our former `protoc`-based
  world. `buf protoc` itself added no benefit over mainline `protoc` beyond being considerably
  faster and allowing parallel compilation. If `protoc` is required, move back to mainline `protoc`
  until you can upgrade to `buf`. See [#915](https://github.com/bufbuild/buf/pull/915) for more
  details.
- Context modifier no longer overrides an existing token on the context. This allows `buf registry login`
  to properly check the user provided token without the token being overridden by the CLI interceptor.
- Removed the `buf config init` command in favor of `buf mod init`.
- Removed the `buf config ls-breaking-rules` command in favor of `buf mod ls-breaking-rules`.
- Removed the `buf config ls-lint-rules` command in favor of `buf mod ls-lint-rules`.
- Removed the `buf config migrate-v1beta1` command in favor of `buf beta migrate-v1beta1`.
- Add `buf beta decode` command to decode message with provided image source and message type.
- Disable `--config` flag for workspaces.
- Move default config version from `v1beta1` to `v1`.

## [v1.0.0-rc12] - 2022-02-01

- Add `default`, `except` and `override` to `java_package_prefix`.
- Add dependency commits as a part of the `b3` digest.
- Upgrade to `protoc` 3.19.4 support.
- Remove `branch` field from `buf.lock`.

## [v1.0.0-rc11] - 2022-01-18

- Upgrade to `protoc` 3.19.3 support.
- Add `PACKAGE_NO_IMPORT_CYCLE` lint rule to detect package import cycles.
- Add `buf beta registry {plugin,template} {deprecate,undeprecate}`.
- Add warning when using enterprise dependencies without specifying a enterprise
  remote in the module's identity.
- Remove `digest`, and `created_at` fields from the `buf.lock`. This will temporarily create a new commit
  when pushing the same contents to an existing repository, since the `ModulePin` has been reduced down.
- Add `--track` flag to `buf push`
- Update `buf beta registry commit list` to allow a track to be specified.
- Add `buf beta registry track {list,delete}` commands.
- Add manpages for `buf`.

## [v1.0.0-rc10] - 2021-12-16

- Fix issue where remote references were not correctly cached.

## [v1.0.0-rc9] - 2021-12-15

- Always set `compiler_version` parameter in the `CodeGeneratorRequest` to "(unknown)".
- Fix issue where `buf mod update` was unable to resolve dependencies from different remotes.
- Display the user-provided Buf Schema Registry remote, if specified, instead of the default within the `buf login` message.
- Fix issue where `buf generate` fails when the same plugin was specified more than once in a single invocation.
- Update the digest algorithm so that it encodes the `name`, `lint`, and `breaking` configuration encoded in the `buf.yaml`.
  When this change is deployed, users will observe the following:
  - Users on `v0.43.0` or before will notice mismatched digest errors similar to the one described in https://github.com/bufbuild/buf/issues/661.
  - Users on `v0.44.0` or after will have their module cache invalidated, but it will repair itself automatically.
  - The `buf.lock` (across all versions) will reflect the new `b3-` digest values for new commits.

## [v1.0.0-rc8] - 2021-11-10

- Add new endpoints to the recommendation service to make it configurable.
- Add `--exclude-path` flag to `buf breaking`, `buf build`, `buf export`, `buf generate`, and `buf lint` commands. This allows users to exclude specific paths when running commands.
- Change `GetModulePackages` endpoint to return a repeated `ModulePackage` message that now includes package description with the package name.
- Add `Oneof` to the `Message` structure for documentation.

## [v1.0.0-rc7] - 2021-11-08

- Upgrade to `protoc` 3.19.1 support.
- Fix issue with `buf generate` where multiple insertion points are defined in the same file.

## [v1.0.0-rc6] - 2021-10-20

- Fix issue with `buf ls-files` when given an image as an input, imports were being printed,
  even without the `--include-imports` flag.
- Add the ability for users to provide individual protobuf files as inputs to CLI commands. This allows users to run `buf` commands against and file input based on their current working directory, for example, `buf lint foo/bar.proto`, where `foo/bar.proto` is a path to protobuf file on disk.

## [v1.0.0-rc5] - 2021-10-12

- Add `buf beta registry repository deprecate` and `buf beta registry repository undeprecate`.
- Support `--include-imports` for remote plugins.
- Fix issue where `buf config migrate-v1beta1 fails` when files cannot be renamed.
- Fix issue where `buf registry login` panics when an existing .netrc entry exists.

## [v1.0.0-rc4] - 2021-10-07

- Fix issue where `buf generate` could fail when used with large numbers of plugins and files on
  systems with low file limits.
- Add `buf protoc --version` flag back. This was accidentally removed.
- Upgrade to `protoc` 3.18.1 support.

## [v1.0.0-rc3] - 2021-10-04

- Add `--as-import-paths` flag to `ls-files` that strips local directory paths and prints file
  paths as they are imported.
- Fix issue where groups used in custom options did not result in the same behavior as `protoc`.
- Fix issue where insertion points were not applied with respect to the configured output directory.

## [v1.0.0-rc2] - 2021-09-23

- Add `--include-imports` flag to `ls-files`.
- Upgrade to `protoc` 3.18.0 support.
- Fix regression with git inputs using `recurse_submodules=true`.

## [v1.0.0-rc1] - 2021-09-15

This is our first v1.0 release candidate. This release largely concentrates on erroring for
already-deprecated commands and flags.

At Buf, we take compatibility very seriously. When we say v1.0, we mean it - we hope `buf` will be
stable on v1 for the next decade, and if there is something we want to change, it is our responsibility to
make sure that we don't break you, not your responsibility to change because of us. We have learned
a lot about `buf` usage in the last two years of our beta, and have deprecated flags and commands as
we go, but for v1.0, we are removing the deprecated items to make sure we have a clean setup going forward.

All commands and flags have been printing warnings for a long time, and have an easy migration path.
Simply update the command or flag, and you'll be good to go:

- Removed the `buf login` command in favor of `buf registry login`.
- Removed the `buf logout` command in favor of `buf registry logout`.
- Removed the `buf mod init` command in favor of `buf config init`.
- Removed the `--name` and `--dep` flags in `buf config init`.
- Removed the `--log-level` global flag.
- Moved the output of `--version` from stderr to stdout.
- Moved the output of `--help` and `help` from stderr to stdout.
- [From v0.55.0](https://github.com/bufbuild/buf/releases/tag/v0.55.0): The version key in all configuration files (`buf.yaml`, `buf.gen.yaml`, `buf.work.yaml`) is now required.
- [From v0.45.0](https://github.com/bufbuild/buf/releases/tag/v0.45.0): Removed the `buf beta config init` command in favor of `buf config init`.
- [From v0.45.0](https://github.com/bufbuild/buf/releases/tag/v0.45.0): Removed the `buf beta mod export` command in favor of `buf export`.
- [From v0.45.0](https://github.com/bufbuild/buf/releases/tag/v0.45.0): Removed the `buf beta mod init` command in favor of `buf config init`.
- [From v0.45.0](https://github.com/bufbuild/buf/releases/tag/v0.45.0): Removed the `buf beta mod update` command in favor of `buf mod update`.
- [From v0.45.0](https://github.com/bufbuild/buf/releases/tag/v0.45.0): Removed the `buf beta mod clear-cache` command in favor of `buf mod clear-cache`.
- [From v0.45.0](https://github.com/bufbuild/buf/releases/tag/v0.45.0): Removed the `buf beta push` command in favor of `buf push`.
- [From v0.34.0](https://github.com/bufbuild/buf/releases/tag/v0.34.0): Removed the `buf check breaking` command in favor of `buf breaking`.
- [From v0.34.0](https://github.com/bufbuild/buf/releases/tag/v0.34.0): Removed the `buf check lint` command in favor of `buf lint`.
- [From v0.34.0](https://github.com/bufbuild/buf/releases/tag/v0.34.0): Removed the `buf check ls-lint-checkers` command in favor of `buf config ls-lint-rules`.
- [From v0.34.0](https://github.com/bufbuild/buf/releases/tag/v0.34.0): Removed the `buf check ls-breaking-checkers` command in favor of `buf config ls-breaking-rules`.
- [From v0.31.0](https://github.com/bufbuild/buf/releases/tag/v0.31.0): Removed the `--file` flag on `buf build` in favor of the `--path` flag.
- [From v0.31.0](https://github.com/bufbuild/buf/releases/tag/v0.31.0): Removed the `--file` flag on `buf lint` in favor of the `--path` flag.
- [From v0.31.0](https://github.com/bufbuild/buf/releases/tag/v0.31.0): Removed the `--file` flag on `buf breaking` in favor of the `--path` flag.
- [From v0.31.0](https://github.com/bufbuild/buf/releases/tag/v0.31.0): Removed the `--file` flag on `buf generate` in favor of the `--path` flag.
- [From v0.31.0](https://github.com/bufbuild/buf/releases/tag/v0.31.0): Removed the `--file` flag on `buf export` in favor of the `--path` flag.
- [From v0.29.0](https://github.com/bufbuild/buf/releases/tag/v0.29.0): Removed the `--source` flag on `buf build` in favor of the first positional parameter.
- [From v0.29.0](https://github.com/bufbuild/buf/releases/tag/v0.29.0): Removed the `--source-config` flag on `buf build` in favor of the `--config` flag.
- [From v0.29.0](https://github.com/bufbuild/buf/releases/tag/v0.29.0): Removed the `--input` flag on `buf lint` in favor of the first positional parameter.
- [From v0.29.0](https://github.com/bufbuild/buf/releases/tag/v0.29.0): Removed the `--input-config` flag on `buf lint` in favor of the `--config` flag.
- [From v0.29.0](https://github.com/bufbuild/buf/releases/tag/v0.29.0): Removed the `--input` flag on `buf breaking` in favor of the first positional parameter.
- [From v0.29.0](https://github.com/bufbuild/buf/releases/tag/v0.29.0): Removed the `--input-config` flag on `buf breaking` in favor of the `--config` flag.
- [From v0.29.0](https://github.com/bufbuild/buf/releases/tag/v0.29.0): Removed the `--against-input` flag on `buf breaking` in favor of the `--against` flag.
- [From v0.29.0](https://github.com/bufbuild/buf/releases/tag/v0.29.0): Removed the `--against-input-config` flag on `buf breaking` in favor of the `--against-config` flag.
- [From v0.29.0](https://github.com/bufbuild/buf/releases/tag/v0.29.0): Removed the `--input` flag on `buf generate` in favor of the first positional parameter.
- [From v0.29.0](https://github.com/bufbuild/buf/releases/tag/v0.29.0): Removed the `--input-config` flag on `buf generate` in favor of the `--config` flag.
- [From v0.29.0](https://github.com/bufbuild/buf/releases/tag/v0.29.0): Removed the `--input` flag on `buf ls-files` in favor of the first positional parameter.
- [From v0.29.0](https://github.com/bufbuild/buf/releases/tag/v0.29.0): Removed the `--input-config` flag on `buf ls-files` in favor of the `--config` flag.
- [From v0.29.0](https://github.com/bufbuild/buf/releases/tag/v0.29.0): Removed the `buf image build` command in favor of `buf build`.
- [From v0.29.0](https://github.com/bufbuild/buf/releases/tag/v0.29.0): Removed the `buf image convert` command.
- [From v0.29.0](https://github.com/bufbuild/buf/releases/tag/v0.29.0): Removed the `buf beta image convert` command.
- [From v0.23.0](https://github.com/bufbuild/buf/releases/tag/v0.23.0): Removed the `buf experimental image convert` command.
- [From v0.52.0](https://github.com/bufbuild/buf/releases/tag/v0.52.0) [and v0.34.0](https://github.com/bufbuild/buf/releases/tag/v0.34.0): Complete deletion `protoc-gen-buf-check-breaking` and `protoc-gen-buf-check-lint`, which have been moved to `protoc-gen-buf-breaking` and `protoc-gen-buf-lint`.

In January 2021 (v0.34.0), `protoc-gen-buf-check-breaking` and `protoc-gen-buf-check-lint` were deprecated and scheduled for removal for v1.0. In August 2021 (v0.52.0), we began returning error for every invocation of `protoc-gen-buf-check-breaking` and `protoc-gen-buf-check-lint`. This release completes the deletion process.

The only migration necessary is to change your installation and invocation from `protoc-gen-buf-check-breaking` to `protoc-gen-buf-breaking` and `protoc-gen-buf-check-lint` to `protoc-gen-buf-lint`. These can be installed in the exact same manner, whether from GitHub Releases, Homebrew, AUR, or direct Go installation:

```
# instead of go get github.com/bufbuild/buf/cmd/protoc-gen-buf-check-breaking
go get github.com/bufbuild/buf/cmd/protoc-gen-buf-breaking
# instead of curl -sSL https://github.com/bufbuild/buf/releases/download/v0.57.0/protoc-gen-buf-check-breaking-Linux-x86_64
curl -sSL https://github.com/bufbuild/buf/releases/download/v0.57.0/protoc-gen-buf-breaking-Linux-x86_64
```

## [v0.56.0] - 2021-09-08

- Cascade `ENUM_ZERO_VALUE_SUFFIX` comment ignores from the enum level.
- Fix issue where `buf genarate --output` was not being respected in 0.55.0.

## [v0.55.0] - 2021-09-07

- Error if `version:` is not set in `buf.yaml`. This is one of the few breaking changes we must make before v1.0 to guarantee stability for the future. If you do not have a version set, simply add `version: v1beta1` to the top of your `buf.yaml`.
- Support `BUF_TOKEN` for authentication. `buf` will now look for a token in the `BUF_TOKEN` environment variable, falling back to `.netrc` as set via `buf login`.
- Add support for using remote plugins with local source files.
- Add per-file overrides for managed mode.
- Fix issue with the module cache where multiple simulataneous downloads would result in a temporarily-corrupted cache.
- Hide verbose messaing behind the `--verbose` (`-v`) flag.
- Add `--debug` flag to print out debug logging.

## [v0.54.1] - 2021-08-30

- Fix docker build.

## [v0.54.0] - 2021-08-30

- Add windows support.
- Add `java_package_prefix` support to managed mode.
- Fix issue with C# namespaces in managed mode.
- Fix issue where `:main` was appended for errors containing references to modules.

## [v0.53.0] - 2021-08-25

- Fix issue where `buf generate --include-imports` would end up generating files for certain imports twice.
- Error when both a `buf.mod` and `buf.yaml` are present. `buf.mod` was briefly used as the new default name for `buf.yaml`, but we've reverted back to `buf.yaml`.

## [v0.52.0] - 2021-08-19

Return error for all invocations of `protoc-gen-buf-check-breaking` and `protoc-gen-buf-check-lint`.

As one of the few changes buf will ever make, `protoc-gen-buf-check-breaking` and `protoc-gen-buf-check-lint` were deprecated and scheduled for removal for v1.0 in January 2021. In preparation for v1.0, instead of just printing out a message notifying users of this, these commands now return an error for every invocation and will be completely removed when v1.0 is released.

The only migration necessary is to change your installation and invocation from `protoc-gen-buf-check-breaking` to `protoc-gen-buf-breaking` and `protoc-gen-buf-check-lint` to `protoc-gen-buf-lint`. These can be installed in the exact same manner, whether from GitHub Releases, Homebrew, AUR, or direct Go installation:

```
# instead of go get github.com/bufbuild/buf/cmd/protoc-gen-buf-check-breaking
go get github.com/bufbuild/buf/cmd/protoc-gen-buf-breaking
# instead of curl -sSL https://github.com/bufbuild/buf/releases/download/v0.52.0/protoc-gen-buf-check-breaking-Linux-x86_64
curl -sSL https://github.com/bufbuild/buf/releases/download/v0.52.0/protoc-gen-buf-breaking-Linux-x86_64
```

There is no change in functionality.

## [v0.51.1] - 2021-08-16

- Fix issue with git LFS where a remote must be set for fetch.

## [v0.51.0] - 2021-08-13

- Accept packages of the form `v\d+alpha` and `v\d+beta` as packages with valid versions. These will be considered unstable packages for the purposes of linting and breaking change detection if `ignore_unstable_packages` is set.
- Fix issue with git clones that occurred when using a previous reference of the current branch.

## [v0.50.0] - 2021-08-12

- Add `buf generate --include-imports` that also generates all imports except for the Well-Known Types.
- Fix issue where a deleted file within an unstable package that contained messages, enums, or services resulted in a breaking change failure if the `PACKAGE` category was used and `ignore_unstable_packages` was set.

## [v0.49.0] - 2021-08-10

- Split `FIELD_SAME_TYPE` breaking change rule into `FIELD_SAME_TYPE, FIELD_WIRE_COMPATIBLE_TYPE, FIELD_WIRE_JSON_COMPATIBLE_TYPE` in `v1`. See https://github.com/bufbuild/buf/pull/400 for details.
- Only export imported dependencies from `buf export`.

## [v0.48.2] - 2021-07-30

- Fix git args for http auth with git lfs.

## [v0.48.1] - 2021-07-30

- Fix: use `-c` on `git` parent command instead of `--config` on `git fetch`.
- Add `ruby_package` to managed mode.

## [v0.48.0] - 2021-07-29

- Add `buf export`. `buf export` will export the files from the specified input (default `"."`) to the given directory in a manner that is buildable by `protoc` without any `-I` flags. It also has options `--exclude-imports`, which excludes imports (and won't result in a buildable set of files), and `--path`, which filters to the specific paths.

## [v0.47.0] - 2021-07-29

- Rewrite the git cloner to use `git init && git fetch` rather than `git clone`. `git clone` is limited to local branches on the remote, whereas `git fetch` we can fetch any references on the remote including remote branches.
- Add `php_namespace` managed mode handling.
- Add `java_string_check_utf8` managed mode handling.

## [v0.46.0] - 2021-07-27

- Add `buf login` and `buf logout` to login and logout from the Buf Schema Registry.
- Fix cache, configuration, and data environment variables for Windows. Note that while Windows is still not officially supported, `buf` largely works on Windows.

## [v0.45.0] - 2021-07-26

- Revert default configuration file location back from `buf.mod` to `buf.yaml`. Note that both continue to work.
- Move default workspace configuration file location from `buf.work` to `buf.work.yaml`. Note that both continue to work.
- Move `buf beta push` to `buf push`. Note that `buf beta push` continues to work.
- Move most `buf beta mod` commands to `buf mod`. Note that all `buf beta mod` commands continue to work.
- Add `--only` flag to `buf mod update`.
- Warn if `buf.yaml` contains dependencies that are not represented in the `buf.lock` file.
- Add `--version` flag to `buf config ls-{breaking,lint}-rules`.
- Add `SYNTAX_SPECIFIED` lint rule to `BASIC, DEFAULT` categories for v1 configuration.
- Add `IMPORT_USED` lint rule to `BASIC, DEFAULT` categories for v1 configuration.
- Bring v1 configuration out of beta.
- Add managed mode for `objc_class_prefix`, `csharp_namespace`.

## [v0.44.0] - 2021-07-08

- Fix issue where C++ scoping rules were not properly enforced.
- Add support for splitting directory paths passed to `buf protoc -I` by a directory separator.
- Fix Windows support for builtin `protoc` plugins when using `buf generate` or `buf protoc`. Note that Windows remains officially unsupported as we have not set up testing, but largely works.
- Upgrade to `protoc` 3.17.3 support.
- Change the default module configuration location from `buf.yaml` to `buf.mod`. Note that `buf.yaml` continues to work.
- Continued work on the workspaces beta, including the `v1` configuration specification.
- Continued work on the managed mode beta, including the `v1` configuration specification.
- Add `v1` module configuration specification in beta - please continue to use `v1beta1` until the `v1` configuration specification is rolled out.
- Add `buf config migrate-v1beta1`.

## [v0.43.2] - 2021-05-31

- Fix namespace resolution diff with protoc.

## [v0.43.1] - 2021-05-28

- Revert `protoc` namespace resolution diff change.

## [v0.43.0] - 2021-05-28

- Do not count `buf:lint:ignore` directives as valid comments for the `COMMENT_.*` lint rules.
- Upgrade to `protoc` 3.17.1 support.
- Fix namespace resolution diff with `protoc`.

## [v0.42.1] - 2021-05-20

- Change the architecture suffix of the Linux ARM release assets from `arm64` to `aarch64` to match the output of `uname -m` on Linux.

## [v0.42.0] - 2021-05-20

- Add managed mode in beta. This is a new feature that automatically sets file option values.
- Add workspaces in beta. This is a new feature that allows multiple modules within the same directory structure.
- Add arm64 releases.

## [v0.41.0] - 2021-04-01

* Add `MESSAGE_SAME_REQUIRED_FIELDS` breaking change rule. This checks to make sure no `required` fields are added or deleted from existing messages.
* Support multi-architecture Docker image.
* Exit with code 100 for `FileAnnotation` errors.

## [v0.40.0] - 2021-03-15

* Add `buf beta registry tag {create,list}` commands.
* Add support for creating tags in `push` via `buf beta push -t`.
* Fix an issue where errors were unnecessarily written in `buf lint` and `buf breaking`.

## [v0.39.1] - 2021-03-04

- Fix issue with CLI build process in 0.39.0.

## [v0.39.0] - 2021-03-04

* `buf beta push` doesn't create a new commit if the content of the push is the same as the latest commit on the branch.
* Fix an issue where no error was shown when authentication failed.
* Fix an issue where `buf protoc` would error if a plugin returned an empty error string.

## [v0.38.0] - 2021-02-25

- Update the tested `protoc` version for compatibility to 3.15.2. The `--experimental_allow_proto3_optional` flag is no longer set for versions >=3.15.
- Update the Well-Known Types to 3.15.2. The `go_package` values for the Well-Known Types now point at google.golang.org/protobuf instead of github.com/golang/protobuf.

## [v0.37.1] - 2021-02-23

- Fix bug where authentication headers were not threaded through for certain Buf Schema Registry commands.
- Fix issue where empty errors would incorrectly be wrapped by the CLI interceptor.
- Update Buf module cache location to include remote.

## [v0.37.0] - 2021-02-09

- Add commands for the Buf Schema Registry. Visit our website to add yourself to [the waitlist](https://buf.build/waitlist).

## [v0.36.0] - 2021-01-18

Allows comment ignores of the form `// buf:lint:ignore ID` to be cascaded upwards for specific rules.

- For  `ENUM_VALUE_PREFIX, ENUM_VALUE_UPPER_SNAKE_CASE`, both the enum value and the enum are checked.
- For `FIELD_LOWER_SNAKE_CASE, FIELD_NO_DESCRIPTOR`, both the field and message are checked.
- For `ONEOF_LOWER_SNAKE_CASE`, both the oneof and message are checked.
- For `RPC_NO_CLIENT_STREAMING, RPC_NO_SERVER_STREAMING, RPC_PASCAL_CASE, RPC_REQUEST_RESPONSE_UNIQUE`, both the method and service are checked.
- For `RPC_REQUEST_STANDARD_NAME, RPC_RESPONSE_STANDARD_NAME`, the input/output type, method, and service are checked.

## [v0.35.1] - 2021-01-08

- Fix error when unmarshalling plugin configuration with no options (#236)

## [v0.35.0] - 2021-01-07

- Allow `opt` in `buf.gen.yaml` files to be either a single string, or a list of strings. Both of the following forms are accepted, and result in `foo=bar,baz,bat`:

```yaml
version: v1beta1
plugins:
  - name: foo
    out: out
    opt: foo=bar,baz,bat
```

```yaml
version: v1beta1
plugins:
  - name: foo
    out: out
    opt:
      - foo=bar
      - baz
      - bat
```

## [v0.34.0] - 2021-01-04

- Move `buf check lint` to `buf lint`.
- Move `buf check breaking` to `buf breaking`.
- Move `buf check ls-lint-checkers` to `buf config ls-lint-rules`.
- Move `buf check ls-breaking-checkers` to `buf config ls-breaking-rules`.
- Move `protoc-gen-buf-check-lint` to `protoc-gen-buf-lint`.
- Move `protoc-gen-buf-check-breaking` to `protoc-gen-buf-breaking`.
- Add `buf beta config init`.

All previous commands continue to work in a backwards-compatible manner, and the previous `protoc-gen-buf-check-lint` and `protoc-gen-buf-check-breaking` binaries continue to be available at the same paths, however deprecation messages are printed.

## [v0.33.0] - 2020-12-12

- Add `strategy` option to `buf.gen.yaml` generation configuration. This allows selecting either plugin invocations with files on a per-directory basis, or plugin invocations with all files at once. See the [generation documentation](https://docs.buf.build/generate-usage) for more details.

## [v0.32.1] - 2020-12-10

- Fix issue where `SourceCodeInfo` for map fields within nested messages could be dropped.
- Fix issue where deleted files would cause a panic when `breaking.ignore_unstable_packages = true`.

## [v0.32.0] - 2020-11-24

- Add symlink support for directory inputs. Symlinks will now be followed within your local directories when running `buf` commands.
- Add the `breaking.ignore_unstable_packages` option to allow ignoring of unstable packages when running `buf check breaking`. See [the documentation](https://docs.buf.build/breaking-configuration#ignore_unstable_packages) for more details.
- Enums that use the `allow_alias` option that add new aliases to a given number will no longer be considered breaking by `ENUM_VALUE_SAME_NAME`. See [the documentation](https://docs.buf.build/breaking-checkers#enum_value_same_name) for more details.

## [v0.31.1] - 2020-11-17

- Fix issue where `--experimental_allow_proto3_optional` was not set when proxying to `protoc` for the builtin plugins via `buf generate` or `buf protoc`. This flag is now set for `protoc` versions >= 3.12.

## [v0.31.0] - 2020-11-16

- Change the `--file` flag to `--path` and allow `--path` to take both files and directories, instead of just files with the old `--file`. This flag is used to filter the actual Protobuf files built under an input for most commands. You can now do for example `buf generate --path proto/foo` to only generate stubs for the files under `proto/foo`. Note that the `--file` flag continues to work, but prints a deprecation message.

## [v0.30.1] - 2020-11-12

- Relax validation of response file names from protoc plugins, so that when possible, plugins that are not compliant with the plugin specification are still usable with `buf generate`.

## [v0.30.0] - 2020-11-03

- Add `git://` protocol handling.

## [v0.29.0] - 2020-10-30

As we work towards v1.0, we are cleaning up the CLI UX. As part of this, we made the following changes:

- `buf image build` has been moved to `buf build` and now accepts images as inputs.
- `buf beta image convert` has been deleted, as `buf build` now covers this functionality.
- The `-o` flag is no longer required for `buf build`, instead defaulting to the OS equivalent of `/dev/null`.
- The `--source` flag on `buf build` has been deprecated in favor of passing the input as the first argument.
- The `--source-config` flag on `buf build` has been moved to `--config`.
- The `--input` flag on `buf check lint` has been deprecated in favor of passing the input as the first argument.
- The `--input-config` flag on `buf check lint` has been moved to `--config`.
- The `--input` flag on `buf check breaking` has been deprecated in favor of passing the input as the first argument.
- The `--input-config` flag on `buf check breaking` has been moved to `--config`.
- The `--against-input` flag on `buf check breaking` has been moved to `--against`.
- The `--against-input-config` flag on `buf check breaking` has been moved to `--against-config`.
- The `--input` flag on `buf generate` has been deprecated in favor of passing the input as the first argument.
- The `--input-config` flag on `buf generate` has been moved to `--config`.
- The `--input` flag on `buf ls-files` has been deprecated in favor of passing the input as the first argument.
- The `--input-config` flag on `buf ls-files` has been moved to `--config`.

We feel these changes make using `buf` more natural. Examples:

```
# compile the files in the current directory
buf build
# equivalent to the default no-arg invocation
buf build .
# build the repository at https://github.com/foo/bar.git
buf build https://github.com/foo/bar.git
# lint the files in the proto directory
buf check lint proto
# check the files in the current directory against the files on the master branch for breaking changes
buf check breaking --against .git#branch=master
# check the files in the proto directory against the files in the proto directory on the master branch
buf check breaking proto --against .git#branch=master,subdir=proto
```

**Note that existing commands and flags continue to work.** While the deprecation messages will be printed, and we recommend migrating to the new invocations, your existing invocations have no change in functionality.

## [v0.28.0] - 2020-10-21

- Add `subdir` option for archive and git [Inputs](https://buf.build/docs/inputs). This allows placement of the `buf.yaml` configuration file in directories other than the base of your repository. You then can check against this subdirectory using, for example, `buf check breaking --against-input https://github.com/foo/bar.git#subdir=proto`.

## [v0.27.1] - 2020-10-16

- Fix minor typo in `buf help generate` documentation.

## [v0.27.0] - 2020-10-16

- Move `buf beta generate` out of beta to `buf generate`. This command now uses a template of configured plugins to generate stubs. See `buf help generate` for more details.

## [v0.26.0] - 2020-10-13

- Add jar and zip support to `buf protoc` and `buf beta generate`.

## [v0.25.0] - 2020-10-09

- Add the concept of configuration file version. The only currently-available version is `v1beta1`. See [buf.build/docs/faq](https://buf.build/docs/faq) for more details.

## [v0.24.0] - 2020-09-21

- Add fish completion to releases.
- Update the `protoc` version for `buf protoc` to be `3.13.0`.

## [v0.23.0] - 2020-09-11

- Move the `experimental` parent command to `beta`. The command `buf experimental image convert` continues to work, but is deprecated in favor of `buf beta image convert`.
- Add `buf beta generate`.

## [v0.22.0] - 2020-09-09

- Add [insertion point](https://github.com/protocolbuffers/protobuf/blob/cdf5022ada7159f0c82888bebee026cbbf4ac697/src/google/protobuf/compiler/plugin.proto#L135) support to `buf protoc`.

## [v0.21.0] - 2020-09-02

- Fix issue where `optional` fields in proto3 would cause the `ONEOF_LOWER_SNAKE_CASE` lint checker to fail.

## [v0.20.5] - 2020-07-24

- Fix issue where parser would fail on files starting with [byte order marks](https://en.wikipedia.org/wiki/Byte_order_mark#UTF-8).

## [v0.20.4] - 2020-07-21

- Fix issue where custom message options that had an unset map field could cause a parser failure.

## [v0.20.3] - 2020-07-18

- Fix issue where parameters passed with `--.*_opt` to `buf protoc` for builtin plugins were not properly propagated.

## [v0.20.2] - 2020-07-17

- Fix issue where roots containing non-proto files with the same path would cause an error.

## [v0.20.1] - 2020-07-14

- Fix issue where Zsh completion would fail due to some flags having brackets in their description.
- Fix issue where non-builtin protoc plugin invocations would not have errors properly propagated.
- Fix issue where multiple `--.*_opt` flags, `--.*_opt` flags with commas, or `--.*_out` flags with options that contained commas, would not be properly added.

## [v0.20.0] - 2020-07-13

- Add `--by-dir` flag to `buf protoc` that parallelizes generation per directory, resulting in a 25-75% reduction in the time taken to generate stubs for medium to large file sets.
- Properly clean up temporary files and commands on interrupts.
- Fix issue where certain files that started with invalid Protobuf would cause the parser to crash.

## [v0.19.1] - 2020-07-10

- Fix issue where stderr was not being propagated for protoc plugins in CLI mode.

## [v0.19.0] - 2020-07-10

- Add `protoc` command. This is a substitute for `protoc` that uses Buf's internal compiler.
- Add `ENUM_FIRST_VALUE_ZERO` lint checker to the `OTHER` category.
- Add support for the Visual Studio error format.

## [v0.18.1] - 2020-06-25

- Fix issue where linking errors for custom options that had a message type were not properly reported (#93)

## [v0.18.0] - 2020-06-22

- Handle custom options when marshalling JSON images (#87).
- Add `buf experimental image convert` command to convert to/from binary/JSON images (#87).

## [v0.17.0] - 2020-06-17

- Add git ref support to allow specifying arbitrary git references as inputs (https://github.com/bufbuild/buf/issues/48). This allows you to do i.e. `buf check lint --input https://github.com/bufbuild/buf.git#ref=fa74aa9c4161304dfa83db4abc4a0effe886d253`.
- Add `depth` input option when specifying git inputs with `ref`. This allows the user to configure the depth at which to clone the repository when looking for the `ref`. If specifying a `ref`, this defaults to 50. Otherwise, this defaults to 1.
- Remove requirement for git branch or tag in inputs. This allows you to do i.e. `buf check lint --input https://github.com/bufbuild/buf.git` and it will automatically choose the default branch as an input.

## [v0.16.0] - 2020-06-02

- Add [proto3 optional](https://github.com/protocolbuffers/protobuf/blob/7cb5597013f0c4b978f02bce4330849f118aa853/docs/field_presence.md#how-to-enable-explicit-presence-in-proto3) support.

## [v0.15.0] - 2020-05-31

- Add opt-in comment-driven lint ignores via the `allow_comment_ignores` lint configuration option and `buf:lint:ignore ID` leading comment annotation (#73).

## [v0.14.0] - 2020-05-30

- Add `--file` flag to `buf image build` to only add specific files and their imports to outputted images. To exclude imports, use `--exclude-imports`.
- Add `zip` as a source format. Buf can now read `zip` files, either locally or remotely, for image building, linting, and breaking change detection.
- Add `zstd` as a compression format. Buf can now read and write Image files that are compressed using zstandard, and can read tarballs compressed with zstandard.
- Deprecated: The formats `bingz, jsongz, targz` are now deprecated. Instead, use `format=bin,compression=gzip`, `format=json,compression=gzip`, or `format=tar,compression=gzip`. The formats `bingz, jsongz, targz` will continue to work forever and will not be broken, but will print a deprecation warning and we recommend updating. Automatic file extension parsing continues to work the same as well.

## [v0.13.0] - 2020-05-17

- Use the `git` binary instead of go-git for internal clones. This also enables using your system git credential management for git repositories cloned using https or ssh. See https://buf.build/docs/inputs#authentication for more details.

## [v0.12.1] - 2020-05-11

- Fix issue where roots were detected as overlapping if one root's name was a prefix of the other.

## [v0.12.0] - 2020-05-11

- Add netrc support for inputs.
- Fix issue where filenames that contained `..` resulted in an error.
- Internal: migrate to golang/protobuf v2.

## [v0.11.0] - 2020-04-09

- Add experimental flag `--experimental-git-clone` to use the `git` binary for git clones.

## [v0.10.0] - 2020-04-06

- Add `recurse_submodules` option for git inputs.
  Example: `https://github.com/foo/bar.git#branch=master,recurse_submodules=true`

## [v0.9.0] - 2020-03-25

- Fix issue where the option value ordering on an outputted `Image` was non-deterministic.
- Fix issue where the `SourceCodeInfo` for the Well-Known Types was not included on an outputted `Image` when requested.

## [v0.8.0] - 2020-03-11

- Update dependencies.

## [v0.7.1] - 2020-03-05

- Tie HTTP download timeout to the `--timeout` flag.

## [v0.7.0] - 2020-01-31

- Add `tag` option for git inputs.

## [v0.6.0] - 2020-01-17

- Add `git` to the Docker container for local filesystem clones.
- Update the JSON error format to use `path` as the file path key instead of `filename`.

## [v0.5.0] - 2020-01-01

- Allow basic authentication for remote tarballs, git repositories, and image files served from HTTPS endpoints. See https://buf.build/docs/inputs#https for more details.
- Allow public key authentication for remote git repositories served from SSH endpoints. See https://buf.build/docs/inputs#ssh for more details.

## [v0.4.1] - 2019-12-30

- Fix issue where comparing enum values for enums that have `allow_alias` set and duplicate enum values present resulted in a system error.

## [v0.4.0] - 2019-12-05

- Change the breaking change detector to compare enum values on number instead of name. This also results in the `ENUM_VALUE_SAME_NUMBER` checker being replaced with the `ENUM_VALUE_SAME_NAME` checker, except this new checker is not in the `WIRE` category.

## [v0.3.0] - 2019-11-05

- Fix issue where multiple timeout errors were printed.
- Add `buf check lint --error-format=config-ignore-yaml` to print out current lint errors in a format that can be copied into a configuration file.

## [v0.2.0] - 2019-10-28

- Add a Docker image for the `buf` binary.

## v0.1.0 - 2019-10-18

Initial beta release.

[Unreleased]: https://github.com/bufbuild/buf/compare/v1.47.2...HEAD
[v1.47.2]: https://github.com/bufbuild/buf/compare/v1.47.1...v1.47.2
[v1.47.1]: https://github.com/bufbuild/buf/compare/v1.47.0...v1.47.1
[v1.47.0]: https://github.com/bufbuild/buf/compare/v1.46.0...v1.47.0
[v1.46.0]: https://github.com/bufbuild/buf/compare/v1.45.0...v1.46.0
[v1.45.0]: https://github.com/bufbuild/buf/compare/v1.44.0...v1.45.0
[v1.44.0]: https://github.com/bufbuild/buf/compare/v1.43.0...v1.44.0
[v1.43.0]: https://github.com/bufbuild/buf/compare/v1.42.0...v1.43.0
[v1.42.0]: https://github.com/bufbuild/buf/compare/v1.41.0...v1.42.0
[v1.41.0]: https://github.com/bufbuild/buf/compare/v1.40.1...v1.41.0
[v1.40.1]: https://github.com/bufbuild/buf/compare/v1.40.0...v1.40.1
[v1.40.0]: https://github.com/bufbuild/buf/compare/v1.39.0...v1.40.0
[v1.39.0]: https://github.com/bufbuild/buf/compare/v1.38.0...v1.39.0
[v1.38.0]: https://github.com/bufbuild/buf/compare/v1.37.0...v1.38.0
[v1.37.0]: https://github.com/bufbuild/buf/compare/v1.36.0...v1.37.0
[v1.36.0]: https://github.com/bufbuild/buf/compare/v1.35.1...v1.36.0
[v1.35.1]: https://github.com/bufbuild/buf/compare/v1.35.0...v1.35.1
[v1.35.0]: https://github.com/bufbuild/buf/compare/v1.34.0...v1.35.0
[v1.34.0]: https://github.com/bufbuild/buf/compare/v1.33.0...v1.34.0
[v1.33.0]: https://github.com/bufbuild/buf/compare/v1.32.2...v1.33.0
[v1.32.2]: https://github.com/bufbuild/buf/compare/v1.32.1...v1.32.2
[v1.32.1]: https://github.com/bufbuild/buf/compare/v1.32.0...v1.32.1
[v1.32.0]: https://github.com/bufbuild/buf/compare/v1.32.0-beta.1...v1.32.0
[v1.32.0-beta.1]: https://github.com/bufbuild/buf/compare/v1.31.0...v1.32.0-beta.1
[v1.31.0]: https://github.com/bufbuild/buf/compare/v1.30.1...v1.31.0
[v1.30.1]: https://github.com/bufbuild/buf/compare/v1.30.0...v1.30.1
[v1.30.0]: https://github.com/bufbuild/buf/compare/v1.29.0...v1.30.0
[v1.29.0]: https://github.com/bufbuild/buf/compare/v1.28.1...v1.29.0
[v1.28.1]: https://github.com/bufbuild/buf/compare/v1.28.0...v1.28.1
[v1.28.0]: https://github.com/bufbuild/buf/compare/v1.27.2...v1.28.0
[v1.27.2]: https://github.com/bufbuild/buf/compare/v1.27.1...v1.27.2
[v1.27.1]: https://github.com/bufbuild/buf/compare/v1.27.0...v1.27.1
[v1.27.0]: https://github.com/bufbuild/buf/compare/v1.26.1...v1.27.0
[v1.26.1]: https://github.com/bufbuild/buf/compare/v1.26.0...v1.26.1
[v1.26.0]: https://github.com/bufbuild/buf/compare/v1.25.1...v1.26.0
[v1.25.1]: https://github.com/bufbuild/buf/compare/v1.25.0...v1.25.1
[v1.25.0]: https://github.com/bufbuild/buf/compare/v1.24.0...v1.25.0
[v1.24.0]: https://github.com/bufbuild/buf/compare/v1.23.1...v1.24.0
[v1.23.1]: https://github.com/bufbuild/buf/compare/v1.23.0...v1.23.1
[v1.23.0]: https://github.com/bufbuild/buf/compare/v1.22.0...v1.23.0
[v1.22.0]: https://github.com/bufbuild/buf/compare/v1.21.0...v1.22.0
[v1.21.0]: https://github.com/bufbuild/buf/compare/v1.20.0...v1.21.0
[v1.20.0]: https://github.com/bufbuild/buf/compare/v1.19.0...v1.20.0
[v1.19.0]: https://github.com/bufbuild/buf/compare/v1.18.0...v1.19.0
[v1.18.0]: https://github.com/bufbuild/buf/compare/v1.17.0...v1.18.0
[v1.17.0]: https://github.com/bufbuild/buf/compare/v1.16.0...v1.17.0
[v1.16.0]: https://github.com/bufbuild/buf/compare/v1.15.1...v1.16.0
[v1.15.1]: https://github.com/bufbuild/buf/compare/v1.15.0...v1.15.1
[v1.15.0]: https://github.com/bufbuild/buf/compare/v1.14.0...v1.15.0
[v1.14.0]: https://github.com/bufbuild/buf/compare/v1.13.1...v1.14.0
[v1.13.1]: https://github.com/bufbuild/buf/compare/v1.13.0...v1.13.1
[v1.13.0]: https://github.com/bufbuild/buf/compare/v1.12.0...v1.13.0
[v1.12.0]: https://github.com/bufbuild/buf/compare/v1.11.0...v1.12.0
[v1.11.0]: https://github.com/bufbuild/buf/compare/v1.10.0...v1.11.0
[v1.10.0]: https://github.com/bufbuild/buf/compare/v1.9.0...v1.10.0
[v1.9.0]: https://github.com/bufbuild/buf/compare/v1.8.0...v1.9.0
[v1.8.0]: https://github.com/bufbuild/buf/compare/v1.7.0...v1.8.0
[v1.7.0]: https://github.com/bufbuild/buf/compare/v1.6.0...v1.7.0
[v1.6.0]: https://github.com/bufbuild/buf/compare/v1.5.0...v1.6.0
[v1.5.0]: https://github.com/bufbuild/buf/compare/v1.4.0...v1.5.0
[v1.4.0]: https://github.com/bufbuild/buf/compare/v1.3.1...v1.4.0
[v1.3.1]: https://github.com/bufbuild/buf/compare/v1.3.0...v1.3.1
[v1.3.0]: https://github.com/bufbuild/buf/compare/v1.2.1...1.3.0
[v1.2.1]: https://github.com/bufbuild/buf/compare/v1.2.0...v1.2.1
[v1.2.0]: https://github.com/bufbuild/buf/compare/v1.1.1...v1.2.0
[v1.1.1]: https://github.com/bufbuild/buf/compare/v1.1.0...v1.1.1
[v1.1.0]: https://github.com/bufbuild/buf/compare/v1.0.0...v1.1.0
[v1.0.0]: https://github.com/bufbuild/buf/compare/v1.0.0-rc12...v1.0.0
[v1.0.0-rc12]: https://github.com/bufbuild/buf/compare/v1.0.0-rc11...v1.0.0-rc12
[v1.0.0-rc11]: https://github.com/bufbuild/buf/compare/v1.0.0-rc10...v1.0.0-rc11
[v1.0.0-rc10]: https://github.com/bufbuild/buf/compare/v1.0.0-rc9...v1.0.0-rc10
[v1.0.0-rc9]: https://github.com/bufbuild/buf/compare/v1.0.0-rc8...v1.0.0-rc9
[v1.0.0-rc8]: https://github.com/bufbuild/buf/compare/v1.0.0-rc7...v1.0.0-rc8
[v1.0.0-rc7]: https://github.com/bufbuild/buf/compare/v1.0.0-rc6...v1.0.0-rc7
[v1.0.0-rc6]: https://github.com/bufbuild/buf/compare/v1.0.0-rc5...v1.0.0-rc6
[v1.0.0-rc5]: https://github.com/bufbuild/buf/compare/v1.0.0-rc4...v1.0.0-rc5
[v1.0.0-rc4]: https://github.com/bufbuild/buf/compare/v1.0.0-rc3...v1.0.0-rc4
[v1.0.0-rc3]: https://github.com/bufbuild/buf/compare/v1.0.0-rc2...v1.0.0-rc3
[v1.0.0-rc2]: https://github.com/bufbuild/buf/compare/v1.0.0-rc1...v1.0.0-rc2
[v1.0.0-rc1]: https://github.com/bufbuild/buf/compare/v0.56.0...v1.0.0-rc1
[v0.56.0]: https://github.com/bufbuild/buf/compare/v0.55.0...v0.56.0
[v0.55.0]: https://github.com/bufbuild/buf/compare/v0.54.1...v0.55.0
[v0.54.1]: https://github.com/bufbuild/buf/compare/v0.54.0...v0.54.1
[v0.54.0]: https://github.com/bufbuild/buf/compare/v0.53.0...v0.54.0
[v0.53.0]: https://github.com/bufbuild/buf/compare/v0.52.0...v0.53.0
[v0.52.0]: https://github.com/bufbuild/buf/compare/v0.51.1...v0.52.0
[v0.51.1]: https://github.com/bufbuild/buf/compare/v0.51.0...v0.51.1
[v0.51.0]: https://github.com/bufbuild/buf/compare/v0.50.0...v0.51.0
[v0.50.0]: https://github.com/bufbuild/buf/compare/v0.49.0...v0.50.0
[v0.49.0]: https://github.com/bufbuild/buf/compare/v0.48.2...v0.49.0
[v0.48.2]: https://github.com/bufbuild/buf/compare/v0.48.1...v0.48.2
[v0.48.1]: https://github.com/bufbuild/buf/compare/v0.48.0...v0.48.1
[v0.48.0]: https://github.com/bufbuild/buf/compare/v0.47.0...v0.48.0
[v0.47.0]: https://github.com/bufbuild/buf/compare/v0.46.0...v0.47.0
[v0.46.0]: https://github.com/bufbuild/buf/compare/v0.45.0...v0.46.0
[v0.45.0]: https://github.com/bufbuild/buf/compare/v0.44.0...v0.45.0
[v0.44.0]: https://github.com/bufbuild/buf/compare/v0.43.2...v0.44.0
[v0.43.2]: https://github.com/bufbuild/buf/compare/v0.43.1...v0.43.2
[v0.43.1]: https://github.com/bufbuild/buf/compare/v0.43.0...v0.43.1
[v0.43.0]: https://github.com/bufbuild/buf/compare/v0.42.1...v0.43.0
[v0.42.1]: https://github.com/bufbuild/buf/compare/v0.42.0...v0.42.1
[v0.42.0]: https://github.com/bufbuild/buf/compare/v0.41.0...v0.42.0
[v0.41.0]: https://github.com/bufbuild/buf/compare/v0.40.0...v0.41.0
[v0.40.0]: https://github.com/bufbuild/buf/compare/v0.39.1...v0.40.0
[v0.39.1]: https://github.com/bufbuild/buf/compare/v0.39.0...v0.39.1
[v0.39.0]: https://github.com/bufbuild/buf/compare/v0.38.0...v0.39.0
[v0.38.0]: https://github.com/bufbuild/buf/compare/v0.37.1...v0.38.0
[v0.37.1]: https://github.com/bufbuild/buf/compare/v0.37.0...v0.37.1
[v0.37.0]: https://github.com/bufbuild/buf/compare/v0.36.0...v0.37.0
[v0.36.0]: https://github.com/bufbuild/buf/compare/v0.35.1...v0.36.0
[v0.35.1]: https://github.com/bufbuild/buf/compare/v0.35.0...v0.35.1
[v0.35.0]: https://github.com/bufbuild/buf/compare/v0.34.0...v0.35.0
[v0.34.0]: https://github.com/bufbuild/buf/compare/v0.33.0...v0.34.0
[v0.33.0]: https://github.com/bufbuild/buf/compare/v0.32.1...v0.33.0
[v0.32.1]: https://github.com/bufbuild/buf/compare/v0.32.0...v0.32.1
[v0.32.0]: https://github.com/bufbuild/buf/compare/v0.31.1...v0.32.0
[v0.31.1]: https://github.com/bufbuild/buf/compare/v0.31.0...v0.31.1
[v0.31.0]: https://github.com/bufbuild/buf/compare/v0.30.1...v0.31.0
[v0.30.1]: https://github.com/bufbuild/buf/compare/v0.30.0...v0.30.1
[v0.30.0]: https://github.com/bufbuild/buf/compare/v0.29.0...v0.30.0
[v0.29.0]: https://github.com/bufbuild/buf/compare/v0.28.0...v0.29.0
[v0.28.0]: https://github.com/bufbuild/buf/compare/v0.27.1...v0.28.0
[v0.27.1]: https://github.com/bufbuild/buf/compare/v0.27.0...v0.27.1
[v0.27.0]: https://github.com/bufbuild/buf/compare/v0.26.0...v0.27.0
[v0.26.0]: https://github.com/bufbuild/buf/compare/v0.25.0...v0.26.0
[v0.25.0]: https://github.com/bufbuild/buf/compare/v0.24.0...v0.25.0
[v0.24.0]: https://github.com/bufbuild/buf/compare/v0.23.0...v0.24.0
[v0.23.0]: https://github.com/bufbuild/buf/compare/v0.22.0...v0.23.0
[v0.22.0]: https://github.com/bufbuild/buf/compare/v0.21.0...v0.22.0
[v0.21.0]: https://github.com/bufbuild/buf/compare/v0.20.5...v0.21.0
[v0.20.5]: https://github.com/bufbuild/buf/compare/v0.20.4...v0.20.5
[v0.20.4]: https://github.com/bufbuild/buf/compare/v0.20.3...v0.20.4
[v0.20.3]: https://github.com/bufbuild/buf/compare/v0.20.2...v0.20.3
[v0.20.2]: https://github.com/bufbuild/buf/compare/v0.20.1...v0.20.2
[v0.20.1]: https://github.com/bufbuild/buf/compare/v0.20.0...v0.20.1
[v0.20.0]: https://github.com/bufbuild/buf/compare/v0.19.1...v0.20.0
[v0.19.1]: https://github.com/bufbuild/buf/compare/v0.19.0...v0.19.1
[v0.19.0]: https://github.com/bufbuild/buf/compare/v0.18.1...v0.19.0
[v0.18.1]: https://github.com/bufbuild/buf/compare/v0.18.0...v0.18.1
[v0.18.0]: https://github.com/bufbuild/buf/compare/v0.17.0...v0.18.0
[v0.17.0]: https://github.com/bufbuild/buf/compare/v0.16.0...v0.17.0
[v0.16.0]: https://github.com/bufbuild/buf/compare/v0.15.0...v0.16.0
[v0.15.0]: https://github.com/bufbuild/buf/compare/v0.14.0...v0.15.0
[v0.14.0]: https://github.com/bufbuild/buf/compare/v0.13.0...v0.14.0
[v0.13.0]: https://github.com/bufbuild/buf/compare/v0.12.1...v0.13.0
[v0.12.1]: https://github.com/bufbuild/buf/compare/v0.12.0...v0.12.1
[v0.12.0]: https://github.com/bufbuild/buf/compare/v0.11.0...v0.12.0
[v0.11.0]: https://github.com/bufbuild/buf/compare/v0.10.0...v0.11.0
[v0.10.0]: https://github.com/bufbuild/buf/compare/v0.9.0...v0.10.0
[v0.9.0]: https://github.com/bufbuild/buf/compare/v0.8.0...v0.9.0
[v0.8.0]: https://github.com/bufbuild/buf/compare/v0.7.1...v0.8.0
[v0.7.1]: https://github.com/bufbuild/buf/compare/v0.7.0...v0.7.1
[v0.7.0]: https://github.com/bufbuild/buf/compare/v0.6.0...v0.7.0
[v0.6.0]: https://github.com/bufbuild/buf/compare/v0.5.0...v0.6.0
[v0.5.0]: https://github.com/bufbuild/buf/compare/v0.4.1...v0.5.0
[v0.4.1]: https://github.com/bufbuild/buf/compare/v0.4.0...v0.4.1
[v0.4.0]: https://github.com/bufbuild/buf/compare/v0.3.0...v0.4.0
[v0.3.0]: https://github.com/bufbuild/buf/compare/v0.2.0...v0.3.0
[v0.2.0]: https://github.com/bufbuild/buf/compare/v0.1.0...v0.2.0<|MERGE_RESOLUTION|>--- conflicted
+++ resolved
@@ -12,12 +12,9 @@
   file. Only WebAssembly check plugins are supported at this time.
 - Add `buf registry plugin commit {add-label,info,list,resolve}` to manage BSR plugin commits.
 - Add `buf registry plugin label {archive,info,list,unarchive}` to manage BSR plugin commits.
-<<<<<<< HEAD
-- Support remote check plugins in `buf lint` and `buf breaking` commands.
-=======
 - Move `buf registry module update` to `buf registry module settings update`. Command
   `buf registry module update` is now deprecated.
->>>>>>> b4d78361
+- Support remote check plugins in `buf lint` and `buf breaking` commands.
 
 ## [v1.47.2] - 2024-11-14
 
