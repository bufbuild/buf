# Changelog

## [Unreleased]

<<<<<<< HEAD
- Fixes an issue in `protoc-gen-buf-lint` that prevented it from reporting lint
  errors for unused imports.
=======
- Add `buf beta price` command to help users of the BSR figure out how much a module
  will cost to store on the BSR under the Team or Pro plans.
>>>>>>> a469f273

## [v1.15.1] - 2023-03-08

- Fix a bug in `buf generate` with `v1beta1` config files.
- Fix a potential crash when using the `--type` flag with `buf build` or `buf generate`.

## [v1.15.0] - 2023-02-28

- Update built-in Well-Known Types to Protobuf v22.0.
- Fix a bug in `buf format` where C-style block comments in which every
  line includes a prefix (usually "*") would be incorrectly indented.
- Add `--private-network` flag to `buf beta studio-agent` to support handling CORS requests
  from Studio on private networks that set the `Access-Control-Request-Private-Network` header.

## [v1.14.0] - 2023-02-09

- Replace `buf generate --include-types` with `buf generate --type` for consistency. `--include-types`
  is now deprecated but continues to work, consistent with our compability guarantee.
- Include type references in `google.protobuf.Any` messages in option values
  when filtering on type, e.g. with `buf build --type` or `buf generate --type`.
- Allow specifying a specific `protoc` path in `buf.gen.yaml` when using `protoc`'s built-in plugins
  via the new `protoc_path` option.
- Allow specifying arguments for local plugins in `buf.gen.yaml`. You can now do e.g.
  `path: ["go, "run", ./cmd/protoc-gen-foo]` in addition to `path: protoc-gen-foo`.
- Add optional name parameter to `buf mod init`, e.g. `buf mod init buf.build/owner/foobar`.
- Fix issue with `php_metadata_namespace` file option in [managed mode](https://docs.buf.build/generate/managed-mode).
- Make all help documentation much clearer. If you notice any inconsistencies, let us know.

## [v1.13.1] - 2023-01-27

- Fix race condition with `buf generate` when remote plugins from multiple
  BSR instances are being used at once.

## [v1.13.0] - 2023-01-26

- Extend the `BUF_TOKEN` environment variable to accept tokens for multiple
  BSR instances. Both `TOKEN` and `TOKEN1@BSRHOSTNAME1,TOKEN2@BSRHOSTNAME2,...`
  are now valid values for `BUF_TOKEN`.
- Remove `buf beta convert` in favor of the now-stable `buf convert`.

## [v1.12.0] - 2023-01-12
- Add `buf curl` command to invoke RPCs via [Connect](https://connect-build),
  [gRPC](https://grpc.io/), or [gRPC-Web](https://github.com/grpc/grpc-web.)
- Introduce `objc_class_prefix` option in managed mode, allowing a `default` value
  for `objc_class_prefix` for all files, `except` and `override`, which both behave
  similarly to other `except` and `override` options. Specifying an empty `default`
  value is equivalent to having managed mode on in previous versions.
- Introduce `ruby_package` option in managed mode, allowing `except` and `override`,
  in the same style as `objc_class_prefix`. Leaving `ruby_package` unspecified has
  the same effect as having mananged mode enabled in previous versions.

## [v1.11.0] - 2022-12-19
- `buf generate` now batches remote plugin generation calls for improved performance.
- Update `optimize_for` option in managed mode, allowing a `default` value for `optimize_for`
  for all files, `except` and `override`, which both behave similarly to other `except`
  and `override` options. Specifying an `optimize_for` value in the earlier versions is
  equivalent to having a `optimize_for` with that value as default.

## [v1.10.0] - 2022-12-07

- When using managed mode, setting `enabled: false` now no longer fails `buf generate`
  and instead prints a warning log and ignores managed mode options.
- Add `csharp_namespace` option to managed mode, allowing `except`, which excludes
  modules from managed mode, and `override`, which specifies `csharp_namespace` values
  per module, overriding the default value. By default, when managed mode is enabled,
  `csharp_namespace` is set to the package name with each package sub-name capitalized.
- Promote `buf convert` to stable, keep `buf beta convert` aliased in the beta command.
- Add `Types` filter to `buf generate` command to specify types (message, enum,
  service) that should be included in the image. When specified, the resulting
  image will only include descriptors to describe the requested types.

## [v1.9.0] - 2022-10-19

- New compiler that is faster and uses less memory than the outgoing one.
  - When generating source code info, the new compiler is 20% faster, and allocates
    13% less memory.
  - If _not_ generating source code info, the new compiler is 50% faster and
    allocates 35% less memory.
  - In addition to allocating less memory through the course of a compilation, the
    new compiler releases some memory much earlier, allowing it to be garbage
    collected much sooner. This means that by the end of a very large compilation
    process, less than half as much memory is live/pinned to the heap, decreasing
    overall memory pressure.

  The new compiler also addresses a few bugs where Buf would accept proto sources
  that protoc would reject:
  - In proto3 files, field and enum names undergo a validation that they are
    sufficiently different so that there will be no conflicts in JSON names.
  - Fully-qualified names of elements (like a message, enum, or service) may not
    conflict with package names.
  - A oneof or extend block may not contain empty statements.
  - Package names may not be >= 512 characters in length or contain > 100 dots.
  - Nesting depth of messages may not be > 32.
  - Field types and method input/output types may not refer to synthetic
    map entry messages.
- Push lint and breaking configuration to the registry.
- Include `LICENSE` file in the module on `buf push`.
- Formatter better edits/preserves whitespace around inline comments.
- Formatter correctly indents multi-line block (C-style) comments.
- Formatter now indents trailing comments at the end of an indented block body
  (including contents of message and array literals and elements in compact options)
  the same as the rest of the body (instead of out one level, like the closing
  punctuation).
- Formatter uses a compact, single-line representation for array and message literals
  in option values that are sufficiently simple (single scalar element or field).
- `buf beta convert` flags have changed from `--input` to `--from` and `--output`/`-o` to `--to`
- fully qualified type names now must be parsed to the `input` argument and `--type` flag separately

## [v1.8.0] - 2022-09-14

- Change default for `--origin` flag of `buf beta studio-agent` to `https://studio.buf.build`
- Change default for `--timeout` flag of `buf beta studio-agent` to `0` (no timeout). Before it was
  `2m` (the default for all the other `buf` commands).
- Add support for experimental code generation with the `plugin:` key in `buf.gen.yaml`.
- Preserve single quotes with `buf format`.
- Support `junit` format errors with `--error-format`.

## [v1.7.0] - 2022-06-27

- Support protocol and encoding client options based on content-type in Studio Agent.
- Add `--draft` flag to `buf push`.
- Add `buf beta registry draft {list,delete}` commands.

## [v1.6.0] - 2022-06-21

- Fix issue where `// buf:lint:ignore` comment ignores did not work for the
  `ENUM_FIRST_VALUE_ZERO` rule.
- Add `buf beta studio-agent` command to support the upcoming Buf Studio.

## [v1.5.0] - 2022-05-30

- Upgrade to `protoc` 3.20.1 support.
- Fix an issue where `buf` would fail if two or more roots contained
  a file with the same name, but with different file types (i.e. a
  regular file vs. a directory).
- Fix check for `PACKAGE_SERVICE_NO_DELETE` to detect deleted services.
- Remove `buf beta registry track`.
- Remove `buf beta registry branch`.

## [v1.4.0] - 2022-04-21

- Fix issue where duplicate synthetic oneofs (such as with proto3 maps or
  optional fields) did not result in a properly formed error.
- Add `buf beta registry repository update` command which supports updating
  repository visibility (public vs private). As with all beta commands, this
  is likely to change in the future.

## [v1.3.1] - 2022-03-30

- Allow `--config` flag to be set when targeting a module within a workspace.
- Update `buf format`'s file option order so that default file options are
  sorted before custom options.
- Update `buf format` to write adjacent string literals across multiple lines.
- Fix `buf format` so that the output directory (if any) is created if and only
  if the input is successfully formatted.

## [v1.3.0] - 2022-03-25

- Add `--exit-code` flag to `buf format` to exit with a non-zero exit code if
  the files were not already formatted.

## [v1.2.1] - 2022-03-24

- Fix a few formatting edge cases.

## [v1.2.0] - 2022-03-24

- Add `buf format` command to format `.proto` files.
- Fix build scripts to avoid using the `command-line-arguments` pseudo-package
  when building binaries and re-introduce checking for proper usage of private
  packages.

## [v1.1.1] - 2022-03-21

- Remove check for proper usage of private packages due to a breaking change made in the Golang standard library in 1.18.

## [v1.1.0] - 2022-03-01
- Add `--type` flag to the `build` command to create filtered images containing
  only the specified types and their required dependencies.
- Trim spaces and new lines from user-supplied token for `buf registry login`.
- Add support for conversion between JSON and binary serialized message for `buf beta convert`.

## [v1.0.0] - 2022-02-17

- Check that the user provided a valid token when running `buf registry login`.
- Add `buf mod open` that opens a module's homepage in a browser.
- Add `buf completion` command to generate auto-completion scripts in commonly used shells.
- Add `--disable-symlinks` flag to the `breaking, build, export, generate, lint, ls-files, push`
  commands. By default, the CLI will follow symlinks except on Windows, and this disables following
  symlinks.
- Add `--include-wkt` flag to `buf generate`. When this flag is specified alongside
  `--include-imports`, this will result in the [Well-Known Types](https://github.com/bufbuild/wellknowntypes/tree/11ea259bf71c4d386131c1986ffe103cb1edb3d6/v3.19.4/google/protobuf)
  being generated as well. Most language runtimes have the Well-Known Types included as part
  of the core library, making generating the Well-Known Types separately undesirable.
- Remove `buf protoc`. This was a pre-v1.0 demonstration to show that `buf` compilation
  produces equivalent results to mainline `protoc`, however `buf` is working on building
  a better Protobuf future that provides easier mechanics than our former `protoc`-based
  world. `buf protoc` itself added no benefit over mainline `protoc` beyond being considerably
  faster and allowing parallel compilation. If `protoc` is required, move back to mainline `protoc`
  until you can upgrade to `buf`. See [#915](https://github.com/bufbuild/buf/pull/915) for more
  details.
- Context modifier no longer overrides an existing token on the context. This allows `buf registry login`
  to properly check the user provided token without the token being overridden by the CLI interceptor.
- Removed the `buf config init` command in favor of `buf mod init`.
- Removed the `buf config ls-breaking-rules` command in favor of `buf mod ls-breaking-rules`.
- Removed the `buf config ls-lint-rules` command in favor of `buf mod ls-lint-rules`.
- Removed the `buf config migrate-v1beta1` command in favor of `buf beta migrate-v1beta1`.
- Add `buf beta decode` command to decode message with provided image source and message type.
- Disable `--config` flag for workspaces.
- Move default config version from `v1beta1` to `v1`.

## [v1.0.0-rc12] - 2022-02-01

- Add `default`, `except` and `override` to `java_package_prefix`.
- Add dependency commits as a part of the `b3` digest.
- Upgrade to `protoc` 3.19.4 support.
- Remove `branch` field from `buf.lock`.

## [v1.0.0-rc11] - 2022-01-18

- Upgrade to `protoc` 3.19.3 support.
- Add `PACKAGE_NO_IMPORT_CYCLE` lint rule to detect package import cycles.
- Add `buf beta registry {plugin,template} {deprecate,undeprecate}`.
- Add warning when using enterprise dependencies without specifying a enterprise
  remote in the module's identity.
- Remove `digest`, and `created_at` fields from the `buf.lock`. This will temporarily create a new commit
  when pushing the same contents to an existing repository, since the `ModulePin` has been reduced down.
- Add `--track` flag to `buf push`
- Update `buf beta registry commit list` to allow a track to be specified.
- Add `buf beta registry track {list,delete}` commands.
- Add manpages for `buf`.

## [v1.0.0-rc10] - 2021-12-16

- Fix issue where remote references were not correctly cached.

## [v1.0.0-rc9] - 2021-12-15

- Always set `compiler_version` parameter in the `CodeGeneratorRequest` to "(unknown)".
- Fix issue where `buf mod update` was unable to resolve dependencies from different remotes.
- Display the user-provided Buf Schema Registry remote, if specified, instead of the default within the `buf login` message.
- Fix issue where `buf generate` fails when the same plugin was specified more than once in a single invocation.
- Update the digest algorithm so that it encodes the `name`, `lint`, and `breaking` configuration encoded in the `buf.yaml`.
  When this change is deployed, users will observe the following:
  - Users on `v0.43.0` or before will notice mismatched digest errors similar to the one described in https://github.com/bufbuild/buf/issues/661.
  - Users on `v0.44.0` or after will have their module cache invalidated, but it will repair itself automatically.
  - The `buf.lock` (across all versions) will reflect the new `b3-` digest values for new commits.

## [v1.0.0-rc8] - 2021-11-10

- Add new endpoints to the recommendation service to make it configurable.
- Add `--exclude-path` flag to `buf breaking`, `buf build`, `buf export`, `buf generate`, and `buf lint` commands. This allows users to exclude specific paths when running commands.
- Change `GetModulePackages` endpoint to return a repeated `ModulePackage` message that now includes package description with the package name.
- Add `Oneof` to the `Message` structure for documentation.

## [v1.0.0-rc7] - 2021-11-08

- Upgrade to `protoc` 3.19.1 support.
- Fix issue with `buf generate` where multiple insertion points are defined in the same file.

## [v1.0.0-rc6] - 2021-10-20

- Fix issue with `buf ls-files` when given an image as an input, imports were being printed,
  even without the `--include-imports` flag.
- Add the ability for users to provide individual protobuf files as inputs to CLI commands. This allows users to run `buf` commands against and file input based on their current working directory, for example, `buf lint foo/bar.proto`, where `foo/bar.proto` is a path to protobuf file on disk.

## [v1.0.0-rc5] - 2021-10-12

- Add `buf beta registry repository deprecate` and `buf beta registry repository undeprecate`.
- Support `--include-imports` for remote plugins.
- Fix issue where `buf config migrate-v1beta1 fails` when files cannot be renamed.
- Fix issue where `buf registry login` panics when an existing .netrc entry exists.

## [v1.0.0-rc4] - 2021-10-07

- Fix issue where `buf generate` could fail when used with large numbers of plugins and files on
  systems with low file limits.
- Add `buf protoc --version` flag back. This was accidentally removed.
- Upgrade to `protoc` 3.18.1 support.

## [v1.0.0-rc3] - 2021-10-04

- Add `--as-import-paths` flag to `ls-files` that strips local directory paths and prints file
  paths as they are imported.
- Fix issue where groups used in custom options did not result in the same behavior as `protoc`.
- Fix issue where insertion points were not applied with respect to the configured output directory.

## [v1.0.0-rc2] - 2021-09-23

- Add `--include-imports` flag to `ls-files`.
- Upgrade to `protoc` 3.18.0 support.
- Fix regression with git inputs using `recurse_submodules=true`.

## [v1.0.0-rc1] - 2021-09-15

This is our first v1.0 release candidate. This release largely concentrates on erroring for
already-deprecated commands and flags.

At Buf, we take compatibility very seriously. When we say v1.0, we mean it - we hope `buf` will be
stable on v1 for the next decade, and if there is something we want to change, it is our responsibility to
make sure that we don't break you, not your responsibility to change because of us. We have learned
a lot about `buf` usage in the last two years of our beta, and have deprecated flags and commands as
we go, but for v1.0, we are removing the deprecated items to make sure we have a clean setup going forward.

All commands and flags have been printing warnings for a long time, and have an easy migration path.
Simply update the command or flag, and you'll be good to go:

- Removed the `buf login` command in favor of `buf registry login`.
- Removed the `buf logout` command in favor of `buf registry logout`.
- Removed the `buf mod init` command in favor of `buf config init`.
- Removed the `--name` and `--dep` flags in `buf config init`.
- Removed the `--log-level` global flag.
- Moved the output of `--version` from stderr to stdout.
- Moved the output of `--help` and `help` from stderr to stdout.
- [From v0.55.0](https://github.com/bufbuild/buf/releases/tag/v0.55.0): The version key in all configuration files (`buf.yaml`, `buf.gen.yaml`, `buf.work.yaml`) is now required.
- [From v0.45.0](https://github.com/bufbuild/buf/releases/tag/v0.45.0): Removed the `buf beta config init` command in favor of `buf config init`.
- [From v0.45.0](https://github.com/bufbuild/buf/releases/tag/v0.45.0): Removed the `buf beta mod export` command in favor of `buf export`.
- [From v0.45.0](https://github.com/bufbuild/buf/releases/tag/v0.45.0): Removed the `buf beta mod init` command in favor of `buf config init`.
- [From v0.45.0](https://github.com/bufbuild/buf/releases/tag/v0.45.0): Removed the `buf beta mod update` command in favor of `buf mod update`.
- [From v0.45.0](https://github.com/bufbuild/buf/releases/tag/v0.45.0): Removed the `buf beta mod clear-cache` command in favor of `buf mod clear-cache`.
- [From v0.45.0](https://github.com/bufbuild/buf/releases/tag/v0.45.0): Removed the `buf beta push` command in favor of `buf push`.
- [From v0.34.0](https://github.com/bufbuild/buf/releases/tag/v0.34.0): Removed the `buf check breaking` command in favor of `buf breaking`.
- [From v0.34.0](https://github.com/bufbuild/buf/releases/tag/v0.34.0): Removed the `buf check lint` command in favor of `buf lint`.
- [From v0.34.0](https://github.com/bufbuild/buf/releases/tag/v0.34.0): Removed the `buf check ls-lint-checkers` command in favor of `buf config ls-lint-rules`.
- [From v0.34.0](https://github.com/bufbuild/buf/releases/tag/v0.34.0): Removed the `buf check ls-breaking-checkers` command in favor of `buf config ls-breaking-rules`.
- [From v0.31.0](https://github.com/bufbuild/buf/releases/tag/v0.31.0): Removed the `--file` flag on `buf build` in favor of the `--path` flag.
- [From v0.31.0](https://github.com/bufbuild/buf/releases/tag/v0.31.0): Removed the `--file` flag on `buf lint` in favor of the `--path` flag.
- [From v0.31.0](https://github.com/bufbuild/buf/releases/tag/v0.31.0): Removed the `--file` flag on `buf breaking` in favor of the `--path` flag.
- [From v0.31.0](https://github.com/bufbuild/buf/releases/tag/v0.31.0): Removed the `--file` flag on `buf generate` in favor of the `--path` flag.
- [From v0.31.0](https://github.com/bufbuild/buf/releases/tag/v0.31.0): Removed the `--file` flag on `buf export` in favor of the `--path` flag.
- [From v0.29.0](https://github.com/bufbuild/buf/releases/tag/v0.29.0): Removed the `--source` flag on `buf build` in favor of the first positional parameter.
- [From v0.29.0](https://github.com/bufbuild/buf/releases/tag/v0.29.0): Removed the `--source-config` flag on `buf build` in favor of the `--config` flag.
- [From v0.29.0](https://github.com/bufbuild/buf/releases/tag/v0.29.0): Removed the `--input` flag on `buf lint` in favor of the first positional parameter.
- [From v0.29.0](https://github.com/bufbuild/buf/releases/tag/v0.29.0): Removed the `--input-config` flag on `buf lint` in favor of the `--config` flag.
- [From v0.29.0](https://github.com/bufbuild/buf/releases/tag/v0.29.0): Removed the `--input` flag on `buf breaking` in favor of the first positional parameter.
- [From v0.29.0](https://github.com/bufbuild/buf/releases/tag/v0.29.0): Removed the `--input-config` flag on `buf breaking` in favor of the `--config` flag.
- [From v0.29.0](https://github.com/bufbuild/buf/releases/tag/v0.29.0): Removed the `--against-input` flag on `buf breaking` in favor of the `--against` flag.
- [From v0.29.0](https://github.com/bufbuild/buf/releases/tag/v0.29.0): Removed the `--against-input-config` flag on `buf breaking` in favor of the `--against-config` flag.
- [From v0.29.0](https://github.com/bufbuild/buf/releases/tag/v0.29.0): Removed the `--input` flag on `buf generate` in favor of the first positional parameter.
- [From v0.29.0](https://github.com/bufbuild/buf/releases/tag/v0.29.0): Removed the `--input-config` flag on `buf generate` in favor of the `--config` flag.
- [From v0.29.0](https://github.com/bufbuild/buf/releases/tag/v0.29.0): Removed the `--input` flag on `buf ls-files` in favor of the first positional parameter.
- [From v0.29.0](https://github.com/bufbuild/buf/releases/tag/v0.29.0): Removed the `--input-config` flag on `buf ls-files` in favor of the `--config` flag.
- [From v0.29.0](https://github.com/bufbuild/buf/releases/tag/v0.29.0): Removed the `buf image build` command in favor of `buf build`.
- [From v0.29.0](https://github.com/bufbuild/buf/releases/tag/v0.29.0): Removed the `buf image convert` command.
- [From v0.29.0](https://github.com/bufbuild/buf/releases/tag/v0.29.0): Removed the `buf beta image convert` command.
- [From v0.23.0](https://github.com/bufbuild/buf/releases/tag/v0.23.0): Removed the `buf experimental image convert` command.
- [From v0.52.0](https://github.com/bufbuild/buf/releases/tag/v0.52.0) [and v0.34.0](https://github.com/bufbuild/buf/releases/tag/v0.34.0): Complete deletion `protoc-gen-buf-check-breaking` and `protoc-gen-buf-check-lint`, which have been moved to `protoc-gen-buf-breaking` and `protoc-gen-buf-lint`.

In January 2021 (v0.34.0), `protoc-gen-buf-check-breaking` and `protoc-gen-buf-check-lint` were deprecated and scheduled for removal for v1.0. In August 2021 (v0.52.0), we began returning error for every invocation of `protoc-gen-buf-check-breaking` and `protoc-gen-buf-check-lint`. This release completes the deletion process.

The only migration necessary is to change your installation and invocation from `protoc-gen-buf-check-breaking` to `protoc-gen-buf-breaking` and `protoc-gen-buf-check-lint` to `protoc-gen-buf-lint`. These can be installed in the exact same manner, whether from GitHub Releases, Homebrew, AUR, or direct Go installation:

```
# instead of go get github.com/bufbuild/buf/cmd/protoc-gen-buf-check-breaking
go get github.com/bufbuild/buf/cmd/protoc-gen-buf-breaking
# instead of curl -sSL https://github.com/bufbuild/buf/releases/download/v0.57.0/protoc-gen-buf-check-breaking-Linux-x86_64
curl -sSL https://github.com/bufbuild/buf/releases/download/v0.57.0/protoc-gen-buf-breaking-Linux-x86_64
```

## [v0.56.0] - 2021-09-08

- Cascade `ENUM_ZERO_VALUE_SUFFIX` comment ignores from the enum level.
- Fix issue where `buf genarate --output` was not being respected in 0.55.0.

## [v0.55.0] - 2021-09-07

- Error if `version:` is not set in `buf.yaml`. This is one of the few breaking changes we must make before v1.0 to guarantee stability for the future. If you do not have a version set, simply add `version: v1beta1` to the top of your `buf.yaml`.
- Support `BUF_TOKEN` for authentication. `buf` will now look for a token in the `BUF_TOKEN` environment variable, falling back to `.netrc` as set via `buf login`.
- Add support for using remote plugins with local source files.
- Add per-file overrides for managed mode.
- Fix issue with the module cache where multiple simulataneous downloads would result in a temporarily-corrupted cache.
- Hide verbose messaing behind the `--verbose` (`-v`) flag.
- Add `--debug` flag to print out debug logging.

## [v0.54.1] - 2021-08-30

- Fix docker build.

## [v0.54.0] - 2021-08-30

- Add windows support.
- Add `java_package_prefix` support to managed mode.
- Fix issue with C# namespaces in managed mode.
- Fix issue where `:main` was appended for errors containing references to modules.

## [v0.53.0] - 2021-08-25

- Fix issue where `buf generate --include-imports` would end up generating files for certain imports twice.
- Error when both a `buf.mod` and `buf.yaml` are present. `buf.mod` was briefly used as the new default name for `buf.yaml`, but we've reverted back to `buf.yaml`.

## [v0.52.0] - 2021-08-19

Return error for all invocations of `protoc-gen-buf-check-breaking` and `protoc-gen-buf-check-lint`.

As one of the few changes buf will ever make, `protoc-gen-buf-check-breaking` and `protoc-gen-buf-check-lint` were deprecated and scheduled for removal for v1.0 in January 2021. In preparation for v1.0, instead of just printing out a message notifying users of this, these commands now return an error for every invocation and will be completely removed when v1.0 is released.

The only migration necessary is to change your installation and invocation from `protoc-gen-buf-check-breaking` to `protoc-gen-buf-breaking` and `protoc-gen-buf-check-lint` to `protoc-gen-buf-lint`. These can be installed in the exact same manner, whether from GitHub Releases, Homebrew, AUR, or direct Go installation:

```
# instead of go get github.com/bufbuild/buf/cmd/protoc-gen-buf-check-breaking
go get github.com/bufbuild/buf/cmd/protoc-gen-buf-breaking
# instead of curl -sSL https://github.com/bufbuild/buf/releases/download/v0.52.0/protoc-gen-buf-check-breaking-Linux-x86_64
curl -sSL https://github.com/bufbuild/buf/releases/download/v0.52.0/protoc-gen-buf-breaking-Linux-x86_64
```

There is no change in functionality.

## [v0.51.1] - 2021-08-16

- Fix issue with git LFS where a remote must be set for fetch.

## [v0.51.0] - 2021-08-13

- Accept packages of the form `v\d+alpha` and `v\d+beta` as packages with valid versions. These will be considered unstable packages for the purposes of linting and breaking change detection if `ignore_unstable_packages` is set.
- Fix issue with git clones that occurred when using a previous reference of the current branch.

## [v0.50.0] - 2021-08-12

- Add `buf generate --include-imports` that also generates all imports except for the Well-Known Types.
- Fix issue where a deleted file within an unstable package that contained messages, enums, or services resulted in a breaking change failure if the `PACKAGE` category was used and `ignore_unstable_packages` was set.

## [v0.49.0] - 2021-08-10

- Split `FIELD_SAME_TYPE` breaking change rule into `FIELD_SAME_TYPE, FIELD_WIRE_COMPATIBLE_TYPE, FIELD_WIRE_JSON_COMPATIBLE_TYPE` in `v1`. See https://github.com/bufbuild/buf/pull/400 for details.
- Only export imported dependencies from `buf export`.

## [v0.48.2] - 2021-07-30

- Fix git args for http auth with git lfs.

## [v0.48.1] - 2021-07-30

- Fix: use `-c` on `git` parent command instead of `--config` on `git fetch`.
- Add `ruby_package` to managed mode.

## [v0.48.0] - 2021-07-29

- Add `buf export`. `buf export` will export the files from the specified input (default `"."`) to the given directory in a manner that is buildable by `protoc` without any `-I` flags. It also has options `--exclude-imports`, which excludes imports (and won't result in a buildable set of files), and `--path`, which filters to the specific paths.

## [v0.47.0] - 2021-07-29

- Rewrite the git cloner to use `git init && git fetch` rather than `git clone`. `git clone` is limited to local branches on the remote, whereas `git fetch` we can fetch any references on the remote including remote branches.
- Add `php_namespace` managed mode handling.
- Add `java_string_check_utf8` managed mode handling.

## [v0.46.0] - 2021-07-27

- Add `buf login` and `buf logout` to login and logout from the Buf Schema Registry.
- Fix cache, configuration, and data environment variables for Windows. Note that while Windows is still not officially supported, `buf` largely works on Windows.

## [v0.45.0] - 2021-07-26

- Revert default configuration file location back from `buf.mod` to `buf.yaml`. Note that both continue to work.
- Move default workspace configuration file location from `buf.work` to `buf.work.yaml`. Note that both continue to work.
- Move `buf beta push` to `buf push`. Note that `buf beta push` continues to work.
- Move most `buf beta mod` commands to `buf mod`. Note that all `buf beta mod` commands continue to work.
- Add `--only` flag to `buf mod update`.
- Warn if `buf.yaml` contains dependencies that are not represented in the `buf.lock` file.
- Add `--version` flag to `buf config ls-{breaking,lint}-rules`.
- Add `SYNTAX_SPECIFIED` lint rule to `BASIC, DEFAULT` categories for v1 configuration.
- Add `IMPORT_USED` lint rule to `BASIC, DEFAULT` categories for v1 configuration.
- Bring v1 configuration out of beta.
- Add managed mode for `objc_class_prefix`, `csharp_namespace`.

## [v0.44.0] - 2021-07-08

- Fix issue where C++ scoping rules were not properly enforced.
- Add support for splitting directory paths passed to `buf protoc -I` by a directory separator.
- Fix Windows support for builtin `protoc` plugins when using `buf generate` or `buf protoc`. Note that Windows remains officially unsupported as we have not set up testing, but largely works.
- Upgrade to `protoc` 3.17.3 support.
- Change the default module configuration location from `buf.yaml` to `buf.mod`. Note that `buf.yaml` continues to work.
- Continued work on the workspaces beta, including the `v1` configuration specification.
- Continued work on the managed mode beta, including the `v1` configuration specification.
- Add `v1` module configuration specification in beta - please continue to use `v1beta1` until the `v1` configuration specification is rolled out.
- Add `buf config migrate-v1beta1`.

## [v0.43.2] - 2021-05-31

- Fix namespace resolution diff with protoc.

## [v0.43.1] - 2021-05-28

- Revert `protoc` namespace resolution diff change.

## [v0.43.0] - 2021-05-28

- Do not count `buf:lint:ignore` directives as valid comments for the `COMMENT_.*` lint rules.
- Upgrade to `protoc` 3.17.1 support.
- Fix namespace resolution diff with `protoc`.

## [v0.42.1] - 2021-05-20

- Change the architecture suffix of the Linux ARM release assets from `arm64` to `aarch64` to match the output of `uname -m` on Linux.

## [v0.42.0] - 2021-05-20

- Add managed mode in beta. This is a new feature that automatically sets file option values.
- Add workspaces in beta. This is a new feature that allows multiple modules within the same directory structure.
- Add arm64 releases.

## [v0.41.0] - 2021-04-01

* Add `MESSAGE_SAME_REQUIRED_FIELDS` breaking change rule. This checks to make sure no `required` fields are added or deleted from existing messages.
* Support multi-architecture Docker image.
* Exit with code 100 for `FileAnnotation` errors.

## [v0.40.0] - 2021-03-15

* Add `buf beta registry tag {create,list}` commands.
* Add support for creating tags in `push` via `buf beta push -t`.
* Fix an issue where errors were unnecessarily written in `buf lint` and `buf breaking`.

## [v0.39.1] - 2021-03-04

- Fix issue with CLI build process in 0.39.0.

## [v0.39.0] - 2021-03-04

* `buf beta push` doesn't create a new commit if the content of the push is the same as the latest commit on the branch.
* Fix an issue where no error was shown when authentication failed.
* Fix an issue where `buf protoc` would error if a plugin returned an empty error string.

## [v0.38.0] - 2021-02-25

- Update the tested `protoc` version for compatibility to 3.15.2. The `--experimental_allow_proto3_optional` flag is no longer set for versions >=3.15.
- Update the Well-Known Types to 3.15.2. The `go_package` values for the Well-Known Types now point at google.golang.org/protobuf instead of github.com/golang/protobuf.

## [v0.37.1] - 2021-02-23

- Fix bug where authentication headers were not threaded through for certain Buf Schema Registry commands.
- Fix issue where empty errors would incorrectly be wrapped by the CLI interceptor.
- Update Buf module cache location to include remote.

## [v0.37.0] - 2021-02-09

- Add commands for the Buf Schema Registry. Visit our website to add yourself to [the waitlist](https://buf.build/waitlist).

## [v0.36.0] - 2021-01-18

Allows comment ignores of the form `// buf:lint:ignore ID` to be cascaded upwards for specific rules.

- For  `ENUM_VALUE_PREFIX, ENUM_VALUE_UPPER_SNAKE_CASE`, both the enum value and the enum are checked.
- For `FIELD_LOWER_SNAKE_CASE, FIELD_NO_DESCRIPTOR`, both the field and message are checked.
- For `ONEOF_LOWER_SNAKE_CASE`, both the oneof and message are checked.
- For `RPC_NO_CLIENT_STREAMING, RPC_NO_SERVER_STREAMING, RPC_PASCAL_CASE, RPC_REQUEST_RESPONSE_UNIQUE`, both the method and service are checked.
- For `RPC_REQUEST_STANDARD_NAME, RPC_RESPONSE_STANDARD_NAME`, the input/output type, method, and service are checked.

## [v0.35.1] - 2021-01-08

- Fix error when unmarshalling plugin configuration with no options (#236)

## [v0.35.0] - 2021-01-07

- Allow `opt` in `buf.gen.yaml` files to be either a single string, or a list of strings. Both of the following forms are accepted, and result in `foo=bar,baz,bat`:

```yaml
version: v1beta1
plugins:
  - name: foo
    out: out
    opt: foo=bar,baz,bat
```

```yaml
version: v1beta1
plugins:
  - name: foo
    out: out
    opt:
      - foo=bar
      - baz
      - bat
```

## [v0.34.0] - 2021-01-04

- Move `buf check lint` to `buf lint`.
- Move `buf check breaking` to `buf breaking`.
- Move `buf check ls-lint-checkers` to `buf config ls-lint-rules`.
- Move `buf check ls-breaking-checkers` to `buf config ls-breaking-rules`.
- Move `protoc-gen-buf-check-lint` to `protoc-gen-buf-lint`.
- Move `protoc-gen-buf-check-breaking` to `protoc-gen-buf-breaking`.
- Add `buf beta config init`.

All previous commands continue to work in a backwards-compatible manner, and the previous `protoc-gen-buf-check-lint` and `protoc-gen-buf-check-breaking` binaries continue to be available at the same paths, however deprecation messages are printed.

## [v0.33.0] - 2020-12-12

- Add `strategy` option to `buf.gen.yaml` generation configuration. This allows selecting either plugin invocations with files on a per-directory basis, or plugin invocations with all files at once. See the [generation documentation](https://docs.buf.build/generate-usage) for more details.

## [v0.32.1] - 2020-12-10

- Fix issue where `SourceCodeInfo` for map fields within nested messages could be dropped.
- Fix issue where deleted files would cause a panic when `breaking.ignore_unstable_packages = true`.

## [v0.32.0] - 2020-11-24

- Add symlink support for directory inputs. Symlinks will now be followed within your local directories when running `buf` commands.
- Add the `breaking.ignore_unstable_packages` option to allow ignoring of unstable packages when running `buf check breaking`. See [the documentation](https://docs.buf.build/breaking-configuration#ignore_unstable_packages) for more details.
- Enums that use the `allow_alias` option that add new aliases to a given number will no longer be considered breaking by `ENUM_VALUE_SAME_NAME`. See [the documentation](https://docs.buf.build/breaking-checkers#enum_value_same_name) for more details.

## [v0.31.1] - 2020-11-17

- Fix issue where `--experimental_allow_proto3_optional` was not set when proxying to `protoc` for the builtin plugins via `buf generate` or `buf protoc`. This flag is now set for `protoc` versions >= 3.12.

## [v0.31.0] - 2020-11-16

- Change the `--file` flag to `--path` and allow `--path` to take both files and directories, instead of just files with the old `--file`. This flag is used to filter the actual Protobuf files built under an input for most commands. You can now do for example `buf generate --path proto/foo` to only generate stubs for the files under `proto/foo`. Note that the `--file` flag continues to work, but prints a deprecation message.

## [v0.30.1] - 2020-11-12

- Relax validation of response file names from protoc plugins, so that when possible, plugins that are not compliant with the plugin specification are still usable with `buf generate`.

## [v0.30.0] - 2020-11-03

- Add `git://` protocol handling.

## [v0.29.0] - 2020-10-30

As we work towards v1.0, we are cleaning up the CLI UX. As part of this, we made the following changes:

- `buf image build` has been moved to `buf build` and now accepts images as inputs.
- `buf beta image convert` has been deleted, as `buf build` now covers this functionality.
- The `-o` flag is no longer required for `buf build`, instead defaulting to the OS equivalent of `/dev/null`.
- The `--source` flag on `buf build` has been deprecated in favor of passing the input as the first argument.
- The `--source-config` flag on `buf build` has been moved to `--config`.
- The `--input` flag on `buf check lint` has been deprecated in favor of passing the input as the first argument.
- The `--input-config` flag on `buf check lint` has been moved to `--config`.
- The `--input` flag on `buf check breaking` has been deprecated in favor of passing the input as the first argument.
- The `--input-config` flag on `buf check breaking` has been moved to `--config`.
- The `--against-input` flag on `buf check breaking` has been moved to `--against`.
- The `--against-input-config` flag on `buf check breaking` has been moved to `--against-config`.
- The `--input` flag on `buf generate` has been deprecated in favor of passing the input as the first argument.
- The `--input-config` flag on `buf generate` has been moved to `--config`.
- The `--input` flag on `buf ls-files` has been deprecated in favor of passing the input as the first argument.
- The `--input-config` flag on `buf ls-files` has been moved to `--config`.

We feel these changes make using `buf` more natural. Examples:

```
# compile the files in the current directory
buf build
# equivalent to the default no-arg invocation
buf build .
# build the repository at https://github.com/foo/bar.git
buf build https://github.com/foo/bar.git
# lint the files in the proto directory
buf check lint proto
# check the files in the current directory against the files on the master branch for breaking changes
buf check breaking --against .git#branch=master
# check the files in the proto directory against the files in the proto directory on the master branch
buf check breaking proto --against .git#branch=master,subdir=proto
```

**Note that existing commands and flags continue to work.** While the deprecation messages will be printed, and we recommend migrating to the new invocations, your existing invocations have no change in functionality.

## [v0.28.0] - 2020-10-21

- Add `subdir` option for archive and git [Inputs](https://buf.build/docs/inputs). This allows placement of the `buf.yaml` configuration file in directories other than the base of your repository. You then can check against this subdirectory using, for example, `buf check breaking --against-input https://github.com/foo/bar.git#subdir=proto`.

## [v0.27.1] - 2020-10-16

- Fix minor typo in `buf help generate` documentation.

## [v0.27.0] - 2020-10-16

- Move `buf beta generate` out of beta to `buf generate`. This command now uses a template of configured plugins to generate stubs. See `buf help generate` for more details.

## [v0.26.0] - 2020-10-13

- Add jar and zip support to `buf protoc` and `buf beta generate`.

## [v0.25.0] - 2020-10-09

- Add the concept of configuration file version. The only currently-available version is `v1beta1`. See [buf.build/docs/faq](https://buf.build/docs/faq) for more details.

## [v0.24.0] - 2020-09-21

- Add fish completion to releases.
- Update the `protoc` version for `buf protoc` to be `3.13.0`.

## [v0.23.0] - 2020-09-11

- Move the `experimental` parent command to `beta`. The command `buf experimental image convert` continues to work, but is deprecated in favor of `buf beta image convert`.
- Add `buf beta generate`.

## [v0.22.0] - 2020-09-09

- Add [insertion point](https://github.com/protocolbuffers/protobuf/blob/cdf5022ada7159f0c82888bebee026cbbf4ac697/src/google/protobuf/compiler/plugin.proto#L135) support to `buf protoc`.

## [v0.21.0] - 2020-09-02

- Fix issue where `optional` fields in proto3 would cause the `ONEOF_LOWER_SNAKE_CASE` lint checker to fail.

## [v0.20.5] - 2020-07-24

- Fix issue where parser would fail on files starting with [byte order marks](https://en.wikipedia.org/wiki/Byte_order_mark#UTF-8).

## [v0.20.4] - 2020-07-21

- Fix issue where custom message options that had an unset map field could cause a parser failure.

## [v0.20.3] - 2020-07-18

- Fix issue where parameters passed with `--.*_opt` to `buf protoc` for builtin plugins were not properly propagated.

## [v0.20.2] - 2020-07-17

- Fix issue where roots containing non-proto files with the same path would cause an error.

## [v0.20.1] - 2020-07-14

- Fix issue where Zsh completion would fail due to some flags having brackets in their description.
- Fix issue where non-builtin protoc plugin invocations would not have errors properly propagated.
- Fix issue where multiple `--.*_opt` flags, `--.*_opt` flags with commas, or `--.*_out` flags with options that contained commas, would not be properly added.

## [v0.20.0] - 2020-07-13

- Add `--by-dir` flag to `buf protoc` that parallelizes generation per directory, resulting in a 25-75% reduction in the time taken to generate stubs for medium to large file sets.
- Properly clean up temporary files and commands on interrupts.
- Fix issue where certain files that started with invalid Protobuf would cause the parser to crash.

## [v0.19.1] - 2020-07-10

- Fix issue where stderr was not being propagated for protoc plugins in CLI mode.

## [v0.19.0] - 2020-07-10

- Add `protoc` command. This is a substitute for `protoc` that uses Buf's internal compiler.
- Add `ENUM_FIRST_VALUE_ZERO` lint checker to the `OTHER` category.
- Add support for the Visual Studio error format.

## [v0.18.1] - 2020-06-25

- Fix issue where linking errors for custom options that had a message type were not properly reported (#93)

## [v0.18.0] - 2020-06-22

- Handle custom options when marshalling JSON images (#87).
- Add `buf experimental image convert` command to convert to/from binary/JSON images (#87).

## [v0.17.0] - 2020-06-17

- Add git ref support to allow specifying arbitrary git references as inputs (https://github.com/bufbuild/buf/issues/48). This allows you to do i.e. `buf check lint --input https://github.com/bufbuild/buf.git#ref=fa74aa9c4161304dfa83db4abc4a0effe886d253`.
- Add `depth` input option when specifying git inputs with `ref`. This allows the user to configure the depth at which to clone the repository when looking for the `ref`. If specifying a `ref`, this defaults to 50. Otherwise, this defaults to 1.
- Remove requirement for git branch or tag in inputs. This allows you to do i.e. `buf check lint --input https://github.com/bufbuild/buf.git` and it will automatically choose the default branch as an input.

## [v0.16.0] - 2020-06-02

- Add [proto3 optional](https://github.com/protocolbuffers/protobuf/blob/7cb5597013f0c4b978f02bce4330849f118aa853/docs/field_presence.md#how-to-enable-explicit-presence-in-proto3) support.

## [v0.15.0] - 2020-05-31

- Add opt-in comment-driven lint ignores via the `allow_comment_ignores` lint configuration option and `buf:lint:ignore ID` leading comment annotation (#73).

## [v0.14.0] - 2020-05-30

- Add `--file` flag to `buf image build` to only add specific files and their imports to outputted images. To exclude imports, use `--exclude-imports`.
- Add `zip` as a source format. Buf can now read `zip` files, either locally or remotely, for image building, linting, and breaking change detection.
- Add `zstd` as a compression format. Buf can now read and write Image files that are compressed using zstandard, and can read tarballs compressed with zstandard.
- Deprecated: The formats `bingz, jsongz, targz` are now deprecated. Instead, use `format=bin,compression=gzip`, `format=json,compression=gzip`, or `format=tar,compression=gzip`. The formats `bingz, jsongz, targz` will continue to work forever and will not be broken, but will print a deprecation warning and we recommend updating. Automatic file extension parsing continues to work the same as well.

## [v0.13.0] - 2020-05-17

- Use the `git` binary instead of go-git for internal clones. This also enables using your system git credential management for git repositories cloned using https or ssh. See https://buf.build/docs/inputs#authentication for more details.

## [v0.12.1] - 2020-05-11

- Fix issue where roots were detected as overlapping if one root's name was a prefix of the other.

## [v0.12.0] - 2020-05-11

- Add netrc support for inputs.
- Fix issue where filenames that contained `..` resulted in an error.
- Internal: migrate to golang/protobuf v2.

## [v0.11.0] - 2020-04-09

- Add experimental flag `--experimental-git-clone` to use the `git` binary for git clones.

## [v0.10.0] - 2020-04-06

- Add `recurse_submodules` option for git inputs.
  Example: `https://github.com/foo/bar.git#branch=master,recurse_submodules=true`

## [v0.9.0] - 2020-03-25

- Fix issue where the option value ordering on an outputted `Image` was non-deterministic.
- Fix issue where the `SourceCodeInfo` for the Well-Known Types was not included on an outputted `Image` when requested.

## [v0.8.0] - 2020-03-11

- Update dependencies.

## [v0.7.1] - 2020-03-05

- Tie HTTP download timeout to the `--timeout` flag.

## [v0.7.0] - 2020-01-31

- Add `tag` option for git inputs.

## [v0.6.0] - 2020-01-17

- Add `git` to the Docker container for local filesystem clones.
- Update the JSON error format to use `path` as the file path key instead of `filename`.

## [v0.5.0] - 2020-01-01

- Allow basic authentication for remote tarballs, git repositories, and image files served from HTTPS endpoints. See https://buf.build/docs/inputs#https for more details.
- Allow public key authentication for remote git repositories served from SSH endpoints. See https://buf.build/docs/inputs#ssh for more details.

## [v0.4.1] - 2019-12-30

- Fix issue where comparing enum values for enums that have `allow_alias` set and duplicate enum values present resulted in a system error.

## [v0.4.0] - 2019-12-05

- Change the breaking change detector to compare enum values on number instead of name. This also results in the `ENUM_VALUE_SAME_NUMBER` checker being replaced with the `ENUM_VALUE_SAME_NAME` checker, except this new checker is not in the `WIRE` category.

## [v0.3.0] - 2019-11-05

- Fix issue where multiple timeout errors were printed.
- Add `buf check lint --error-format=config-ignore-yaml` to print out current lint errors in a format that can be copied into a configuration file.

## [v0.2.0] - 2019-10-28

- Add a Docker image for the `buf` binary.

## v0.1.0 - 2019-10-18

Initial beta release.

[Unreleased]: https://github.com/bufbuild/buf/compare/v1.15.1...HEAD
[v1.15.1]: https://github.com/bufbuild/buf/compare/v1.15.0...v1.15.1
[v1.15.0]: https://github.com/bufbuild/buf/compare/v1.14.0...v1.15.0
[v1.14.0]: https://github.com/bufbuild/buf/compare/v1.13.1...v1.14.0
[v1.13.1]: https://github.com/bufbuild/buf/compare/v1.13.0...v1.13.1
[v1.13.0]: https://github.com/bufbuild/buf/compare/v1.12.0...v1.13.0
[v1.12.0]: https://github.com/bufbuild/buf/compare/v1.11.0...v1.12.0
[v1.11.0]: https://github.com/bufbuild/buf/compare/v1.10.0...v1.11.0
[v1.10.0]: https://github.com/bufbuild/buf/compare/v1.9.0...v1.10.0
[v1.9.0]: https://github.com/bufbuild/buf/compare/v1.8.0...v1.9.0
[v1.8.0]: https://github.com/bufbuild/buf/compare/v1.7.0...v1.8.0
[v1.7.0]: https://github.com/bufbuild/buf/compare/v1.6.0...v1.7.0
[v1.6.0]: https://github.com/bufbuild/buf/compare/v1.5.0...v1.6.0
[v1.5.0]: https://github.com/bufbuild/buf/compare/v1.4.0...v1.5.0
[v1.4.0]: https://github.com/bufbuild/buf/compare/v1.3.1...v1.4.0
[v1.3.1]: https://github.com/bufbuild/buf/compare/v1.3.0...v1.3.1
[v1.3.0]: https://github.com/bufbuild/buf/compare/v1.2.1...1.3.0
[v1.2.1]: https://github.com/bufbuild/buf/compare/v1.2.0...v1.2.1
[v1.2.0]: https://github.com/bufbuild/buf/compare/v1.1.1...v1.2.0
[v1.1.1]: https://github.com/bufbuild/buf/compare/v1.1.0...v1.1.1
[v1.1.0]: https://github.com/bufbuild/buf/compare/v1.0.0...v1.1.0
[v1.0.0]: https://github.com/bufbuild/buf/compare/v1.0.0-rc12...v1.0.0
[v1.0.0-rc12]: https://github.com/bufbuild/buf/compare/v1.0.0-rc11...v1.0.0-rc12
[v1.0.0-rc11]: https://github.com/bufbuild/buf/compare/v1.0.0-rc10...v1.0.0-rc11
[v1.0.0-rc10]: https://github.com/bufbuild/buf/compare/v1.0.0-rc9...v1.0.0-rc10
[v1.0.0-rc9]: https://github.com/bufbuild/buf/compare/v1.0.0-rc8...v1.0.0-rc9
[v1.0.0-rc8]: https://github.com/bufbuild/buf/compare/v1.0.0-rc7...v1.0.0-rc8
[v1.0.0-rc7]: https://github.com/bufbuild/buf/compare/v1.0.0-rc6...v1.0.0-rc7
[v1.0.0-rc6]: https://github.com/bufbuild/buf/compare/v1.0.0-rc5...v1.0.0-rc6
[v1.0.0-rc5]: https://github.com/bufbuild/buf/compare/v1.0.0-rc4...v1.0.0-rc5
[v1.0.0-rc4]: https://github.com/bufbuild/buf/compare/v1.0.0-rc3...v1.0.0-rc4
[v1.0.0-rc3]: https://github.com/bufbuild/buf/compare/v1.0.0-rc2...v1.0.0-rc3
[v1.0.0-rc2]: https://github.com/bufbuild/buf/compare/v1.0.0-rc1...v1.0.0-rc2
[v1.0.0-rc1]: https://github.com/bufbuild/buf/compare/v0.56.0...v1.0.0-rc1
[v0.56.0]: https://github.com/bufbuild/buf/compare/v0.55.0...v0.56.0
[v0.55.0]: https://github.com/bufbuild/buf/compare/v0.54.1...v0.55.0
[v0.54.1]: https://github.com/bufbuild/buf/compare/v0.54.0...v0.54.1
[v0.54.0]: https://github.com/bufbuild/buf/compare/v0.53.0...v0.54.0
[v0.53.0]: https://github.com/bufbuild/buf/compare/v0.52.0...v0.53.0
[v0.52.0]: https://github.com/bufbuild/buf/compare/v0.51.1...v0.52.0
[v0.51.1]: https://github.com/bufbuild/buf/compare/v0.51.0...v0.51.1
[v0.51.0]: https://github.com/bufbuild/buf/compare/v0.50.0...v0.51.0
[v0.50.0]: https://github.com/bufbuild/buf/compare/v0.49.0...v0.50.0
[v0.49.0]: https://github.com/bufbuild/buf/compare/v0.48.2...v0.49.0
[v0.48.2]: https://github.com/bufbuild/buf/compare/v0.48.1...v0.48.2
[v0.48.1]: https://github.com/bufbuild/buf/compare/v0.48.0...v0.48.1
[v0.48.0]: https://github.com/bufbuild/buf/compare/v0.47.0...v0.48.0
[v0.47.0]: https://github.com/bufbuild/buf/compare/v0.46.0...v0.47.0
[v0.46.0]: https://github.com/bufbuild/buf/compare/v0.45.0...v0.46.0
[v0.45.0]: https://github.com/bufbuild/buf/compare/v0.44.0...v0.45.0
[v0.44.0]: https://github.com/bufbuild/buf/compare/v0.43.2...v0.44.0
[v0.43.2]: https://github.com/bufbuild/buf/compare/v0.43.1...v0.43.2
[v0.43.1]: https://github.com/bufbuild/buf/compare/v0.43.0...v0.43.1
[v0.43.0]: https://github.com/bufbuild/buf/compare/v0.42.1...v0.43.0
[v0.42.1]: https://github.com/bufbuild/buf/compare/v0.42.0...v0.42.1
[v0.42.0]: https://github.com/bufbuild/buf/compare/v0.41.0...v0.42.0
[v0.41.0]: https://github.com/bufbuild/buf/compare/v0.40.0...v0.41.0
[v0.40.0]: https://github.com/bufbuild/buf/compare/v0.39.1...v0.40.0
[v0.39.1]: https://github.com/bufbuild/buf/compare/v0.39.0...v0.39.1
[v0.39.0]: https://github.com/bufbuild/buf/compare/v0.38.0...v0.39.0
[v0.38.0]: https://github.com/bufbuild/buf/compare/v0.37.1...v0.38.0
[v0.37.1]: https://github.com/bufbuild/buf/compare/v0.37.0...v0.37.1
[v0.37.0]: https://github.com/bufbuild/buf/compare/v0.36.0...v0.37.0
[v0.36.0]: https://github.com/bufbuild/buf/compare/v0.35.1...v0.36.0
[v0.35.1]: https://github.com/bufbuild/buf/compare/v0.35.0...v0.35.1
[v0.35.0]: https://github.com/bufbuild/buf/compare/v0.34.0...v0.35.0
[v0.34.0]: https://github.com/bufbuild/buf/compare/v0.33.0...v0.34.0
[v0.33.0]: https://github.com/bufbuild/buf/compare/v0.32.1...v0.33.0
[v0.32.1]: https://github.com/bufbuild/buf/compare/v0.32.0...v0.32.1
[v0.32.0]: https://github.com/bufbuild/buf/compare/v0.31.1...v0.32.0
[v0.31.1]: https://github.com/bufbuild/buf/compare/v0.31.0...v0.31.1
[v0.31.0]: https://github.com/bufbuild/buf/compare/v0.30.1...v0.31.0
[v0.30.1]: https://github.com/bufbuild/buf/compare/v0.30.0...v0.30.1
[v0.30.0]: https://github.com/bufbuild/buf/compare/v0.29.0...v0.30.0
[v0.29.0]: https://github.com/bufbuild/buf/compare/v0.28.0...v0.29.0
[v0.28.0]: https://github.com/bufbuild/buf/compare/v0.27.1...v0.28.0
[v0.27.1]: https://github.com/bufbuild/buf/compare/v0.27.0...v0.27.1
[v0.27.0]: https://github.com/bufbuild/buf/compare/v0.26.0...v0.27.0
[v0.26.0]: https://github.com/bufbuild/buf/compare/v0.25.0...v0.26.0
[v0.25.0]: https://github.com/bufbuild/buf/compare/v0.24.0...v0.25.0
[v0.24.0]: https://github.com/bufbuild/buf/compare/v0.23.0...v0.24.0
[v0.23.0]: https://github.com/bufbuild/buf/compare/v0.22.0...v0.23.0
[v0.22.0]: https://github.com/bufbuild/buf/compare/v0.21.0...v0.22.0
[v0.21.0]: https://github.com/bufbuild/buf/compare/v0.20.5...v0.21.0
[v0.20.5]: https://github.com/bufbuild/buf/compare/v0.20.4...v0.20.5
[v0.20.4]: https://github.com/bufbuild/buf/compare/v0.20.3...v0.20.4
[v0.20.3]: https://github.com/bufbuild/buf/compare/v0.20.2...v0.20.3
[v0.20.2]: https://github.com/bufbuild/buf/compare/v0.20.1...v0.20.2
[v0.20.1]: https://github.com/bufbuild/buf/compare/v0.20.0...v0.20.1
[v0.20.0]: https://github.com/bufbuild/buf/compare/v0.19.1...v0.20.0
[v0.19.1]: https://github.com/bufbuild/buf/compare/v0.19.0...v0.19.1
[v0.19.0]: https://github.com/bufbuild/buf/compare/v0.18.1...v0.19.0
[v0.18.1]: https://github.com/bufbuild/buf/compare/v0.18.0...v0.18.1
[v0.18.0]: https://github.com/bufbuild/buf/compare/v0.17.0...v0.18.0
[v0.17.0]: https://github.com/bufbuild/buf/compare/v0.16.0...v0.17.0
[v0.16.0]: https://github.com/bufbuild/buf/compare/v0.15.0...v0.16.0
[v0.15.0]: https://github.com/bufbuild/buf/compare/v0.14.0...v0.15.0
[v0.14.0]: https://github.com/bufbuild/buf/compare/v0.13.0...v0.14.0
[v0.13.0]: https://github.com/bufbuild/buf/compare/v0.12.1...v0.13.0
[v0.12.1]: https://github.com/bufbuild/buf/compare/v0.12.0...v0.12.1
[v0.12.0]: https://github.com/bufbuild/buf/compare/v0.11.0...v0.12.0
[v0.11.0]: https://github.com/bufbuild/buf/compare/v0.10.0...v0.11.0
[v0.10.0]: https://github.com/bufbuild/buf/compare/v0.9.0...v0.10.0
[v0.9.0]: https://github.com/bufbuild/buf/compare/v0.8.0...v0.9.0
[v0.8.0]: https://github.com/bufbuild/buf/compare/v0.7.1...v0.8.0
[v0.7.1]: https://github.com/bufbuild/buf/compare/v0.7.0...v0.7.1
[v0.7.0]: https://github.com/bufbuild/buf/compare/v0.6.0...v0.7.0
[v0.6.0]: https://github.com/bufbuild/buf/compare/v0.5.0...v0.6.0
[v0.5.0]: https://github.com/bufbuild/buf/compare/v0.4.1...v0.5.0
[v0.4.1]: https://github.com/bufbuild/buf/compare/v0.4.0...v0.4.1
[v0.4.0]: https://github.com/bufbuild/buf/compare/v0.3.0...v0.4.0
[v0.3.0]: https://github.com/bufbuild/buf/compare/v0.2.0...v0.3.0
[v0.2.0]: https://github.com/bufbuild/buf/compare/v0.1.0...v0.2.0<|MERGE_RESOLUTION|>--- conflicted
+++ resolved
@@ -2,13 +2,10 @@
 
 ## [Unreleased]
 
-<<<<<<< HEAD
-- Fixes an issue in `protoc-gen-buf-lint` that prevented it from reporting lint
-  errors for unused imports.
-=======
 - Add `buf beta price` command to help users of the BSR figure out how much a module
   will cost to store on the BSR under the Team or Pro plans.
->>>>>>> a469f273
+- Fix an issue in `protoc-gen-buf-lint` that prevented it from reporting lint
+  errors for unused imports.
 
 ## [v1.15.1] - 2023-03-08
 
