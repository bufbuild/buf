--- conflicted
+++ resolved
@@ -8,11 +8,8 @@
 - Fix type filtering on `buf generate` for empty files, files with no declared types.
 - Fix CEL check on `buf lint` for predefined `rules` variables.
 - Fix `buf config migrate` to filter out removed rules. 
-<<<<<<< HEAD
 - Allow users to set examples without constraints in `PROTOVALIDATE` lint rule.
-=======
 - Add ppc64le binaries for Linux to releases.
->>>>>>> de924611
 
 ## [v1.53.0] - 2025-04-21
 
