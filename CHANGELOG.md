# Changelog

## [Unreleased]

<<<<<<< HEAD
- Fix a bug in `buf generate` with `v1beta1` config files.
- Fix a potential crash when using the `--type` flag with `buf build` or `buf generate`.
- Add `buf beta price` command to help users of the BSR figure out how much a module
  will cost to store on the BSR under the Teams or Pro plans.
=======
- No changes yet.

## [v1.15.1] - 2023-03-08

- Fix a bug in `buf generate` with `v1beta1` config files.
- Fix a potential crash when using the `--type` flag with `buf build` or `buf generate`.
>>>>>>> dce75c97

## [v1.15.0] - 2023-02-28

- Update built-in Well-Known Types to Protobuf v22.0.
- Fix a bug in `buf format` where C-style block comments in which every
  line includes a prefix (usually "*") would be incorrectly indented.
- Add `--private-network` flag to `buf beta studio-agent` to support handling CORS requests
  from Studio on private networks that set the `Access-Control-Request-Private-Network` header.

## [v1.14.0] - 2023-02-09

- Replace `buf generate --include-types` with `buf generate --type` for consistency. `--include-types`
  is now deprecated but continues to work, consistent with our compability guarantee.
- Include type references in `google.protobuf.Any` messages in option values
  when filtering on type, e.g. with `buf build --type` or `buf generate --type`.
- Allow specifying a specific `protoc` path in `buf.gen.yaml` when using `protoc`'s built-in plugins
  via the new `protoc_path` option.
- Allow specifying arguments for local plugins in `buf.gen.yaml`. You can now do e.g.
  `path: ["go, "run", ./cmd/protoc-gen-foo]` in addition to `path: protoc-gen-foo`.
- Add optional name parameter to `buf mod init`, e.g. `buf mod init buf.build/owner/foobar`.
- Fix issue with `php_metadata_namespace` file option in [managed mode](https://docs.buf.build/generate/managed-mode).
- Make all help documentation much clearer. If you notice any inconsistencies, let us know.

## [v1.13.1] - 2023-01-27

- Fix race condition with `buf generate` when remote plugins from multiple
  BSR instances are being used at once.

## [v1.13.0] - 2023-01-26

- Extend the `BUF_TOKEN` environment variable to accept tokens for multiple
  BSR instances. Both `TOKEN` and `TOKEN1@BSRHOSTNAME1,TOKEN2@BSRHOSTNAME2,...`
  are now valid values for `BUF_TOKEN`.
- Remove `buf beta convert` in favor of the now-stable `buf convert`.

## [v1.12.0] - 2023-01-12
- Add `buf curl` command to invoke RPCs via [Connect](https://connect-build),
  [gRPC](https://grpc.io/), or [gRPC-Web](https://github.com/grpc/grpc-web.)
- Introduce `objc_class_prefix` option in managed mode, allowing a `default` value
  for `objc_class_prefix` for all files, `except` and `override`, which both behave
  similarly to other `except` and `override` options. Specifying an empty `default`
  value is equivalent to having managed mode on in previous versions.
- Introduce `ruby_package` option in managed mode, allowing `except` and `override`,
  in the same style as `objc_class_prefix`. Leaving `ruby_package` unspecified has
  the same effect as having mananged mode enabled in previous versions.

## [v1.11.0] - 2022-12-19
- `buf generate` now batches remote plugin generation calls for improved performance.
- Update `optimize_for` option in managed mode, allowing a `default` value for `optimize_for`
  for all files, `except` and `override`, which both behave similarly to other `except`
  and `override` options. Specifying an `optimize_for` value in the earlier versions is
  equivalent to having a `optimize_for` with that value as default.

## [v1.10.0] - 2022-12-07

- When using managed mode, setting `enabled: false` now no longer fails `buf generate`
  and instead prints a warning log and ignores managed mode options.
- Add `csharp_namespace` option to managed mode, allowing `except`, which excludes
  modules from managed mode, and `override`, which specifies `csharp_namespace` values
  per module, overriding the default value. By default, when managed mode is enabled,
  `csharp_namespace` is set to the package name with each package sub-name capitalized.
- Promote `buf convert` to stable, keep `buf beta convert` aliased in the beta command.
- Add `Types` filter to `buf generate` command to specify types (message, enum,
  service) that should be included in the image. When specified, the resulting
  image will only include descriptors to describe the requested types.

## [v1.9.0] - 2022-10-19

- New compiler that is faster and uses less memory than the outgoing one.
  - When generating source code info, the new compiler is 20% faster, and allocates
    13% less memory.
  - If _not_ generating source code info, the new compiler is 50% faster and
    allocates 35% less memory.
  - In addition to allocating less memory through the course of a compilation, the
    new compiler releases some memory much earlier, allowing it to be garbage
    collected much sooner. This means that by the end of a very large compilation
    process, less than half as much memory is live/pinned to the heap, decreasing
    overall memory pressure.

  The new compiler also addresses a few bugs where Buf would accept proto sources
  that protoc would reject:
  - In proto3 files, field and enum names undergo a validation that they are
    sufficiently different so that there will be no conflicts in JSON names.
  - Fully-qualified names of elements (like a message, enum, or service) may not
    conflict with package names.
  - A oneof or extend block may not contain empty statements.
  - Package names may not be >= 512 characters in length or contain > 100 dots.
  - Nesting depth of messages may not be > 32.
  - Field types and method input/output types may not refer to synthetic
    map entry messages.
- Push lint and breaking configuration to the registry.
- Include `LICENSE` file in the module on `buf push`.
- Formatter better edits/preserves whitespace around inline comments.
- Formatter correctly indents multi-line block (C-style) comments.
- Formatter now indents trailing comments at the end of an indented block body
  (including contents of message and array literals and elements in compact options)
  the same as the rest of the body (instead of out one level, like the closing
  punctuation).
- Formatter uses a compact, single-line representation for array and message literals
  in option values that are sufficiently simple (single scalar element or field).
- `buf beta convert` flags have changed from `--input` to `--from` and `--output`/`-o` to `--to`
- fully qualified type names now must be parsed to the `input` argument and `--type` flag separately

## [v1.8.0] - 2022-09-14

- Change default for `--origin` flag of `buf beta studio-agent` to `https://studio.buf.build`
- Change default for `--timeout` flag of `buf beta studio-agent` to `0` (no timeout). Before it was
  `2m` (the default for all the other `buf` commands).
- Add support for experimental code generation with the `plugin:` key in `buf.gen.yaml`.
- Preserve single quotes with `buf format`.
- Support `junit` format errors with `--error-format`.

## [v1.7.0] - 2022-06-27

- Support protocol and encoding client options based on content-type in Studio Agent.
- Add `--draft` flag to `buf push`.
- Add `buf beta registry draft {list,delete}` commands.

## [v1.6.0] - 2022-06-21

- Fix issue where `// buf:lint:ignore` comment ignores did not work for the
  `ENUM_FIRST_VALUE_ZERO` rule.
- Add `buf beta studio-agent` command to support the upcoming Buf Studio.

## [v1.5.0] - 2022-05-30

- Upgrade to `protoc` 3.20.1 support.
- Fix an issue where `buf` would fail if two or more roots contained
  a file with the same name, but with different file types (i.e. a
  regular file vs. a directory).
- Fix check for `PACKAGE_SERVICE_NO_DELETE` to detect deleted services.
- Remove `buf beta registry track`.
- Remove `buf beta registry branch`.

## [v1.4.0] - 2022-04-21

- Fix issue where duplicate synthetic oneofs (such as with proto3 maps or
  optional fields) did not result in a properly formed error.
- Add `buf beta registry repository update` command which supports updating
  repository visibility (public vs private). As with all beta commands, this
  is likely to change in the future.

## [v1.3.1] - 2022-03-30

- Allow `--config` flag to be set when targeting a module within a workspace.
- Update `buf format`'s file option order so that default file options are
  sorted before custom options.
- Update `buf format` to write adjacent string literals across multiple lines.
- Fix `buf format` so that the output directory (if any) is created if and only
  if the input is successfully formatted.

## [v1.3.0] - 2022-03-25

- Add `--exit-code` flag to `buf format` to exit with a non-zero exit code if
  the files were not already formatted.

## [v1.2.1] - 2022-03-24

- Fix a few formatting edge cases.

## [v1.2.0] - 2022-03-24

- Add `buf format` command to format `.proto` files.
- Fix build scripts to avoid using the `command-line-arguments` pseudo-package
  when building binaries and re-introduce checking for proper usage of private
  packages.

## [v1.1.1] - 2022-03-21

- Remove check for proper usage of private packages due to a breaking change made in the Golang standard library in 1.18.

## [v1.1.0] - 2022-03-01
- Add `--type` flag to the `build` command to create filtered images containing
  only the specified types and their required dependencies.
- Trim spaces and new lines from user-supplied token for `buf registry login`.
- Add support for conversion between JSON and binary serialized message for `buf beta convert`.

## [v1.0.0] - 2022-02-17

- Check that the user provided a valid token when running `buf registry login`.
- Add `buf mod open` that opens a module's homepage in a browser.
- Add `buf completion` command to generate auto-completion scripts in commonly used shells.
- Add `--disable-symlinks` flag to the `breaking, build, export, generate, lint, ls-files, push`
  commands. By default, the CLI will follow symlinks except on Windows, and this disables following
  symlinks.
- Add `--include-wkt` flag to `buf generate`. When this flag is specified alongside
  `--include-imports`, this will result in the [Well-Known Types](https://github.com/bufbuild/wellknowntypes/tree/11ea259bf71c4d386131c1986ffe103cb1edb3d6/v3.19.4/google/protobuf)
  being generated as well. Most language runtimes have the Well-Known Types included as part
  of the core library, making generating the Well-Known Types separately undesirable.
- Remove `buf protoc`. This was a pre-v1.0 demonstration to show that `buf` compilation
  produces equivalent results to mainline `protoc`, however `buf` is working on building
  a better Protobuf future that provides easier mechanics than our former `protoc`-based
  world. `buf protoc` itself added no benefit over mainline `protoc` beyond being considerably
  faster and allowing parallel compilation. If `protoc` is required, move back to mainline `protoc`
  until you can upgrade to `buf`. See [#915](https://github.com/bufbuild/buf/pull/915) for more
  details.
- Context modifier no longer overrides an existing token on the context. This allows `buf registry login`
  to properly check the user provided token without the token being overridden by the CLI interceptor.
- Removed the `buf config init` command in favor of `buf mod init`.
- Removed the `buf config ls-breaking-rules` command in favor of `buf mod ls-breaking-rules`.
- Removed the `buf config ls-lint-rules` command in favor of `buf mod ls-lint-rules`.
- Removed the `buf config migrate-v1beta1` command in favor of `buf beta migrate-v1beta1`.
- Add `buf beta decode` command to decode message with provided image source and message type.
- Disable `--config` flag for workspaces.
- Move default config version from `v1beta1` to `v1`.

## [v1.0.0-rc12] - 2022-02-01

- Add `default`, `except` and `override` to `java_package_prefix`.
- Add dependency commits as a part of the `b3` digest.
- Upgrade to `protoc` 3.19.4 support.
- Remove `branch` field from `buf.lock`.

## [v1.0.0-rc11] - 2022-01-18

- Upgrade to `protoc` 3.19.3 support.
- Add `PACKAGE_NO_IMPORT_CYCLE` lint rule to detect package import cycles.
- Add `buf beta registry {plugin,template} {deprecate,undeprecate}`.
- Add warning when using enterprise dependencies without specifying a enterprise
  remote in the module's identity.
- Remove `digest`, and `created_at` fields from the `buf.lock`. This will temporarily create a new commit
  when pushing the same contents to an existing repository, since the `ModulePin` has been reduced down.
- Add `--track` flag to `buf push`
- Update `buf beta registry commit list` to allow a track to be specified.
- Add `buf beta registry track {list,delete}` commands.
- Add manpages for `buf`.

## [v1.0.0-rc10] - 2021-12-16

- Fix issue where remote references were not correctly cached.

## [v1.0.0-rc9] - 2021-12-15

- Always set `compiler_version` parameter in the `CodeGeneratorRequest` to "(unknown)".
- Fix issue where `buf mod update` was unable to resolve dependencies from different remotes.
- Display the user-provided Buf Schema Registry remote, if specified, instead of the default within the `buf login` message.
- Fix issue where `buf generate` fails when the same plugin was specified more than once in a single invocation.
- Update the digest algorithm so that it encodes the `name`, `lint`, and `breaking` configuration encoded in the `buf.yaml`.
  When this change is deployed, users will observe the following:
  - Users on `v0.43.0` or before will notice mismatched digest errors similar to the one described in https://github.com/bufbuild/buf/issues/661.
  - Users on `v0.44.0` or after will have their module cache invalidated, but it will repair itself automatically.
  - The `buf.lock` (across all versions) will reflect the new `b3-` digest values for new commits.

## [v1.0.0-rc8] - 2021-11-10

- Add new endpoints to the recommendation service to make it configurable.
- Add `--exclude-path` flag to `buf breaking`, `buf build`, `buf export`, `buf generate`, and `buf lint` commands. This allows users to exclude specific paths when running commands.
- Change `GetModulePackages` endpoint to return a repeated `ModulePackage` message that now includes package description with the package name.
- Add `Oneof` to the `Message` structure for documentation.

## [v1.0.0-rc7] - 2021-11-08

- Upgrade to `protoc` 3.19.1 support.
- Fix issue with `buf generate` where multiple insertion points are defined in the same file.

## [v1.0.0-rc6] - 2021-10-20

- Fix issue with `buf ls-files` when given an image as an input, imports were being printed,
  even without the `--include-imports` flag.
- Add the ability for users to provide individual protobuf files as inputs to CLI commands. This allows users to run `buf` commands against and file input based on their current working directory, for example, `buf lint foo/bar.proto`, where `foo/bar.proto` is a path to protobuf file on disk.

## [v1.0.0-rc5] - 2021-10-12

- Add `buf beta registry repository deprecate` and `buf beta registry repository undeprecate`.
- Support `--include-imports` for remote plugins.
- Fix issue where `buf config migrate-v1beta1 fails` when files cannot be renamed.
- Fix issue where `buf registry login` panics when an existing .netrc entry exists.

## [v1.0.0-rc4] - 2021-10-07

- Fix issue where `buf generate` could fail when used with large numbers of plugins and files on
  systems with low file limits.
- Add `buf protoc --version` flag back. This was accidentally removed.
- Upgrade to `protoc` 3.18.1 support.

## [v1.0.0-rc3] - 2021-10-04

- Add `--as-import-paths` flag to `ls-files` that strips local directory paths and prints file
  paths as they are imported.
- Fix issue where groups used in custom options did not result in the same behavior as `protoc`.
- Fix issue where insertion points were not applied with respect to the configured output directory.

## [v1.0.0-rc2] - 2021-09-23

- Add `--include-imports` flag to `ls-files`.
- Upgrade to `protoc` 3.18.0 support.
- Fix regression with git inputs using `recurse_submodules=true`.

## [v1.0.0-rc1] - 2021-09-15

This is our first v1.0 release candidate. This release largely concentrates on erroring for
already-deprecated commands and flags.

At Buf, we take compatibility very seriously. When we say v1.0, we mean it - we hope `buf` will be
stable on v1 for the next decade, and if there is something we want to change, it is our responsibility to
make sure that we don't break you, not your responsibility to change because of us. We have learned
a lot about `buf` usage in the last two years of our beta, and have deprecated flags and commands as
we go, but for v1.0, we are removing the deprecated items to make sure we have a clean setup going forward.

All commands and flags have been printing warnings for a long time, and have an easy migration path.
Simply update the command or flag, and you'll be good to go:

- Removed the `buf login` command in favor of `buf registry login`.
- Removed the `buf logout` command in favor of `buf registry logout`.
- Removed the `buf mod init` command in favor of `buf config init`.
- Removed the `--name` and `--dep` flags in `buf config init`.
- Removed the `--log-level` global flag.
- Moved the output of `--version` from stderr to stdout.
- Moved the output of `--help` and `help` from stderr to stdout.
- [From v0.55.0](https://github.com/bufbuild/buf/releases/tag/v0.55.0): The version key in all configuration files (`buf.yaml`, `buf.gen.yaml`, `buf.work.yaml`) is now required.
- [From v0.45.0](https://github.com/bufbuild/buf/releases/tag/v0.45.0): Removed the `buf beta config init` command in favor of `buf config init`.
- [From v0.45.0](https://github.com/bufbuild/buf/releases/tag/v0.45.0): Removed the `buf beta mod export` command in favor of `buf export`.
- [From v0.45.0](https://github.com/bufbuild/buf/releases/tag/v0.45.0): Removed the `buf beta mod init` command in favor of `buf config init`.
- [From v0.45.0](https://github.com/bufbuild/buf/releases/tag/v0.45.0): Removed the `buf beta mod update` command in favor of `buf mod update`.
- [From v0.45.0](https://github.com/bufbuild/buf/releases/tag/v0.45.0): Removed the `buf beta mod clear-cache` command in favor of `buf mod clear-cache`.
- [From v0.45.0](https://github.com/bufbuild/buf/releases/tag/v0.45.0): Removed the `buf beta push` command in favor of `buf push`.
- [From v0.34.0](https://github.com/bufbuild/buf/releases/tag/v0.34.0): Removed the `buf check breaking` command in favor of `buf breaking`.
- [From v0.34.0](https://github.com/bufbuild/buf/releases/tag/v0.34.0): Removed the `buf check lint` command in favor of `buf lint`.
- [From v0.34.0](https://github.com/bufbuild/buf/releases/tag/v0.34.0): Removed the `buf check ls-lint-checkers` command in favor of `buf config ls-lint-rules`.
- [From v0.34.0](https://github.com/bufbuild/buf/releases/tag/v0.34.0): Removed the `buf check ls-breaking-checkers` command in favor of `buf config ls-breaking-rules`.
- [From v0.31.0](https://github.com/bufbuild/buf/releases/tag/v0.31.0): Removed the `--file` flag on `buf build` in favor of the `--path` flag.
- [From v0.31.0](https://github.com/bufbuild/buf/releases/tag/v0.31.0): Removed the `--file` flag on `buf lint` in favor of the `--path` flag.
- [From v0.31.0](https://github.com/bufbuild/buf/releases/tag/v0.31.0): Removed the `--file` flag on `buf breaking` in favor of the `--path` flag.
- [From v0.31.0](https://github.com/bufbuild/buf/releases/tag/v0.31.0): Removed the `--file` flag on `buf generate` in favor of the `--path` flag.
- [From v0.31.0](https://github.com/bufbuild/buf/releases/tag/v0.31.0): Removed the `--file` flag on `buf export` in favor of the `--path` flag.
- [From v0.29.0](https://github.com/bufbuild/buf/releases/tag/v0.29.0): Removed the `--source` flag on `buf build` in favor of the first positional parameter.
- [From v0.29.0](https://github.com/bufbuild/buf/releases/tag/v0.29.0): Removed the `--source-config` flag on `buf build` in favor of the `--config` flag.
- [From v0.29.0](https://github.com/bufbuild/buf/releases/tag/v0.29.0): Removed the `--input` flag on `buf lint` in favor of the first positional parameter.
- [From v0.29.0](https://github.com/bufbuild/buf/releases/tag/v0.29.0): Removed the `--input-config` flag on `buf lint` in favor of the `--config` flag.
- [From v0.29.0](https://github.com/bufbuild/buf/releases/tag/v0.29.0): Removed the `--input` flag on `buf breaking` in favor of the first positional parameter.
- [From v0.29.0](https://github.com/bufbuild/buf/releases/tag/v0.29.0): Removed the `--input-config` flag on `buf breaking` in favor of the `--config` flag.
- [From v0.29.0](https://github.com/bufbuild/buf/releases/tag/v0.29.0): Removed the `--against-input` flag on `buf breaking` in favor of the `--against` flag.
- [From v0.29.0](https://github.com/bufbuild/buf/releases/tag/v0.29.0): Removed the `--against-input-config` flag on `buf breaking` in favor of the `--against-config` flag.
- [From v0.29.0](https://github.com/bufbuild/buf/releases/tag/v0.29.0): Removed the `--input` flag on `buf generate` in favor of the first positional parameter.
- [From v0.29.0](https://github.com/bufbuild/buf/releases/tag/v0.29.0): Removed the `--input-config` flag on `buf generate` in favor of the `--config` flag.
- [From v0.29.0](https://github.com/bufbuild/buf/releases/tag/v0.29.0): Removed the `--input` flag on `buf ls-files` in favor of the first positional parameter.
- [From v0.29.0](https://github.com/bufbuild/buf/releases/tag/v0.29.0): Removed the `--input-config` flag on `buf ls-files` in favor of the `--config` flag.
- [From v0.29.0](https://github.com/bufbuild/buf/releases/tag/v0.29.0): Removed the `buf image build` command in favor of `buf build`.
- [From v0.29.0](https://github.com/bufbuild/buf/releases/tag/v0.29.0): Removed the `buf image convert` command.
- [From v0.29.0](https://github.com/bufbuild/buf/releases/tag/v0.29.0): Removed the `buf beta image convert` command.
- [From v0.23.0](https://github.com/bufbuild/buf/releases/tag/v0.23.0): Removed the `buf experimental image convert` command.
- [From v0.52.0](https://github.com/bufbuild/buf/releases/tag/v0.52.0) [and v0.34.0](https://github.com/bufbuild/buf/releases/tag/v0.34.0): Complete deletion `protoc-gen-buf-check-breaking` and `protoc-gen-buf-check-lint`, which have been moved to `protoc-gen-buf-breaking` and `protoc-gen-buf-lint`.

In January 2021 (v0.34.0), `protoc-gen-buf-check-breaking` and `protoc-gen-buf-check-lint` were deprecated and scheduled for removal for v1.0. In August 2021 (v0.52.0), we began returning error for every invocation of `protoc-gen-buf-check-breaking` and `protoc-gen-buf-check-lint`. This release completes the deletion process.

The only migration necessary is to change your installation and invocation from `protoc-gen-buf-check-breaking` to `protoc-gen-buf-breaking` and `protoc-gen-buf-check-lint` to `protoc-gen-buf-lint`. These can be installed in the exact same manner, whether from GitHub Releases, Homebrew, AUR, or direct Go installation:

```
# instead of go get github.com/bufbuild/buf/cmd/protoc-gen-buf-check-breaking
go get github.com/bufbuild/buf/cmd/protoc-gen-buf-breaking
# instead of curl -sSL https://github.com/bufbuild/buf/releases/download/v0.57.0/protoc-gen-buf-check-breaking-Linux-x86_64
curl -sSL https://github.com/bufbuild/buf/releases/download/v0.57.0/protoc-gen-buf-breaking-Linux-x86_64
```

## [v0.56.0] - 2021-09-08

- Cascade `ENUM_ZERO_VALUE_SUFFIX` comment ignores from the enum level.
- Fix issue where `buf genarate --output` was not being respected in 0.55.0.

## [v0.55.0] - 2021-09-07

- Error if `version:` is not set in `buf.yaml`. This is one of the few breaking changes we must make before v1.0 to guarantee stability for the future. If you do not have a version set, simply add `version: v1beta1` to the top of your `buf.yaml`.
- Support `BUF_TOKEN` for authentication. `buf` will now look for a token in the `BUF_TOKEN` environment variable, falling back to `.netrc` as set via `buf login`.
- Add support for using remote plugins with local source files.
- Add per-file overrides for managed mode.
- Fix issue with the module cache where multiple simulataneous downloads would result in a temporarily-corrupted cache.
- Hide verbose messaing behind the `--verbose` (`-v`) flag.
- Add `--debug` flag to print out debug logging.

## [v0.54.1] - 2021-08-30

- Fix docker build.

## [v0.54.0] - 2021-08-30

- Add windows support.
- Add `java_package_prefix` support to managed mode.
- Fix issue with C# namespaces in managed mode.
- Fix issue where `:main` was appended for errors containing references to modules.

## [v0.53.0] - 2021-08-25

- Fix issue where `buf generate --include-imports` would end up generating files for certain imports twice.
- Error when both a `buf.mod` and `buf.yaml` are present. `buf.mod` was briefly used as the new default name for `buf.yaml`, but we've reverted back to `buf.yaml`.

## [v0.52.0] - 2021-08-19

Return error for all invocations of `protoc-gen-buf-check-breaking` and `protoc-gen-buf-check-lint`.

As one of the few changes buf will ever make, `protoc-gen-buf-check-breaking` and `protoc-gen-buf-check-lint` were deprecated and scheduled for removal for v1.0 in January 2021. In preparation for v1.0, instead of just printing out a message notifying users of this, these commands now return an error for every invocation and will be completely removed when v1.0 is released.

The only migration necessary is to change your installation and invocation from `protoc-gen-buf-check-breaking` to `protoc-gen-buf-breaking` and `protoc-gen-buf-check-lint` to `protoc-gen-buf-lint`. These can be installed in the exact same manner, whether from GitHub Releases, Homebrew, AUR, or direct Go installation:

```
# instead of go get github.com/bufbuild/buf/cmd/protoc-gen-buf-check-breaking
go get github.com/bufbuild/buf/cmd/protoc-gen-buf-breaking
# instead of curl -sSL https://github.com/bufbuild/buf/releases/download/v0.52.0/protoc-gen-buf-check-breaking-Linux-x86_64
curl -sSL https://github.com/bufbuild/buf/releases/download/v0.52.0/protoc-gen-buf-breaking-Linux-x86_64
```

There is no change in functionality.

## [v0.51.1] - 2021-08-16

- Fix issue with git LFS where a remote must be set for fetch.

## [v0.51.0] - 2021-08-13

- Accept packages of the form `v\d+alpha` and `v\d+beta` as packages with valid versions. These will be considered unstable packages for the purposes of linting and breaking change detection if `ignore_unstable_packages` is set.
- Fix issue with git clones that occurred when using a previous reference of the current branch.

## [v0.50.0] - 2021-08-12

- Add `buf generate --include-imports` that also generates all imports except for the Well-Known Types.
- Fix issue where a deleted file within an unstable package that contained messages, enums, or services resulted in a breaking change failure if the `PACKAGE` category was used and `ignore_unstable_packages` was set.

## [v0.49.0] - 2021-08-10

- Split `FIELD_SAME_TYPE` breaking change rule into `FIELD_SAME_TYPE, FIELD_WIRE_COMPATIBLE_TYPE, FIELD_WIRE_JSON_COMPATIBLE_TYPE` in `v1`. See https://github.com/bufbuild/buf/pull/400 for details.
- Only export imported dependencies from `buf export`.

## [v0.48.2] - 2021-07-30

- Fix git args for http auth with git lfs.

## [v0.48.1] - 2021-07-30

- Fix: use `-c` on `git` parent command instead of `--config` on `git fetch`.
- Add `ruby_package` to managed mode.

## [v0.48.0] - 2021-07-29

- Add `buf export`. `buf export` will export the files from the specified input (default `"."`) to the given directory in a manner that is buildable by `protoc` without any `-I` flags. It also has options `--exclude-imports`, which excludes imports (and won't result in a buildable set of files), and `--path`, which filters to the specific paths.

## [v0.47.0] - 2021-07-29

- Rewrite the git cloner to use `git init && git fetch` rather than `git clone`. `git clone` is limited to local branches on the remote, whereas `git fetch` we can fetch any references on the remote including remote branches.
- Add `php_namespace` managed mode handling.
- Add `java_string_check_utf8` managed mode handling.

## [v0.46.0] - 2021-07-27

- Add `buf login` and `buf logout` to login and logout from the Buf Schema Registry.
- Fix cache, configuration, and data environment variables for Windows. Note that while Windows is still not officially supported, `buf` largely works on Windows.

## [v0.45.0] - 2021-07-26

- Revert default configuration file location back from `buf.mod` to `buf.yaml`. Note that both continue to work.
- Move default workspace configuration file location from `buf.work` to `buf.work.yaml`. Note that both continue to work.
- Move `buf beta push` to `buf push`. Note that `buf beta push` continues to work.
- Move most `buf beta mod` commands to `buf mod`. Note that all `buf beta mod` commands continue to work.
- Add `--only` flag to `buf mod update`.
- Warn if `buf.yaml` contains dependencies that are not represented in the `buf.lock` file.
- Add `--version` flag to `buf config ls-{breaking,lint}-rules`.
- Add `SYNTAX_SPECIFIED` lint rule to `BASIC, DEFAULT` categories for v1 configuration.
- Add `IMPORT_USED` lint rule to `BASIC, DEFAULT` categories for v1 configuration.
- Bring v1 configuration out of beta.
- Add managed mode for `objc_class_prefix`, `csharp_namespace`.

## [v0.44.0] - 2021-07-08

- Fix issue where C++ scoping rules were not properly enforced.
- Add support for splitting directory paths passed to `buf protoc -I` by a directory separator.
- Fix Windows support for builtin `protoc` plugins when using `buf generate` or `buf protoc`. Note that Windows remains officially unsupported as we have not set up testing, but largely works.
- Upgrade to `protoc` 3.17.3 support.
- Change the default module configuration location from `buf.yaml` to `buf.mod`. Note that `buf.yaml` continues to work.
- Continued work on the workspaces beta, including the `v1` configuration specification.
- Continued work on the managed mode beta, including the `v1` configuration specification.
- Add `v1` module configuration specification in beta - please continue to use `v1beta1` until the `v1` configuration specification is rolled out.
- Add `buf config migrate-v1beta1`.

## [v0.43.2] - 2021-05-31

- Fix namespace resolution diff with protoc.

## [v0.43.1] - 2021-05-28

- Revert `protoc` namespace resolution diff change.

## [v0.43.0] - 2021-05-28

- Do not count `buf:lint:ignore` directives as valid comments for the `COMMENT_.*` lint rules.
- Upgrade to `protoc` 3.17.1 support.
- Fix namespace resolution diff with `protoc`.

## [v0.42.1] - 2021-05-20

- Change the architecture suffix of the Linux ARM release assets from `arm64` to `aarch64` to match the output of `uname -m` on Linux.

## [v0.42.0] - 2021-05-20

- Add managed mode in beta. This is a new feature that automatically sets file option values.
- Add workspaces in beta. This is a new feature that allows multiple modules within the same directory structure.
- Add arm64 releases.

## [v0.41.0] - 2021-04-01

* Add `MESSAGE_SAME_REQUIRED_FIELDS` breaking change rule. This checks to make sure no `required` fields are added or deleted from existing messages.
* Support multi-architecture Docker image.
* Exit with code 100 for `FileAnnotation` errors.

## [v0.40.0] - 2021-03-15

* Add `buf beta registry tag {create,list}` commands.
* Add support for creating tags in `push` via `buf beta push -t`.
* Fix an issue where errors were unnecessarily written in `buf lint` and `buf breaking`.

## [v0.39.1] - 2021-03-04

- Fix issue with CLI build process in 0.39.0.

## [v0.39.0] - 2021-03-04

* `buf beta push` doesn't create a new commit if the content of the push is the same as the latest commit on the branch.
* Fix an issue where no error was shown when authentication failed.
* Fix an issue where `buf protoc` would error if a plugin returned an empty error string.

## [v0.38.0] - 2021-02-25

- Update the tested `protoc` version for compatibility to 3.15.2. The `--experimental_allow_proto3_optional` flag is no longer set for versions >=3.15.
- Update the Well-Known Types to 3.15.2. The `go_package` values for the Well-Known Types now point at google.golang.org/protobuf instead of github.com/golang/protobuf.

## [v0.37.1] - 2021-02-23

- Fix bug where authentication headers were not threaded through for certain Buf Schema Registry commands.
- Fix issue where empty errors would incorrectly be wrapped by the CLI interceptor.
- Update Buf module cache location to include remote.

## [v0.37.0] - 2021-02-09

- Add commands for the Buf Schema Registry. Visit our website to add yourself to [the waitlist](https://buf.build/waitlist).

## [v0.36.0] - 2021-01-18

Allows comment ignores of the form `// buf:lint:ignore ID` to be cascaded upwards for specific rules.

- For  `ENUM_VALUE_PREFIX, ENUM_VALUE_UPPER_SNAKE_CASE`, both the enum value and the enum are checked.
- For `FIELD_LOWER_SNAKE_CASE, FIELD_NO_DESCRIPTOR`, both the field and message are checked.
- For `ONEOF_LOWER_SNAKE_CASE`, both the oneof and message are checked.
- For `RPC_NO_CLIENT_STREAMING, RPC_NO_SERVER_STREAMING, RPC_PASCAL_CASE, RPC_REQUEST_RESPONSE_UNIQUE`, both the method and service are checked.
- For `RPC_REQUEST_STANDARD_NAME, RPC_RESPONSE_STANDARD_NAME`, the input/output type, method, and service are checked.

## [v0.35.1] - 2021-01-08

- Fix error when unmarshalling plugin configuration with no options (#236)

## [v0.35.0] - 2021-01-07

- Allow `opt` in `buf.gen.yaml` files to be either a single string, or a list of strings. Both of the following forms are accepted, and result in `foo=bar,baz,bat`:

```yaml
version: v1beta1
plugins:
  - name: foo
    out: out
    opt: foo=bar,baz,bat
```

```yaml
version: v1beta1
plugins:
  - name: foo
    out: out
    opt:
      - foo=bar
      - baz
      - bat
```

## [v0.34.0] - 2021-01-04

- Move `buf check lint` to `buf lint`.
- Move `buf check breaking` to `buf breaking`.
- Move `buf check ls-lint-checkers` to `buf config ls-lint-rules`.
- Move `buf check ls-breaking-checkers` to `buf config ls-breaking-rules`.
- Move `protoc-gen-buf-check-lint` to `protoc-gen-buf-lint`.
- Move `protoc-gen-buf-check-breaking` to `protoc-gen-buf-breaking`.
- Add `buf beta config init`.

All previous commands continue to work in a backwards-compatible manner, and the previous `protoc-gen-buf-check-lint` and `protoc-gen-buf-check-breaking` binaries continue to be available at the same paths, however deprecation messages are printed.

## [v0.33.0] - 2020-12-12

- Add `strategy` option to `buf.gen.yaml` generation configuration. This allows selecting either plugin invocations with files on a per-directory basis, or plugin invocations with all files at once. See the [generation documentation](https://docs.buf.build/generate-usage) for more details.

## [v0.32.1] - 2020-12-10

- Fix issue where `SourceCodeInfo` for map fields within nested messages could be dropped.
- Fix issue where deleted files would cause a panic when `breaking.ignore_unstable_packages = true`.

## [v0.32.0] - 2020-11-24

- Add symlink support for directory inputs. Symlinks will now be followed within your local directories when running `buf` commands.
- Add the `breaking.ignore_unstable_packages` option to allow ignoring of unstable packages when running `buf check breaking`. See [the documentation](https://docs.buf.build/breaking-configuration#ignore_unstable_packages) for more details.
- Enums that use the `allow_alias` option that add new aliases to a given number will no longer be considered breaking by `ENUM_VALUE_SAME_NAME`. See [the documentation](https://docs.buf.build/breaking-checkers#enum_value_same_name) for more details.

## [v0.31.1] - 2020-11-17

- Fix issue where `--experimental_allow_proto3_optional` was not set when proxying to `protoc` for the builtin plugins via `buf generate` or `buf protoc`. This flag is now set for `protoc` versions >= 3.12.

## [v0.31.0] - 2020-11-16

- Change the `--file` flag to `--path` and allow `--path` to take both files and directories, instead of just files with the old `--file`. This flag is used to filter the actual Protobuf files built under an input for most commands. You can now do for example `buf generate --path proto/foo` to only generate stubs for the files under `proto/foo`. Note that the `--file` flag continues to work, but prints a deprecation message.

## [v0.30.1] - 2020-11-12

- Relax validation of response file names from protoc plugins, so that when possible, plugins that are not compliant with the plugin specification are still usable with `buf generate`.

## [v0.30.0] - 2020-11-03

- Add `git://` protocol handling.

## [v0.29.0] - 2020-10-30

As we work towards v1.0, we are cleaning up the CLI UX. As part of this, we made the following changes:

- `buf image build` has been moved to `buf build` and now accepts images as inputs.
- `buf beta image convert` has been deleted, as `buf build` now covers this functionality.
- The `-o` flag is no longer required for `buf build`, instead defaulting to the OS equivalent of `/dev/null`.
- The `--source` flag on `buf build` has been deprecated in favor of passing the input as the first argument.
- The `--source-config` flag on `buf build` has been moved to `--config`.
- The `--input` flag on `buf check lint` has been deprecated in favor of passing the input as the first argument.
- The `--input-config` flag on `buf check lint` has been moved to `--config`.
- The `--input` flag on `buf check breaking` has been deprecated in favor of passing the input as the first argument.
- The `--input-config` flag on `buf check breaking` has been moved to `--config`.
- The `--against-input` flag on `buf check breaking` has been moved to `--against`.
- The `--against-input-config` flag on `buf check breaking` has been moved to `--against-config`.
- The `--input` flag on `buf generate` has been deprecated in favor of passing the input as the first argument.
- The `--input-config` flag on `buf generate` has been moved to `--config`.
- The `--input` flag on `buf ls-files` has been deprecated in favor of passing the input as the first argument.
- The `--input-config` flag on `buf ls-files` has been moved to `--config`.

We feel these changes make using `buf` more natural. Examples:

```
# compile the files in the current directory
buf build
# equivalent to the default no-arg invocation
buf build .
# build the repository at https://github.com/foo/bar.git
buf build https://github.com/foo/bar.git
# lint the files in the proto directory
buf check lint proto
# check the files in the current directory against the files on the master branch for breaking changes
buf check breaking --against .git#branch=master
# check the files in the proto directory against the files in the proto directory on the master branch
buf check breaking proto --against .git#branch=master,subdir=proto
```

**Note that existing commands and flags continue to work.** While the deprecation messages will be printed, and we recommend migrating to the new invocations, your existing invocations have no change in functionality.

## [v0.28.0] - 2020-10-21

- Add `subdir` option for archive and git [Inputs](https://buf.build/docs/inputs). This allows placement of the `buf.yaml` configuration file in directories other than the base of your repository. You then can check against this subdirectory using, for example, `buf check breaking --against-input https://github.com/foo/bar.git#subdir=proto`.

## [v0.27.1] - 2020-10-16

- Fix minor typo in `buf help generate` documentation.

## [v0.27.0] - 2020-10-16

- Move `buf beta generate` out of beta to `buf generate`. This command now uses a template of configured plugins to generate stubs. See `buf help generate` for more details.

## [v0.26.0] - 2020-10-13

- Add jar and zip support to `buf protoc` and `buf beta generate`.

## [v0.25.0] - 2020-10-09

- Add the concept of configuration file version. The only currently-available version is `v1beta1`. See [buf.build/docs/faq](https://buf.build/docs/faq) for more details.

## [v0.24.0] - 2020-09-21

- Add fish completion to releases.
- Update the `protoc` version for `buf protoc` to be `3.13.0`.

## [v0.23.0] - 2020-09-11

- Move the `experimental` parent command to `beta`. The command `buf experimental image convert` continues to work, but is deprecated in favor of `buf beta image convert`.
- Add `buf beta generate`.

## [v0.22.0] - 2020-09-09

- Add [insertion point](https://github.com/protocolbuffers/protobuf/blob/cdf5022ada7159f0c82888bebee026cbbf4ac697/src/google/protobuf/compiler/plugin.proto#L135) support to `buf protoc`.

## [v0.21.0] - 2020-09-02

- Fix issue where `optional` fields in proto3 would cause the `ONEOF_LOWER_SNAKE_CASE` lint checker to fail.

## [v0.20.5] - 2020-07-24

- Fix issue where parser would fail on files starting with [byte order marks](https://en.wikipedia.org/wiki/Byte_order_mark#UTF-8).

## [v0.20.4] - 2020-07-21

- Fix issue where custom message options that had an unset map field could cause a parser failure.

## [v0.20.3] - 2020-07-18

- Fix issue where parameters passed with `--.*_opt` to `buf protoc` for builtin plugins were not properly propagated.

## [v0.20.2] - 2020-07-17

- Fix issue where roots containing non-proto files with the same path would cause an error.

## [v0.20.1] - 2020-07-14

- Fix issue where Zsh completion would fail due to some flags having brackets in their description.
- Fix issue where non-builtin protoc plugin invocations would not have errors properly propagated.
- Fix issue where multiple `--.*_opt` flags, `--.*_opt` flags with commas, or `--.*_out` flags with options that contained commas, would not be properly added.

## [v0.20.0] - 2020-07-13

- Add `--by-dir` flag to `buf protoc` that parallelizes generation per directory, resulting in a 25-75% reduction in the time taken to generate stubs for medium to large file sets.
- Properly clean up temporary files and commands on interrupts.
- Fix issue where certain files that started with invalid Protobuf would cause the parser to crash.

## [v0.19.1] - 2020-07-10

- Fix issue where stderr was not being propagated for protoc plugins in CLI mode.

## [v0.19.0] - 2020-07-10

- Add `protoc` command. This is a substitute for `protoc` that uses Buf's internal compiler.
- Add `ENUM_FIRST_VALUE_ZERO` lint checker to the `OTHER` category.
- Add support for the Visual Studio error format.

## [v0.18.1] - 2020-06-25

- Fix issue where linking errors for custom options that had a message type were not properly reported (#93)

## [v0.18.0] - 2020-06-22

- Handle custom options when marshalling JSON images (#87).
- Add `buf experimental image convert` command to convert to/from binary/JSON images (#87).

## [v0.17.0] - 2020-06-17

- Add git ref support to allow specifying arbitrary git references as inputs (https://github.com/bufbuild/buf/issues/48). This allows you to do i.e. `buf check lint --input https://github.com/bufbuild/buf.git#ref=fa74aa9c4161304dfa83db4abc4a0effe886d253`.
- Add `depth` input option when specifying git inputs with `ref`. This allows the user to configure the depth at which to clone the repository when looking for the `ref`. If specifying a `ref`, this defaults to 50. Otherwise, this defaults to 1.
- Remove requirement for git branch or tag in inputs. This allows you to do i.e. `buf check lint --input https://github.com/bufbuild/buf.git` and it will automatically choose the default branch as an input.

## [v0.16.0] - 2020-06-02

- Add [proto3 optional](https://github.com/protocolbuffers/protobuf/blob/7cb5597013f0c4b978f02bce4330849f118aa853/docs/field_presence.md#how-to-enable-explicit-presence-in-proto3) support.

## [v0.15.0] - 2020-05-31

- Add opt-in comment-driven lint ignores via the `allow_comment_ignores` lint configuration option and `buf:lint:ignore ID` leading comment annotation (#73).

## [v0.14.0] - 2020-05-30

- Add `--file` flag to `buf image build` to only add specific files and their imports to outputted images. To exclude imports, use `--exclude-imports`.
- Add `zip` as a source format. Buf can now read `zip` files, either locally or remotely, for image building, linting, and breaking change detection.
- Add `zstd` as a compression format. Buf can now read and write Image files that are compressed using zstandard, and can read tarballs compressed with zstandard.
- Deprecated: The formats `bingz, jsongz, targz` are now deprecated. Instead, use `format=bin,compression=gzip`, `format=json,compression=gzip`, or `format=tar,compression=gzip`. The formats `bingz, jsongz, targz` will continue to work forever and will not be broken, but will print a deprecation warning and we recommend updating. Automatic file extension parsing continues to work the same as well.

## [v0.13.0] - 2020-05-17

- Use the `git` binary instead of go-git for internal clones. This also enables using your system git credential management for git repositories cloned using https or ssh. See https://buf.build/docs/inputs#authentication for more details.

## [v0.12.1] - 2020-05-11

- Fix issue where roots were detected as overlapping if one root's name was a prefix of the other.

## [v0.12.0] - 2020-05-11

- Add netrc support for inputs.
- Fix issue where filenames that contained `..` resulted in an error.
- Internal: migrate to golang/protobuf v2.

## [v0.11.0] - 2020-04-09

- Add experimental flag `--experimental-git-clone` to use the `git` binary for git clones.

## [v0.10.0] - 2020-04-06

- Add `recurse_submodules` option for git inputs.
  Example: `https://github.com/foo/bar.git#branch=master,recurse_submodules=true`

## [v0.9.0] - 2020-03-25

- Fix issue where the option value ordering on an outputted `Image` was non-deterministic.
- Fix issue where the `SourceCodeInfo` for the Well-Known Types was not included on an outputted `Image` when requested.

## [v0.8.0] - 2020-03-11

- Update dependencies.

## [v0.7.1] - 2020-03-05

- Tie HTTP download timeout to the `--timeout` flag.

## [v0.7.0] - 2020-01-31

- Add `tag` option for git inputs.

## [v0.6.0] - 2020-01-17

- Add `git` to the Docker container for local filesystem clones.
- Update the JSON error format to use `path` as the file path key instead of `filename`.

## [v0.5.0] - 2020-01-01

- Allow basic authentication for remote tarballs, git repositories, and image files served from HTTPS endpoints. See https://buf.build/docs/inputs#https for more details.
- Allow public key authentication for remote git repositories served from SSH endpoints. See https://buf.build/docs/inputs#ssh for more details.

## [v0.4.1] - 2019-12-30

- Fix issue where comparing enum values for enums that have `allow_alias` set and duplicate enum values present resulted in a system error.

## [v0.4.0] - 2019-12-05

- Change the breaking change detector to compare enum values on number instead of name. This also results in the `ENUM_VALUE_SAME_NUMBER` checker being replaced with the `ENUM_VALUE_SAME_NAME` checker, except this new checker is not in the `WIRE` category.

## [v0.3.0] - 2019-11-05

- Fix issue where multiple timeout errors were printed.
- Add `buf check lint --error-format=config-ignore-yaml` to print out current lint errors in a format that can be copied into a configuration file.

## [v0.2.0] - 2019-10-28

- Add a Docker image for the `buf` binary.

## v0.1.0 - 2019-10-18

Initial beta release.

[Unreleased]: https://github.com/bufbuild/buf/compare/v1.15.1...HEAD
[v1.15.1]: https://github.com/bufbuild/buf/compare/v1.15.0...v1.15.1
[v1.15.0]: https://github.com/bufbuild/buf/compare/v1.14.0...v1.15.0
[v1.14.0]: https://github.com/bufbuild/buf/compare/v1.13.1...v1.14.0
[v1.13.1]: https://github.com/bufbuild/buf/compare/v1.13.0...v1.13.1
[v1.13.0]: https://github.com/bufbuild/buf/compare/v1.12.0...v1.13.0
[v1.12.0]: https://github.com/bufbuild/buf/compare/v1.11.0...v1.12.0
[v1.11.0]: https://github.com/bufbuild/buf/compare/v1.10.0...v1.11.0
[v1.10.0]: https://github.com/bufbuild/buf/compare/v1.9.0...v1.10.0
[v1.9.0]: https://github.com/bufbuild/buf/compare/v1.8.0...v1.9.0
[v1.8.0]: https://github.com/bufbuild/buf/compare/v1.7.0...v1.8.0
[v1.7.0]: https://github.com/bufbuild/buf/compare/v1.6.0...v1.7.0
[v1.6.0]: https://github.com/bufbuild/buf/compare/v1.5.0...v1.6.0
[v1.5.0]: https://github.com/bufbuild/buf/compare/v1.4.0...v1.5.0
[v1.4.0]: https://github.com/bufbuild/buf/compare/v1.3.1...v1.4.0
[v1.3.1]: https://github.com/bufbuild/buf/compare/v1.3.0...v1.3.1
[v1.3.0]: https://github.com/bufbuild/buf/compare/v1.2.1...1.3.0
[v1.2.1]: https://github.com/bufbuild/buf/compare/v1.2.0...v1.2.1
[v1.2.0]: https://github.com/bufbuild/buf/compare/v1.1.1...v1.2.0
[v1.1.1]: https://github.com/bufbuild/buf/compare/v1.1.0...v1.1.1
[v1.1.0]: https://github.com/bufbuild/buf/compare/v1.0.0...v1.1.0
[v1.0.0]: https://github.com/bufbuild/buf/compare/v1.0.0-rc12...v1.0.0
[v1.0.0-rc12]: https://github.com/bufbuild/buf/compare/v1.0.0-rc11...v1.0.0-rc12
[v1.0.0-rc11]: https://github.com/bufbuild/buf/compare/v1.0.0-rc10...v1.0.0-rc11
[v1.0.0-rc10]: https://github.com/bufbuild/buf/compare/v1.0.0-rc9...v1.0.0-rc10
[v1.0.0-rc9]: https://github.com/bufbuild/buf/compare/v1.0.0-rc8...v1.0.0-rc9
[v1.0.0-rc8]: https://github.com/bufbuild/buf/compare/v1.0.0-rc7...v1.0.0-rc8
[v1.0.0-rc7]: https://github.com/bufbuild/buf/compare/v1.0.0-rc6...v1.0.0-rc7
[v1.0.0-rc6]: https://github.com/bufbuild/buf/compare/v1.0.0-rc5...v1.0.0-rc6
[v1.0.0-rc5]: https://github.com/bufbuild/buf/compare/v1.0.0-rc4...v1.0.0-rc5
[v1.0.0-rc4]: https://github.com/bufbuild/buf/compare/v1.0.0-rc3...v1.0.0-rc4
[v1.0.0-rc3]: https://github.com/bufbuild/buf/compare/v1.0.0-rc2...v1.0.0-rc3
[v1.0.0-rc2]: https://github.com/bufbuild/buf/compare/v1.0.0-rc1...v1.0.0-rc2
[v1.0.0-rc1]: https://github.com/bufbuild/buf/compare/v0.56.0...v1.0.0-rc1
[v0.56.0]: https://github.com/bufbuild/buf/compare/v0.55.0...v0.56.0
[v0.55.0]: https://github.com/bufbuild/buf/compare/v0.54.1...v0.55.0
[v0.54.1]: https://github.com/bufbuild/buf/compare/v0.54.0...v0.54.1
[v0.54.0]: https://github.com/bufbuild/buf/compare/v0.53.0...v0.54.0
[v0.53.0]: https://github.com/bufbuild/buf/compare/v0.52.0...v0.53.0
[v0.52.0]: https://github.com/bufbuild/buf/compare/v0.51.1...v0.52.0
[v0.51.1]: https://github.com/bufbuild/buf/compare/v0.51.0...v0.51.1
[v0.51.0]: https://github.com/bufbuild/buf/compare/v0.50.0...v0.51.0
[v0.50.0]: https://github.com/bufbuild/buf/compare/v0.49.0...v0.50.0
[v0.49.0]: https://github.com/bufbuild/buf/compare/v0.48.2...v0.49.0
[v0.48.2]: https://github.com/bufbuild/buf/compare/v0.48.1...v0.48.2
[v0.48.1]: https://github.com/bufbuild/buf/compare/v0.48.0...v0.48.1
[v0.48.0]: https://github.com/bufbuild/buf/compare/v0.47.0...v0.48.0
[v0.47.0]: https://github.com/bufbuild/buf/compare/v0.46.0...v0.47.0
[v0.46.0]: https://github.com/bufbuild/buf/compare/v0.45.0...v0.46.0
[v0.45.0]: https://github.com/bufbuild/buf/compare/v0.44.0...v0.45.0
[v0.44.0]: https://github.com/bufbuild/buf/compare/v0.43.2...v0.44.0
[v0.43.2]: https://github.com/bufbuild/buf/compare/v0.43.1...v0.43.2
[v0.43.1]: https://github.com/bufbuild/buf/compare/v0.43.0...v0.43.1
[v0.43.0]: https://github.com/bufbuild/buf/compare/v0.42.1...v0.43.0
[v0.42.1]: https://github.com/bufbuild/buf/compare/v0.42.0...v0.42.1
[v0.42.0]: https://github.com/bufbuild/buf/compare/v0.41.0...v0.42.0
[v0.41.0]: https://github.com/bufbuild/buf/compare/v0.40.0...v0.41.0
[v0.40.0]: https://github.com/bufbuild/buf/compare/v0.39.1...v0.40.0
[v0.39.1]: https://github.com/bufbuild/buf/compare/v0.39.0...v0.39.1
[v0.39.0]: https://github.com/bufbuild/buf/compare/v0.38.0...v0.39.0
[v0.38.0]: https://github.com/bufbuild/buf/compare/v0.37.1...v0.38.0
[v0.37.1]: https://github.com/bufbuild/buf/compare/v0.37.0...v0.37.1
[v0.37.0]: https://github.com/bufbuild/buf/compare/v0.36.0...v0.37.0
[v0.36.0]: https://github.com/bufbuild/buf/compare/v0.35.1...v0.36.0
[v0.35.1]: https://github.com/bufbuild/buf/compare/v0.35.0...v0.35.1
[v0.35.0]: https://github.com/bufbuild/buf/compare/v0.34.0...v0.35.0
[v0.34.0]: https://github.com/bufbuild/buf/compare/v0.33.0...v0.34.0
[v0.33.0]: https://github.com/bufbuild/buf/compare/v0.32.1...v0.33.0
[v0.32.1]: https://github.com/bufbuild/buf/compare/v0.32.0...v0.32.1
[v0.32.0]: https://github.com/bufbuild/buf/compare/v0.31.1...v0.32.0
[v0.31.1]: https://github.com/bufbuild/buf/compare/v0.31.0...v0.31.1
[v0.31.0]: https://github.com/bufbuild/buf/compare/v0.30.1...v0.31.0
[v0.30.1]: https://github.com/bufbuild/buf/compare/v0.30.0...v0.30.1
[v0.30.0]: https://github.com/bufbuild/buf/compare/v0.29.0...v0.30.0
[v0.29.0]: https://github.com/bufbuild/buf/compare/v0.28.0...v0.29.0
[v0.28.0]: https://github.com/bufbuild/buf/compare/v0.27.1...v0.28.0
[v0.27.1]: https://github.com/bufbuild/buf/compare/v0.27.0...v0.27.1
[v0.27.0]: https://github.com/bufbuild/buf/compare/v0.26.0...v0.27.0
[v0.26.0]: https://github.com/bufbuild/buf/compare/v0.25.0...v0.26.0
[v0.25.0]: https://github.com/bufbuild/buf/compare/v0.24.0...v0.25.0
[v0.24.0]: https://github.com/bufbuild/buf/compare/v0.23.0...v0.24.0
[v0.23.0]: https://github.com/bufbuild/buf/compare/v0.22.0...v0.23.0
[v0.22.0]: https://github.com/bufbuild/buf/compare/v0.21.0...v0.22.0
[v0.21.0]: https://github.com/bufbuild/buf/compare/v0.20.5...v0.21.0
[v0.20.5]: https://github.com/bufbuild/buf/compare/v0.20.4...v0.20.5
[v0.20.4]: https://github.com/bufbuild/buf/compare/v0.20.3...v0.20.4
[v0.20.3]: https://github.com/bufbuild/buf/compare/v0.20.2...v0.20.3
[v0.20.2]: https://github.com/bufbuild/buf/compare/v0.20.1...v0.20.2
[v0.20.1]: https://github.com/bufbuild/buf/compare/v0.20.0...v0.20.1
[v0.20.0]: https://github.com/bufbuild/buf/compare/v0.19.1...v0.20.0
[v0.19.1]: https://github.com/bufbuild/buf/compare/v0.19.0...v0.19.1
[v0.19.0]: https://github.com/bufbuild/buf/compare/v0.18.1...v0.19.0
[v0.18.1]: https://github.com/bufbuild/buf/compare/v0.18.0...v0.18.1
[v0.18.0]: https://github.com/bufbuild/buf/compare/v0.17.0...v0.18.0
[v0.17.0]: https://github.com/bufbuild/buf/compare/v0.16.0...v0.17.0
[v0.16.0]: https://github.com/bufbuild/buf/compare/v0.15.0...v0.16.0
[v0.15.0]: https://github.com/bufbuild/buf/compare/v0.14.0...v0.15.0
[v0.14.0]: https://github.com/bufbuild/buf/compare/v0.13.0...v0.14.0
[v0.13.0]: https://github.com/bufbuild/buf/compare/v0.12.1...v0.13.0
[v0.12.1]: https://github.com/bufbuild/buf/compare/v0.12.0...v0.12.1
[v0.12.0]: https://github.com/bufbuild/buf/compare/v0.11.0...v0.12.0
[v0.11.0]: https://github.com/bufbuild/buf/compare/v0.10.0...v0.11.0
[v0.10.0]: https://github.com/bufbuild/buf/compare/v0.9.0...v0.10.0
[v0.9.0]: https://github.com/bufbuild/buf/compare/v0.8.0...v0.9.0
[v0.8.0]: https://github.com/bufbuild/buf/compare/v0.7.1...v0.8.0
[v0.7.1]: https://github.com/bufbuild/buf/compare/v0.7.0...v0.7.1
[v0.7.0]: https://github.com/bufbuild/buf/compare/v0.6.0...v0.7.0
[v0.6.0]: https://github.com/bufbuild/buf/compare/v0.5.0...v0.6.0
[v0.5.0]: https://github.com/bufbuild/buf/compare/v0.4.1...v0.5.0
[v0.4.1]: https://github.com/bufbuild/buf/compare/v0.4.0...v0.4.1
[v0.4.0]: https://github.com/bufbuild/buf/compare/v0.3.0...v0.4.0
[v0.3.0]: https://github.com/bufbuild/buf/compare/v0.2.0...v0.3.0
[v0.2.0]: https://github.com/bufbuild/buf/compare/v0.1.0...v0.2.0<|MERGE_RESOLUTION|>--- conflicted
+++ resolved
@@ -2,19 +2,13 @@
 
 ## [Unreleased]
 
-<<<<<<< HEAD
+- Add `buf beta price` command to help users of the BSR figure out how much a module
+  will cost to store on the BSR under the Team or Pro plans.
+
+## [v1.15.1] - 2023-03-08
+
 - Fix a bug in `buf generate` with `v1beta1` config files.
 - Fix a potential crash when using the `--type` flag with `buf build` or `buf generate`.
-- Add `buf beta price` command to help users of the BSR figure out how much a module
-  will cost to store on the BSR under the Teams or Pro plans.
-=======
-- No changes yet.
-
-## [v1.15.1] - 2023-03-08
-
-- Fix a bug in `buf generate` with `v1beta1` config files.
-- Fix a potential crash when using the `--type` flag with `buf build` or `buf generate`.
->>>>>>> dce75c97
 
 ## [v1.15.0] - 2023-02-28
 
