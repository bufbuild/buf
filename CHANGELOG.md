# Changelog

## [Unreleased]

- Add `--http3` flag to `buf curl` which forces `buf curl` to use HTTP/3 as the transport.
<<<<<<< HEAD
- Update `buf push` to push the license file and doc file (e.g. `README.md`) next to the `buf.yaml`
  if a module does not have a license file or doc file.
=======
- Fix issue with directory inputs for v2 workspaces where the specified directory was not itself
  a path to a module, but contained directories with modules, and the modules would not build.
- Stop creating empty `buf.lock` files when `buf dep update` does not find new dependencies
  to update and there is no existing `buf.lock`.
>>>>>>> bc5ed904

## [v1.37.0] - 2024-08-16

- Add `STABLE_PACKAGE_NO_IMPORT_UNSTABLE` lint rule which disallows files from stable packages
  to import files from unstable packages.
- Fix plugin push failures when pushing an image built with containerd image store.

## [v1.36.0] - 2024-08-06

- Add `--list-services` and `--list-methods` flags to `buf curl`, which trigger the command to list
  known services or methods in the RPC schema, instead of invoking an RPC method.
- Add `clean` as a top-level option in `buf.gen.yaml`, matching the `buf generate --clean` flag. If
  set to true, this will delete the directories, jar files, or zip files set to `out` for each
  plugin.
- Fix git input handling of annotated tags.
- Update `buf registry login` to complete the login flow in the browser by default. This allows
  users to login with their browser and have the token automatically provided to the CLI.
- Add `buf registry organization {create, delete, info, update}` commands to manage BSR
  organizations. Remove `buf beta registry organization` commands.
- Add `buf registry module {create, delete, deprecate, info, undeprecate, update}` commands to
  manage BSR modules. Remove `buf beta registry repository` commands.
- Add `buf registry label {archive, info, list, unarchive}` commands to manage BSR module labels.
  Remove `buf beta registry label` commands and `buf beta registry {archive, unarchive}`.
- Add `buf registry commit {add-label, info, list, resolve}` to manage BSR module commits. Remove
  `buf beta registry commit` commands.

## [v1.35.1] - 2024-07-24

- Fix the git input parameter `ref` to align with the `git` notion of a ref. This allows for the use
  of branch names, tag names, and commit hashes.
- Fix unexpected `buf build` errors with absolute path directory inputs without workspace and/or
  module configurations (e.g. `buf.yaml`, `buf.work.yaml`) and proto file paths set to the `--path` flag.

## [v1.35.0] - 2024-07-22

- Add `buf generate --clean` flag that will delete the directories, jar files, or zip files that the
  plugins will write to, prior to generation. Allows cleaning of existing assets without having
  to call `rm -rf`.
- Deprecate `--username` flag on and username prompt on `buf registry login`. A username is no longer
  required to log in.

## [v1.34.0] - 2024-06-21

- Add `buf config ls-modules` command to list configured modules.
- Fix issue where `buf generate` would succeed on missing insertion points and
  panic on empty insertion point files.
- Update `buf generate` to allow the use of Editions syntax when doing local code
  generation by proxying to a `protoc` binary (for languages where code gen is
  implemented inside of `protoc` instead of in a plugin: Java, C++, Python, etc).
- Allow use of an array of strings for the `protoc_path` property of for `buf.gen.yaml`,
  where the first array element is the actual path and other array elements are extra
  arguments that are passed to `protoc` each time it is invoked.

## [v1.33.0] - 2024-06-13

- Allow user to override `--source-control-url` and `--create-default-label` when using
  `--git-metadata` with `buf push`.
- Fix `buf push --git-metadata` when local tags point to different objects than
  the remote tags.
- Fix issue where comment ignores were not respected for `PROTOVALIDATE` lint rule violations.
- Add `buf beta registry label {create,get,list}` to replace `buf beta registry {draft, tag}`
  commands.
- Update `buf beta commit {get,list}` command outputs to display create time and stop
  displaying associated tags.
- Change the behavior of `buf beta commit list <buf.build/owner/repository>` when the
  reference is empty. It now lists commits in the repository instead of listing commits
  of the default label.
- Update output of `buf format` to canonicalize the punctuation used in message literals
  in option values. The output now always uses `{` and `}` instead of `<` and `>`; it
  adds `:` separators between field names and message values if the source omitted them,
  and it removes unnecessary separators between fields (`,` and `;` are allowed, but
  neither is needed).
- Update `buf format -w` so that it does not touch files whose contents don't actually
  change. This eliminates noisy notifications to file-system-watcher tools that are
  watching the directory that contains proto sources.
- Update `buf generate` to work with plugins provided by protoc for versions v24.0
  to v25.3. Editions support was experimental in these releases, and the plugins
  advertise incomplete support for editions, which triggers `buf` to report an error.
  With this fix, these plugins can be used again as long as none of the input files use
  editions syntax.
- Add `buf push --exclude-unnamed` flag to exclude unnamed modules when pushing to the BSR.

## [v1.32.2] - 2024-05-28

- Update `buf generate` to warn instead of error when proto3 optional is required but not
  supported by a plugin.

## [v1.32.1] - 2024-05-21

- Fix archive and git inputs so that `--path` and `--exclude-path` paths are relative to
  the `#subdir` rather than the root of the input. This fixes an unintended behavior change
  that was introduced in `v1.32.0`.
- Add `module` input for `protoc-gen-buf-lint` and `protoc-gen-buf-breaking` to allow
  users to specify the module for `v2` configuration files.

## [v1.32.0] - 2024-05-16

- Add version `v2` for `buf.yaml` and `buf.gen.yaml` configuration files.
- Add `buf config migrate` to migrate configuration files to the latest version (now `v2`).
- Move `buf mod init` to `buf config init`. `buf mod init` is now deprecated.
- Move `buf mod ls-lint-rules` to `buf config ls-lint-rules`. `buf mod ls-lint-rules` is now
  deprecated.
- Move `buf mod ls-breaking-rules` to `buf config ls-breaking-rules`. `buf mod ls-breaking-rules`
  is now deprecated.
- Move `buf mod prune` to `buf dep prune`. `buf mod prune` is now deprecated.
- Move `buf mod update` to `buf dep update`. `buf mod update` is now deprecated.
- Move `buf mod {clear-cache,cc}` to `buf registry cc`. `buf mod {clear-cache,cc}` is now
  deprecated.
- Move `buf beta graph` to stable as `buf dep graph`.
- Change the default visibility of `buf push --create-visibility` to `private` when the `--create`
  flag is set. Users are no longer required to set `--create-visibility` when running
  `buf push --create`.
- Add `buf push --label`, which allows users to set labels when pushing new commits to the BSR.
- Add `buf push --source-control-url`, which allows users to associate commits pushed to the BSR
  with a URL to a source code repository.
- Add `buf push --create-default-label`, which allows users to set a default label for a repository
  when calling `buf push --create`.
- Add `buf push --git-metadata`, which automatically sets appropriate `--label`,
  `--source-control-url`, and `--create-default-label` flags based on the current Git repository.
- Add `buf convert --validate` to apply [protovalidate](https://github.com/bufbuild/protovalidate)
  rules to incoming messages specified with `--from`.
- Deprecate `buf mod open`.
- Delete `buf beta migrate-v1beta1` This is now replaced with `buf config migrate`.
- Add `buf registry sdk version` to get the version of a Generated SDK for a module and plugin.
- Add `buf beta registry archive` and `buf beta registry unarchive` commands for archiving and
  unarchiving labels on the BSR.
- Add support for Protobuf Editions. This allows `buf` to be used with sources that use edition
  2023, instead of proto2 or proto3 syntax. This also updates the `protoc-gen-buf-breaking` and
  `protoc-gen-buf-lint` Protobuf plugins to support files that use edition 2023.
- Update `buf breaking` rules to work with Protobuf Editions. To support Editions, some rules have
  been deprecated and replaced with Editions-aware rules. All deprecated rules continue to work
  for existing users.
  * `FIELD_SAME_CTYPE` has been replaced with `FIELD_SAME_CPP_STRING_TYPE`, which considers both
    `ctype` field options and new `(pb.cpp).string_type` features when deciding on backwards
    compatibility.
  * `FIELD_SAME_LABEL` has been replaced with three rules that all check "cardinality". The new
    rules can distinguish between maps and other repeated fields and between implicit and explicit
    field presence. The new rules are:
    1. `FIELD_SAME_CARDINALITY` in the `FILE` and `PACKAGE` categories.
    2. `FIELD_WIRE_COMPATIBLE_CARDINALITY` in the `WIRE` category.
    3. `FIELD_WIRE_JSON_COMPATIBLE_CARDINALITY` in the `WIRE_JSON` category.
  * `FILE_SAME_JAVA_STRING_CHECK_UTF8` has been replaced with `FIELD_SAME_JAVA_UTF8_VALIDATION`,
    which considers both the `java_string_check_utf8` file option and `(pb.java).utf8_validation`
    features when deciding on backwards compatibility.
  * Add to the existing `FILE_SAME_SYNTAX` rule with a few related rules that can catch the same
    sort of compatibility issues, but in an Editions source file that changes feature values:
    1. `MESSAGE_SAME_JSON_FORMAT` and `ENUM_SAME_JSON_FORMAT` catch changes to the `json_format`
       feature, which controls whether support for the JSON format is best-effort or properly
       supported. When supported, the compiler performs more checks relating to field name
       collisions for the JSON format as well as for FieldMask usage.
    2. `FIELD_SAME_UTF8_VALIDATION` catches changes to the `utf8_validation` feature, which
       controls validation of string values.
    3. `ENUM_SAME_TYPE` catches changes to an enum's type, open vs. closed.
- Add support for extensions to `buf breaking`. All existing rules for fields are now applied to
  extensions, except for `FIELD_NO_DELETE` (and its variants). There are also new
  `EXTENSION_NO_DELETE` and `PACKAGE_EXTENSION_NO_DELETE` rules for catching deletions of an
  extension. The new rules are not active by default in existing `v1` and `v1beta1`
  configurations, for backwards-compatibility reasons. Migrate your config to `v2` to use them.
- Add support for top-level extensions to `buf lint`. It previously only checked extensions that
  were defined inside of messages.
- Add a new `FIELD_NOT_REQUIRED` lint rule that prevents use of required in proto2 files and of
  `features.field_presence = LEGACY_REQUIRED` in Editions files. This new rule is not active by
  default in existing `v1` and `v1beta1` configurations, for backwards-compatibility reasons.
  Migrate your config to `v2` to use them.

## [v1.32.0-beta.1] - 2024-04-23

- Add `buf convert --validate` to apply [protovalidate](https://github.com/bufbuild/protovalidate)
  rules to incoming messages specified with `--from`.
- Add `buf config migrate` to migrate configuration files to the latest version (now `v2`).
- Promote `buf beta graph` to stable as `buf dep graph`.
- Move `buf mod init` to `buf config init`. `buf mod init` is now deprecated.
- Move `buf mod ls-lint-rules` to `buf config ls-lint-rules`. `buf mod ls-lint-rules` is now deprecated.
- Move `buf mod ls-breaking-rules` to `buf config ls-breaking-rules`. `buf mod ls-breaking-rules` is now deprecated.
- Move `buf mod prune` to `buf dep prune`. `buf mod prune` is now deprecated.
- Move `buf mod update` to `buf dep update`. `buf mod update` is now deprecated.
- Move `buf mod {clear-cache,cc}` to `buf registry cc`. `buf mod {clear-cache,cc}` is now deprecated.
- Deprecate `buf mod open`.
- Delete `buf beta migrate-v1beta1`.
- Add `buf registry sdk version` to get the version of a Generated SDK for a module and plugin.

## [v1.31.0] - 2024-04-23

- Update dependencies.

## [v1.30.1] - 2024-04-03

- Fix issue where `buf lint` incorrectly reports an error for `(buf.validate.field).repeated`
  is set for a repeated validation rule.

## [v1.30.0] - 2024-03-07

- Update `buf generate` so it populates the recently-added
  [`source_file_descriptors`](https://github.com/protocolbuffers/protobuf/blob/v24.0/src/google/protobuf/compiler/plugin.proto#L96-L99)
  field of the `CodeGeneratorRequest` message. This provides the plugin with access to options
  that are configured to only be retained in source and not at runtime (via
  [field option](https://github.com/protocolbuffers/protobuf/blob/v24.0/src/google/protobuf/descriptor.proto#L693-L702)).
  Descriptors in the `proto_file` field will not include any options configured this way
  for the files named in `file_to_generate` field.
- Add `--exclude-source-retention-options` flag to `buf build`, which
  causes options configured to only be retained in source to be stripped
  from the output descriptors.

## [v1.29.0] - 2024-01-24

- Add support for `yaml` format. All commands that take image inputs, output images,
  or convert between message formats, now take `yaml` as a format, in addition to
  the existing `binpb` and `txtpb` formats. Some examples:
  - `buf build -o image.yaml`
  - `buf ls-files image.yaml`
  - `buf convert --type foo.Bar --from input.binpb --to output.yaml`
- The `yaml` and `json` formats now accept two new options: `use_proto_names` and
  `use_enum_numbers`. This affects output serialization. Some examples:
  - `buf convert --type foo.Bar --from input.binpb --to output.yaml#use_proto_names=true`
  - `buf convert --type foo.Bar --from input.binpb --to -#format=yaml,use_enum_numbers=true`
- Fix issue where `buf format` would inadvertently mangle files that used
  the [expanded `Any` syntax](https://protobuf.com/docs/language-spec#any-messages)
  in option values.

## [v1.28.1] - 2023-11-15

- The `buf curl` command has been updated to support the use of multiple schemas.
  This allows users to specify multiple `--schema` flags and/or to use both `--schema`
  and `--reflect` flags at the same time. The result is that additional sources can
  be consulted to resolve an element. This can be useful when the result of an RPC
  contains extensions or values in `google.protobuf.Any` messages that are not defined
  in the same schema that defines the RPC service.
- Fix issue where `buf lint` incorrectly reports error when `(buf.validate.field).required`
  is set for an optional field in proto3.

## [v1.28.0] - 2023-11-10

- Add lint rules for [protovalidate](https://github.com/bufbuild/protovalidate). `buf lint`
  will now verify that your protovalidate rules are valid. A single rule `PROTOVALIDATE` has been
  added to the `DEFAULT` group - given that protovalidate is net new, this does not represent
  a breaking change.
- Update `buf beta price` with the latest pricing information.
- Display a warning when reading a `buf.lock` with dependencies with b1 or b3 digests. b1 and b3
  digests will be deprecated in a future version. Run `buf mod update` to update dependency digests.

## [v1.27.2] - 2023-10-27

- Fix issue where `buf build` and other commands may fail when handling certain
  archives created on macOS that contain files with extended attributes.

## [v1.27.1] - 2023-10-16

- Fix issue in v1.27.0 where `--path` did not work with workspaces under certain scenarios.

## [v1.27.0] - 2023-10-04

- Fix issue where `buf generate --exclude-path` was not properly excluding paths
  for remote modules.
- Fix issue where `buf curl` had a user agent that did not properly place the
  extension as a suffix.
- Update `buf beta price` with the latest pricing information.

## [v1.26.1] - 2023-08-09

- Fix issue where `buf build -o` did not properly output files with the `.txtpb`
  extension in Protobuf text format.

## [v1.26.0] - 2023-08-09

- Add support for the `--http2-prior-knowledge` flag when running `buf curl`
  against secure "https" URLs. This can be used with gRPC servers, that only
  support HTTP/2, when used with a network (layer 4) load balancer, that does
  not support protocol negotiation in TLS handshake.

## [v1.25.1] - 2023-08-02

- Fix issue where all files were being iterated over when using the `--path` flag.
- Fix issue where the directory `.` was incorrectly accepted as a value for the
  `directories` key in `buf.work.yaml`.

## [v1.25.0] - 2023-07-18

- Add `txtpb` format to handle the Protobuf text format. and automatically recognize
  `.txtpb` files as Protobuf text files. The `txtpb` format can now be used with
  all `buf` commands that take images as input or output, such as `build`, `convert`,
  and `curl`.

## [v1.24.0] - 2023-07-13

- Update `buf mod update` to block updates that will result in conflicting `.proto`
  files across dependencies.
- Replace `bin` format with `binpb` format, and support the `.binpb` file extension.
  `.binpb` is now the canonical file extension for binary-encoded Protobuf data.
  The `bin` format and the `.bin` file extension continue to be accepted.
- Remove support for `go` subdomain in `.netrc`. This was used as part of the
  remote generation alpha, which has been fully deprecated in favor of remote
  plugins and remote packages. See https://buf.build/blog/remote-packages-remote-plugins-approaching-v1
  for more details.
- Update `buf beta price` with the latest pricing information.

## [v1.23.1] - 2023-06-30

- Fix issue where `buf beta graph` would not print modules within a workspace that
  had no dependencies or dependents.
- Fix issue where `buf beta graph` would print warnings for missing dependencies
  that were actually present.

## [v1.23.0] - 2023-06-29

- Add `buf beta graph` to print the dependency graph for a module in DOT format.
- Various small bug fixes.

## [v1.22.0] - 2023-06-23

- Change default for `--origin` flag of `buf beta studio-agent` to `https://buf.build`

## [v1.21.0] - 2023-06-05

- Fix issue where locally-produced images did not have module information if the corresponding
  module was stored in the new cache.
- Remove `buf beta registry template`.
- Remove `buf beta registry plugin {create,deprecate,list,undeprecate,version}` and replace with
  `buf beta registry plugin {push,delete}`.
- Update `buf beta price` with the latest pricing information.

## [v1.20.0] - 2023-05-30

- Add `--emit-defaults` flag to `buf curl` to emit default values in JSON-encoded responses.
- Indent JSON-encoded responses from `buf curl` by default.
- Log a warning in case an import statement does not point to a file in the module, a file in a
  direct dependency, or a well-known type file.

## [v1.19.0] - 2023-05-17

- Add `--create` flag to `buf push` to create a repository if it does not exist. The user
  is also required to specify the visibility using `--create-visibility`.
- Add `github-actions` error format to print errors in a form parseable by GitHub Actions.
- Fix issue in `buf build` and `buf generate` where the use of type filtering (via
  `--type` flags) would cause the resulting image to have no source code info, even
  when `--exclude-source-info` was not specified. The main impact of the bug was that
  generated code would be missing comments.
- Fix issue in `buf curl` when using `--user` or `--netrc` that would cause a malformed
  Authorization header to be sent.
- Update the module cache to use an optimized content addressable store. The cache is
  now self-healing and uses significantly less space. Users wishing to free unused space
  can run `buf mod --clear-cache` once after upgrading to remove data stored in the
  previous module cache.

## [v1.18.0] - 2023-05-05

- Remove `buf beta registry {plugin,template} {deprecate,undeprecate}`.
- Add `--user` and `--netrc` flags to `buf curl`, providing the same behavior as the
  flags of the same name in the cURL tool.
- Include `DocumentationPath` in the module on `buf push`.
- Support fallback paths, `README.md` and `README.markdown`, for module documentation.
  The default source for module documentation is `buf.md`.
  If `buf.md` is missing, `README.md` or `README.markdown` is used as fallback sources.

## [v1.17.0] - 2023-04-05

- Fix issue with JSON marshalling of errors where line and column fields were
  omitted when line and column information was empty.
- Fix issue with MSVS marshalling of errors where the column could be 0.
- Add `buf beta stats` command to print statistics about a given source or module.
- Update `buf beta price` with the latest pricing information.

## [v1.16.0] - 2023-03-29

- Add `buf beta price` command to help users of the BSR figure out how much a module
  will cost to store on the BSR under the Teams or Pro plans.
- Fix issue in `protoc-gen-buf-lint` that prevented it from reporting lint
  errors for unused imports.
- Fix issue with `buf format` where indents would be produced on certain empty lines.
- Remove `buf alpha registry token create` command. Tokens must be created through the BSR UI.
- Add local WASM plugin support in alpha, gated by the `BUF_ALPHA_ENABLE_WASM` environment variable.
  This feature is under evaluation, and may change at any time. If you are interested in WASM
  Protobuf plugins, reach out to us.

## [v1.15.1] - 2023-03-08

- Fix bug in `buf generate` with `v1beta1` config files.
- Fix potential crash when using the `--type` flag with `buf build` or `buf generate`.

## [v1.15.0] - 2023-02-28

- Update built-in Well-Known Types to Protobuf v22.0.
- Fix bug in `buf format` where C-style block comments in which every
  line includes a prefix (usually "*") would be incorrectly indented.
- Add `--private-network` flag to `buf beta studio-agent` to support handling CORS requests
  from Studio on private networks that set the `Access-Control-Request-Private-Network` header.

## [v1.14.0] - 2023-02-09

- Replace `buf generate --include-types` with `buf generate --type` for consistency. `--include-types`
  is now deprecated but continues to work, consistent with our compatibility guarantee.
- Include type references in `google.protobuf.Any` messages in option values
  when filtering on type, e.g. with `buf build --type` or `buf generate --type`.
- Allow specifying a specific `protoc` path in `buf.gen.yaml` when using `protoc`'s built-in plugins
  via the new `protoc_path` option.
- Allow specifying arguments for local plugins in `buf.gen.yaml`. You can now do e.g.
  `path: ["go, "run", ./cmd/protoc-gen-foo]` in addition to `path: protoc-gen-foo`.
- Add optional name parameter to `buf mod init`, e.g. `buf mod init buf.build/owner/foobar`.
- Fix issue with `php_metadata_namespace` file option in [managed mode](https://docs.buf.build/generate/managed-mode).
- Make all help documentation much clearer. If you notice any inconsistencies, let us know.

## [v1.13.1] - 2023-01-27

- Fix race condition with `buf generate` when remote plugins from multiple
  BSR instances are being used at once.

## [v1.13.0] - 2023-01-26

- Extend the `BUF_TOKEN` environment variable to accept tokens for multiple
  BSR instances. Both `TOKEN` and `TOKEN1@BSRHOSTNAME1,TOKEN2@BSRHOSTNAME2,...`
  are now valid values for `BUF_TOKEN`.
- Remove `buf beta convert` in favor of the now-stable `buf convert`.

## [v1.12.0] - 2023-01-12
- Add `buf curl` command to invoke RPCs via [Connect](https://connect-build),
  [gRPC](https://grpc.io/), or [gRPC-Web](https://github.com/grpc/grpc-web.)
- Introduce `objc_class_prefix` option in managed mode, allowing a `default` value
  for `objc_class_prefix` for all files, `except` and `override`, which both behave
  similarly to other `except` and `override` options. Specifying an empty `default`
  value is equivalent to having managed mode on in previous versions.
- Introduce `ruby_package` option in managed mode, allowing `except` and `override`,
  in the same style as `objc_class_prefix`. Leaving `ruby_package` unspecified has
  the same effect as having mananged mode enabled in previous versions.

## [v1.11.0] - 2022-12-19
- `buf generate` now batches remote plugin generation calls for improved performance.
- Update `optimize_for` option in managed mode, allowing a `default` value for `optimize_for`
  for all files, `except` and `override`, which both behave similarly to other `except`
  and `override` options. Specifying an `optimize_for` value in the earlier versions is
  equivalent to having a `optimize_for` with that value as default.

## [v1.10.0] - 2022-12-07

- When using managed mode, setting `enabled: false` now no longer fails `buf generate`
  and instead prints a warning log and ignores managed mode options.
- Add `csharp_namespace` option to managed mode, allowing `except`, which excludes
  modules from managed mode, and `override`, which specifies `csharp_namespace` values
  per module, overriding the default value. By default, when managed mode is enabled,
  `csharp_namespace` is set to the package name with each package sub-name capitalized.
- Promote `buf convert` to stable, keep `buf beta convert` aliased in the beta command.
- Add `Types` filter to `buf generate` command to specify types (message, enum,
  service) that should be included in the image. When specified, the resulting
  image will only include descriptors to describe the requested types.

## [v1.9.0] - 2022-10-19

- New compiler that is faster and uses less memory than the outgoing one.
  - When generating source code info, the new compiler is 20% faster, and allocates
    13% less memory.
  - If _not_ generating source code info, the new compiler is 50% faster and
    allocates 35% less memory.
  - In addition to allocating less memory through the course of a compilation, the
    new compiler releases some memory much earlier, allowing it to be garbage
    collected much sooner. This means that by the end of a very large compilation
    process, less than half as much memory is live/pinned to the heap, decreasing
    overall memory pressure.

  The new compiler also addresses a few bugs where Buf would accept proto sources
  that protoc would reject:
  - In proto3 files, field and enum names undergo a validation that they are
    sufficiently different so that there will be no conflicts in JSON names.
  - Fully-qualified names of elements (like a message, enum, or service) may not
    conflict with package names.
  - A oneof or extend block may not contain empty statements.
  - Package names may not be >= 512 characters in length or contain > 100 dots.
  - Nesting depth of messages may not be > 32.
  - Field types and method input/output types may not refer to synthetic
    map entry messages.
- Push lint and breaking configuration to the registry.
- Include `LICENSE` file in the module on `buf push`.
- Formatter better edits/preserves whitespace around inline comments.
- Formatter correctly indents multi-line block (C-style) comments.
- Formatter now indents trailing comments at the end of an indented block body
  (including contents of message and array literals and elements in compact options)
  the same as the rest of the body (instead of out one level, like the closing
  punctuation).
- Formatter uses a compact, single-line representation for array and message literals
  in option values that are sufficiently simple (single scalar element or field).
- `buf beta convert` flags have changed from `--input` to `--from` and `--output`/`-o` to `--to`
- fully qualified type names now must be parsed to the `input` argument and `--type` flag separately

## [v1.8.0] - 2022-09-14

- Change default for `--origin` flag of `buf beta studio-agent` to `https://studio.buf.build`
- Change default for `--timeout` flag of `buf beta studio-agent` to `0` (no timeout). Before it was
  `2m` (the default for all the other `buf` commands).
- Add support for experimental code generation with the `plugin:` key in `buf.gen.yaml`.
- Preserve single quotes with `buf format`.
- Support `junit` format errors with `--error-format`.

## [v1.7.0] - 2022-06-27

- Support protocol and encoding client options based on content-type in Studio Agent.
- Add `--draft` flag to `buf push`.
- Add `buf beta registry draft {list,delete}` commands.

## [v1.6.0] - 2022-06-21

- Fix issue where `// buf:lint:ignore` comment ignores did not work for the
  `ENUM_FIRST_VALUE_ZERO` rule.
- Add `buf beta studio-agent` command to support the upcoming Buf Studio.

## [v1.5.0] - 2022-05-30

- Upgrade to `protoc` 3.20.1 support.
- Fix an issue where `buf` would fail if two or more roots contained
  a file with the same name, but with different file types (i.e. a
  regular file vs. a directory).
- Fix check for `PACKAGE_SERVICE_NO_DELETE` to detect deleted services.
- Remove `buf beta registry track`.
- Remove `buf beta registry branch`.

## [v1.4.0] - 2022-04-21

- Fix issue where duplicate synthetic oneofs (such as with proto3 maps or
  optional fields) did not result in a properly formed error.
- Add `buf beta registry repository update` command which supports updating
  repository visibility (public vs private). As with all beta commands, this
  is likely to change in the future.

## [v1.3.1] - 2022-03-30

- Allow `--config` flag to be set when targeting a module within a workspace.
- Update `buf format`'s file option order so that default file options are
  sorted before custom options.
- Update `buf format` to write adjacent string literals across multiple lines.
- Fix `buf format` so that the output directory (if any) is created if and only
  if the input is successfully formatted.

## [v1.3.0] - 2022-03-25

- Add `--exit-code` flag to `buf format` to exit with a non-zero exit code if
  the files were not already formatted.

## [v1.2.1] - 2022-03-24

- Fix a few formatting edge cases.

## [v1.2.0] - 2022-03-24

- Add `buf format` command to format `.proto` files.
- Fix build scripts to avoid using the `command-line-arguments` pseudo-package
  when building binaries and re-introduce checking for proper usage of private
  packages.

## [v1.1.1] - 2022-03-21

- Remove check for proper usage of private packages due to a breaking change made in the Golang standard library in 1.18.

## [v1.1.0] - 2022-03-01
- Add `--type` flag to the `build` command to create filtered images containing
  only the specified types and their required dependencies.
- Trim spaces and new lines from user-supplied token for `buf registry login`.
- Add support for conversion between JSON and binary serialized message for `buf beta convert`.

## [v1.0.0] - 2022-02-17

- Check that the user provided a valid token when running `buf registry login`.
- Add `buf mod open` that opens a module's homepage in a browser.
- Add `buf completion` command to generate auto-completion scripts in commonly used shells.
- Add `--disable-symlinks` flag to the `breaking, build, export, generate, lint, ls-files, push`
  commands. By default, the CLI will follow symlinks except on Windows, and this disables following
  symlinks.
- Add `--include-wkt` flag to `buf generate`. When this flag is specified alongside
  `--include-imports`, this will result in the [Well-Known Types](https://github.com/bufbuild/wellknowntypes/tree/11ea259bf71c4d386131c1986ffe103cb1edb3d6/v3.19.4/google/protobuf)
  being generated as well. Most language runtimes have the Well-Known Types included as part
  of the core library, making generating the Well-Known Types separately undesirable.
- Remove `buf protoc`. This was a pre-v1.0 demonstration to show that `buf` compilation
  produces equivalent results to mainline `protoc`, however `buf` is working on building
  a better Protobuf future that provides easier mechanics than our former `protoc`-based
  world. `buf protoc` itself added no benefit over mainline `protoc` beyond being considerably
  faster and allowing parallel compilation. If `protoc` is required, move back to mainline `protoc`
  until you can upgrade to `buf`. See [#915](https://github.com/bufbuild/buf/pull/915) for more
  details.
- Context modifier no longer overrides an existing token on the context. This allows `buf registry login`
  to properly check the user provided token without the token being overridden by the CLI interceptor.
- Removed the `buf config init` command in favor of `buf mod init`.
- Removed the `buf config ls-breaking-rules` command in favor of `buf mod ls-breaking-rules`.
- Removed the `buf config ls-lint-rules` command in favor of `buf mod ls-lint-rules`.
- Removed the `buf config migrate-v1beta1` command in favor of `buf beta migrate-v1beta1`.
- Add `buf beta decode` command to decode message with provided image source and message type.
- Disable `--config` flag for workspaces.
- Move default config version from `v1beta1` to `v1`.

## [v1.0.0-rc12] - 2022-02-01

- Add `default`, `except` and `override` to `java_package_prefix`.
- Add dependency commits as a part of the `b3` digest.
- Upgrade to `protoc` 3.19.4 support.
- Remove `branch` field from `buf.lock`.

## [v1.0.0-rc11] - 2022-01-18

- Upgrade to `protoc` 3.19.3 support.
- Add `PACKAGE_NO_IMPORT_CYCLE` lint rule to detect package import cycles.
- Add `buf beta registry {plugin,template} {deprecate,undeprecate}`.
- Add warning when using enterprise dependencies without specifying a enterprise
  remote in the module's identity.
- Remove `digest`, and `created_at` fields from the `buf.lock`. This will temporarily create a new commit
  when pushing the same contents to an existing repository, since the `ModulePin` has been reduced down.
- Add `--track` flag to `buf push`
- Update `buf beta registry commit list` to allow a track to be specified.
- Add `buf beta registry track {list,delete}` commands.
- Add manpages for `buf`.

## [v1.0.0-rc10] - 2021-12-16

- Fix issue where remote references were not correctly cached.

## [v1.0.0-rc9] - 2021-12-15

- Always set `compiler_version` parameter in the `CodeGeneratorRequest` to "(unknown)".
- Fix issue where `buf mod update` was unable to resolve dependencies from different remotes.
- Display the user-provided Buf Schema Registry remote, if specified, instead of the default within the `buf login` message.
- Fix issue where `buf generate` fails when the same plugin was specified more than once in a single invocation.
- Update the digest algorithm so that it encodes the `name`, `lint`, and `breaking` configuration encoded in the `buf.yaml`.
  When this change is deployed, users will observe the following:
  - Users on `v0.43.0` or before will notice mismatched digest errors similar to the one described in https://github.com/bufbuild/buf/issues/661.
  - Users on `v0.44.0` or after will have their module cache invalidated, but it will repair itself automatically.
  - The `buf.lock` (across all versions) will reflect the new `b3-` digest values for new commits.

## [v1.0.0-rc8] - 2021-11-10

- Add new endpoints to the recommendation service to make it configurable.
- Add `--exclude-path` flag to `buf breaking`, `buf build`, `buf export`, `buf generate`, and `buf lint` commands. This allows users to exclude specific paths when running commands.
- Change `GetModulePackages` endpoint to return a repeated `ModulePackage` message that now includes package description with the package name.
- Add `Oneof` to the `Message` structure for documentation.

## [v1.0.0-rc7] - 2021-11-08

- Upgrade to `protoc` 3.19.1 support.
- Fix issue with `buf generate` where multiple insertion points are defined in the same file.

## [v1.0.0-rc6] - 2021-10-20

- Fix issue with `buf ls-files` when given an image as an input, imports were being printed,
  even without the `--include-imports` flag.
- Add the ability for users to provide individual protobuf files as inputs to CLI commands. This allows users to run `buf` commands against and file input based on their current working directory, for example, `buf lint foo/bar.proto`, where `foo/bar.proto` is a path to protobuf file on disk.

## [v1.0.0-rc5] - 2021-10-12

- Add `buf beta registry repository deprecate` and `buf beta registry repository undeprecate`.
- Support `--include-imports` for remote plugins.
- Fix issue where `buf config migrate-v1beta1 fails` when files cannot be renamed.
- Fix issue where `buf registry login` panics when an existing .netrc entry exists.

## [v1.0.0-rc4] - 2021-10-07

- Fix issue where `buf generate` could fail when used with large numbers of plugins and files on
  systems with low file limits.
- Add `buf protoc --version` flag back. This was accidentally removed.
- Upgrade to `protoc` 3.18.1 support.

## [v1.0.0-rc3] - 2021-10-04

- Add `--as-import-paths` flag to `ls-files` that strips local directory paths and prints file
  paths as they are imported.
- Fix issue where groups used in custom options did not result in the same behavior as `protoc`.
- Fix issue where insertion points were not applied with respect to the configured output directory.

## [v1.0.0-rc2] - 2021-09-23

- Add `--include-imports` flag to `ls-files`.
- Upgrade to `protoc` 3.18.0 support.
- Fix regression with git inputs using `recurse_submodules=true`.

## [v1.0.0-rc1] - 2021-09-15

This is our first v1.0 release candidate. This release largely concentrates on erroring for
already-deprecated commands and flags.

At Buf, we take compatibility very seriously. When we say v1.0, we mean it - we hope `buf` will be
stable on v1 for the next decade, and if there is something we want to change, it is our responsibility to
make sure that we don't break you, not your responsibility to change because of us. We have learned
a lot about `buf` usage in the last two years of our beta, and have deprecated flags and commands as
we go, but for v1.0, we are removing the deprecated items to make sure we have a clean setup going forward.

All commands and flags have been printing warnings for a long time, and have an easy migration path.
Simply update the command or flag, and you'll be good to go:

- Removed the `buf login` command in favor of `buf registry login`.
- Removed the `buf logout` command in favor of `buf registry logout`.
- Removed the `buf mod init` command in favor of `buf config init`.
- Removed the `--name` and `--dep` flags in `buf config init`.
- Removed the `--log-level` global flag.
- Moved the output of `--version` from stderr to stdout.
- Moved the output of `--help` and `help` from stderr to stdout.
- [From v0.55.0](https://github.com/bufbuild/buf/releases/tag/v0.55.0): The version key in all configuration files (`buf.yaml`, `buf.gen.yaml`, `buf.work.yaml`) is now required.
- [From v0.45.0](https://github.com/bufbuild/buf/releases/tag/v0.45.0): Removed the `buf beta config init` command in favor of `buf config init`.
- [From v0.45.0](https://github.com/bufbuild/buf/releases/tag/v0.45.0): Removed the `buf beta mod export` command in favor of `buf export`.
- [From v0.45.0](https://github.com/bufbuild/buf/releases/tag/v0.45.0): Removed the `buf beta mod init` command in favor of `buf config init`.
- [From v0.45.0](https://github.com/bufbuild/buf/releases/tag/v0.45.0): Removed the `buf beta mod update` command in favor of `buf mod update`.
- [From v0.45.0](https://github.com/bufbuild/buf/releases/tag/v0.45.0): Removed the `buf beta mod clear-cache` command in favor of `buf mod clear-cache`.
- [From v0.45.0](https://github.com/bufbuild/buf/releases/tag/v0.45.0): Removed the `buf beta push` command in favor of `buf push`.
- [From v0.34.0](https://github.com/bufbuild/buf/releases/tag/v0.34.0): Removed the `buf check breaking` command in favor of `buf breaking`.
- [From v0.34.0](https://github.com/bufbuild/buf/releases/tag/v0.34.0): Removed the `buf check lint` command in favor of `buf lint`.
- [From v0.34.0](https://github.com/bufbuild/buf/releases/tag/v0.34.0): Removed the `buf check ls-lint-checkers` command in favor of `buf config ls-lint-rules`.
- [From v0.34.0](https://github.com/bufbuild/buf/releases/tag/v0.34.0): Removed the `buf check ls-breaking-checkers` command in favor of `buf config ls-breaking-rules`.
- [From v0.31.0](https://github.com/bufbuild/buf/releases/tag/v0.31.0): Removed the `--file` flag on `buf build` in favor of the `--path` flag.
- [From v0.31.0](https://github.com/bufbuild/buf/releases/tag/v0.31.0): Removed the `--file` flag on `buf lint` in favor of the `--path` flag.
- [From v0.31.0](https://github.com/bufbuild/buf/releases/tag/v0.31.0): Removed the `--file` flag on `buf breaking` in favor of the `--path` flag.
- [From v0.31.0](https://github.com/bufbuild/buf/releases/tag/v0.31.0): Removed the `--file` flag on `buf generate` in favor of the `--path` flag.
- [From v0.31.0](https://github.com/bufbuild/buf/releases/tag/v0.31.0): Removed the `--file` flag on `buf export` in favor of the `--path` flag.
- [From v0.29.0](https://github.com/bufbuild/buf/releases/tag/v0.29.0): Removed the `--source` flag on `buf build` in favor of the first positional parameter.
- [From v0.29.0](https://github.com/bufbuild/buf/releases/tag/v0.29.0): Removed the `--source-config` flag on `buf build` in favor of the `--config` flag.
- [From v0.29.0](https://github.com/bufbuild/buf/releases/tag/v0.29.0): Removed the `--input` flag on `buf lint` in favor of the first positional parameter.
- [From v0.29.0](https://github.com/bufbuild/buf/releases/tag/v0.29.0): Removed the `--input-config` flag on `buf lint` in favor of the `--config` flag.
- [From v0.29.0](https://github.com/bufbuild/buf/releases/tag/v0.29.0): Removed the `--input` flag on `buf breaking` in favor of the first positional parameter.
- [From v0.29.0](https://github.com/bufbuild/buf/releases/tag/v0.29.0): Removed the `--input-config` flag on `buf breaking` in favor of the `--config` flag.
- [From v0.29.0](https://github.com/bufbuild/buf/releases/tag/v0.29.0): Removed the `--against-input` flag on `buf breaking` in favor of the `--against` flag.
- [From v0.29.0](https://github.com/bufbuild/buf/releases/tag/v0.29.0): Removed the `--against-input-config` flag on `buf breaking` in favor of the `--against-config` flag.
- [From v0.29.0](https://github.com/bufbuild/buf/releases/tag/v0.29.0): Removed the `--input` flag on `buf generate` in favor of the first positional parameter.
- [From v0.29.0](https://github.com/bufbuild/buf/releases/tag/v0.29.0): Removed the `--input-config` flag on `buf generate` in favor of the `--config` flag.
- [From v0.29.0](https://github.com/bufbuild/buf/releases/tag/v0.29.0): Removed the `--input` flag on `buf ls-files` in favor of the first positional parameter.
- [From v0.29.0](https://github.com/bufbuild/buf/releases/tag/v0.29.0): Removed the `--input-config` flag on `buf ls-files` in favor of the `--config` flag.
- [From v0.29.0](https://github.com/bufbuild/buf/releases/tag/v0.29.0): Removed the `buf image build` command in favor of `buf build`.
- [From v0.29.0](https://github.com/bufbuild/buf/releases/tag/v0.29.0): Removed the `buf image convert` command.
- [From v0.29.0](https://github.com/bufbuild/buf/releases/tag/v0.29.0): Removed the `buf beta image convert` command.
- [From v0.23.0](https://github.com/bufbuild/buf/releases/tag/v0.23.0): Removed the `buf experimental image convert` command.
- [From v0.52.0](https://github.com/bufbuild/buf/releases/tag/v0.52.0) [and v0.34.0](https://github.com/bufbuild/buf/releases/tag/v0.34.0): Complete deletion `protoc-gen-buf-check-breaking` and `protoc-gen-buf-check-lint`, which have been moved to `protoc-gen-buf-breaking` and `protoc-gen-buf-lint`.

In January 2021 (v0.34.0), `protoc-gen-buf-check-breaking` and `protoc-gen-buf-check-lint` were deprecated and scheduled for removal for v1.0. In August 2021 (v0.52.0), we began returning error for every invocation of `protoc-gen-buf-check-breaking` and `protoc-gen-buf-check-lint`. This release completes the deletion process.

The only migration necessary is to change your installation and invocation from `protoc-gen-buf-check-breaking` to `protoc-gen-buf-breaking` and `protoc-gen-buf-check-lint` to `protoc-gen-buf-lint`. These can be installed in the exact same manner, whether from GitHub Releases, Homebrew, AUR, or direct Go installation:

```
# instead of go get github.com/bufbuild/buf/cmd/protoc-gen-buf-check-breaking
go get github.com/bufbuild/buf/cmd/protoc-gen-buf-breaking
# instead of curl -sSL https://github.com/bufbuild/buf/releases/download/v0.57.0/protoc-gen-buf-check-breaking-Linux-x86_64
curl -sSL https://github.com/bufbuild/buf/releases/download/v0.57.0/protoc-gen-buf-breaking-Linux-x86_64
```

## [v0.56.0] - 2021-09-08

- Cascade `ENUM_ZERO_VALUE_SUFFIX` comment ignores from the enum level.
- Fix issue where `buf genarate --output` was not being respected in 0.55.0.

## [v0.55.0] - 2021-09-07

- Error if `version:` is not set in `buf.yaml`. This is one of the few breaking changes we must make before v1.0 to guarantee stability for the future. If you do not have a version set, simply add `version: v1beta1` to the top of your `buf.yaml`.
- Support `BUF_TOKEN` for authentication. `buf` will now look for a token in the `BUF_TOKEN` environment variable, falling back to `.netrc` as set via `buf login`.
- Add support for using remote plugins with local source files.
- Add per-file overrides for managed mode.
- Fix issue with the module cache where multiple simulataneous downloads would result in a temporarily-corrupted cache.
- Hide verbose messaing behind the `--verbose` (`-v`) flag.
- Add `--debug` flag to print out debug logging.

## [v0.54.1] - 2021-08-30

- Fix docker build.

## [v0.54.0] - 2021-08-30

- Add windows support.
- Add `java_package_prefix` support to managed mode.
- Fix issue with C# namespaces in managed mode.
- Fix issue where `:main` was appended for errors containing references to modules.

## [v0.53.0] - 2021-08-25

- Fix issue where `buf generate --include-imports` would end up generating files for certain imports twice.
- Error when both a `buf.mod` and `buf.yaml` are present. `buf.mod` was briefly used as the new default name for `buf.yaml`, but we've reverted back to `buf.yaml`.

## [v0.52.0] - 2021-08-19

Return error for all invocations of `protoc-gen-buf-check-breaking` and `protoc-gen-buf-check-lint`.

As one of the few changes buf will ever make, `protoc-gen-buf-check-breaking` and `protoc-gen-buf-check-lint` were deprecated and scheduled for removal for v1.0 in January 2021. In preparation for v1.0, instead of just printing out a message notifying users of this, these commands now return an error for every invocation and will be completely removed when v1.0 is released.

The only migration necessary is to change your installation and invocation from `protoc-gen-buf-check-breaking` to `protoc-gen-buf-breaking` and `protoc-gen-buf-check-lint` to `protoc-gen-buf-lint`. These can be installed in the exact same manner, whether from GitHub Releases, Homebrew, AUR, or direct Go installation:

```
# instead of go get github.com/bufbuild/buf/cmd/protoc-gen-buf-check-breaking
go get github.com/bufbuild/buf/cmd/protoc-gen-buf-breaking
# instead of curl -sSL https://github.com/bufbuild/buf/releases/download/v0.52.0/protoc-gen-buf-check-breaking-Linux-x86_64
curl -sSL https://github.com/bufbuild/buf/releases/download/v0.52.0/protoc-gen-buf-breaking-Linux-x86_64
```

There is no change in functionality.

## [v0.51.1] - 2021-08-16

- Fix issue with git LFS where a remote must be set for fetch.

## [v0.51.0] - 2021-08-13

- Accept packages of the form `v\d+alpha` and `v\d+beta` as packages with valid versions. These will be considered unstable packages for the purposes of linting and breaking change detection if `ignore_unstable_packages` is set.
- Fix issue with git clones that occurred when using a previous reference of the current branch.

## [v0.50.0] - 2021-08-12

- Add `buf generate --include-imports` that also generates all imports except for the Well-Known Types.
- Fix issue where a deleted file within an unstable package that contained messages, enums, or services resulted in a breaking change failure if the `PACKAGE` category was used and `ignore_unstable_packages` was set.

## [v0.49.0] - 2021-08-10

- Split `FIELD_SAME_TYPE` breaking change rule into `FIELD_SAME_TYPE, FIELD_WIRE_COMPATIBLE_TYPE, FIELD_WIRE_JSON_COMPATIBLE_TYPE` in `v1`. See https://github.com/bufbuild/buf/pull/400 for details.
- Only export imported dependencies from `buf export`.

## [v0.48.2] - 2021-07-30

- Fix git args for http auth with git lfs.

## [v0.48.1] - 2021-07-30

- Fix: use `-c` on `git` parent command instead of `--config` on `git fetch`.
- Add `ruby_package` to managed mode.

## [v0.48.0] - 2021-07-29

- Add `buf export`. `buf export` will export the files from the specified input (default `"."`) to the given directory in a manner that is buildable by `protoc` without any `-I` flags. It also has options `--exclude-imports`, which excludes imports (and won't result in a buildable set of files), and `--path`, which filters to the specific paths.

## [v0.47.0] - 2021-07-29

- Rewrite the git cloner to use `git init && git fetch` rather than `git clone`. `git clone` is limited to local branches on the remote, whereas `git fetch` we can fetch any references on the remote including remote branches.
- Add `php_namespace` managed mode handling.
- Add `java_string_check_utf8` managed mode handling.

## [v0.46.0] - 2021-07-27

- Add `buf login` and `buf logout` to login and logout from the Buf Schema Registry.
- Fix cache, configuration, and data environment variables for Windows. Note that while Windows is still not officially supported, `buf` largely works on Windows.

## [v0.45.0] - 2021-07-26

- Revert default configuration file location back from `buf.mod` to `buf.yaml`. Note that both continue to work.
- Move default workspace configuration file location from `buf.work` to `buf.work.yaml`. Note that both continue to work.
- Move `buf beta push` to `buf push`. Note that `buf beta push` continues to work.
- Move most `buf beta mod` commands to `buf mod`. Note that all `buf beta mod` commands continue to work.
- Add `--only` flag to `buf mod update`.
- Warn if `buf.yaml` contains dependencies that are not represented in the `buf.lock` file.
- Add `--version` flag to `buf config ls-{breaking,lint}-rules`.
- Add `SYNTAX_SPECIFIED` lint rule to `BASIC, DEFAULT` categories for v1 configuration.
- Add `IMPORT_USED` lint rule to `BASIC, DEFAULT` categories for v1 configuration.
- Bring v1 configuration out of beta.
- Add managed mode for `objc_class_prefix`, `csharp_namespace`.

## [v0.44.0] - 2021-07-08

- Fix issue where C++ scoping rules were not properly enforced.
- Add support for splitting directory paths passed to `buf protoc -I` by a directory separator.
- Fix Windows support for builtin `protoc` plugins when using `buf generate` or `buf protoc`. Note that Windows remains officially unsupported as we have not set up testing, but largely works.
- Upgrade to `protoc` 3.17.3 support.
- Change the default module configuration location from `buf.yaml` to `buf.mod`. Note that `buf.yaml` continues to work.
- Continued work on the workspaces beta, including the `v1` configuration specification.
- Continued work on the managed mode beta, including the `v1` configuration specification.
- Add `v1` module configuration specification in beta - please continue to use `v1beta1` until the `v1` configuration specification is rolled out.
- Add `buf config migrate-v1beta1`.

## [v0.43.2] - 2021-05-31

- Fix namespace resolution diff with protoc.

## [v0.43.1] - 2021-05-28

- Revert `protoc` namespace resolution diff change.

## [v0.43.0] - 2021-05-28

- Do not count `buf:lint:ignore` directives as valid comments for the `COMMENT_.*` lint rules.
- Upgrade to `protoc` 3.17.1 support.
- Fix namespace resolution diff with `protoc`.

## [v0.42.1] - 2021-05-20

- Change the architecture suffix of the Linux ARM release assets from `arm64` to `aarch64` to match the output of `uname -m` on Linux.

## [v0.42.0] - 2021-05-20

- Add managed mode in beta. This is a new feature that automatically sets file option values.
- Add workspaces in beta. This is a new feature that allows multiple modules within the same directory structure.
- Add arm64 releases.

## [v0.41.0] - 2021-04-01

* Add `MESSAGE_SAME_REQUIRED_FIELDS` breaking change rule. This checks to make sure no `required` fields are added or deleted from existing messages.
* Support multi-architecture Docker image.
* Exit with code 100 for `FileAnnotation` errors.

## [v0.40.0] - 2021-03-15

* Add `buf beta registry tag {create,list}` commands.
* Add support for creating tags in `push` via `buf beta push -t`.
* Fix an issue where errors were unnecessarily written in `buf lint` and `buf breaking`.

## [v0.39.1] - 2021-03-04

- Fix issue with CLI build process in 0.39.0.

## [v0.39.0] - 2021-03-04

* `buf beta push` doesn't create a new commit if the content of the push is the same as the latest commit on the branch.
* Fix an issue where no error was shown when authentication failed.
* Fix an issue where `buf protoc` would error if a plugin returned an empty error string.

## [v0.38.0] - 2021-02-25

- Update the tested `protoc` version for compatibility to 3.15.2. The `--experimental_allow_proto3_optional` flag is no longer set for versions >=3.15.
- Update the Well-Known Types to 3.15.2. The `go_package` values for the Well-Known Types now point at google.golang.org/protobuf instead of github.com/golang/protobuf.

## [v0.37.1] - 2021-02-23

- Fix bug where authentication headers were not threaded through for certain Buf Schema Registry commands.
- Fix issue where empty errors would incorrectly be wrapped by the CLI interceptor.
- Update Buf module cache location to include remote.

## [v0.37.0] - 2021-02-09

- Add commands for the Buf Schema Registry. Visit our website to add yourself to [the waitlist](https://buf.build/waitlist).

## [v0.36.0] - 2021-01-18

Allows comment ignores of the form `// buf:lint:ignore ID` to be cascaded upwards for specific rules.

- For  `ENUM_VALUE_PREFIX, ENUM_VALUE_UPPER_SNAKE_CASE`, both the enum value and the enum are checked.
- For `FIELD_LOWER_SNAKE_CASE, FIELD_NO_DESCRIPTOR`, both the field and message are checked.
- For `ONEOF_LOWER_SNAKE_CASE`, both the oneof and message are checked.
- For `RPC_NO_CLIENT_STREAMING, RPC_NO_SERVER_STREAMING, RPC_PASCAL_CASE, RPC_REQUEST_RESPONSE_UNIQUE`, both the method and service are checked.
- For `RPC_REQUEST_STANDARD_NAME, RPC_RESPONSE_STANDARD_NAME`, the input/output type, method, and service are checked.

## [v0.35.1] - 2021-01-08

- Fix error when unmarshalling plugin configuration with no options (#236)

## [v0.35.0] - 2021-01-07

- Allow `opt` in `buf.gen.yaml` files to be either a single string, or a list of strings. Both of the following forms are accepted, and result in `foo=bar,baz,bat`:

```yaml
version: v1beta1
plugins:
  - name: foo
    out: out
    opt: foo=bar,baz,bat
```

```yaml
version: v1beta1
plugins:
  - name: foo
    out: out
    opt:
      - foo=bar
      - baz
      - bat
```

## [v0.34.0] - 2021-01-04

- Move `buf check lint` to `buf lint`.
- Move `buf check breaking` to `buf breaking`.
- Move `buf check ls-lint-checkers` to `buf config ls-lint-rules`.
- Move `buf check ls-breaking-checkers` to `buf config ls-breaking-rules`.
- Move `protoc-gen-buf-check-lint` to `protoc-gen-buf-lint`.
- Move `protoc-gen-buf-check-breaking` to `protoc-gen-buf-breaking`.
- Add `buf beta config init`.

All previous commands continue to work in a backwards-compatible manner, and the previous `protoc-gen-buf-check-lint` and `protoc-gen-buf-check-breaking` binaries continue to be available at the same paths, however deprecation messages are printed.

## [v0.33.0] - 2020-12-12

- Add `strategy` option to `buf.gen.yaml` generation configuration. This allows selecting either plugin invocations with files on a per-directory basis, or plugin invocations with all files at once. See the [generation documentation](https://docs.buf.build/generate-usage) for more details.

## [v0.32.1] - 2020-12-10

- Fix issue where `SourceCodeInfo` for map fields within nested messages could be dropped.
- Fix issue where deleted files would cause a panic when `breaking.ignore_unstable_packages = true`.

## [v0.32.0] - 2020-11-24

- Add symlink support for directory inputs. Symlinks will now be followed within your local directories when running `buf` commands.
- Add the `breaking.ignore_unstable_packages` option to allow ignoring of unstable packages when running `buf check breaking`. See [the documentation](https://docs.buf.build/breaking-configuration#ignore_unstable_packages) for more details.
- Enums that use the `allow_alias` option that add new aliases to a given number will no longer be considered breaking by `ENUM_VALUE_SAME_NAME`. See [the documentation](https://docs.buf.build/breaking-checkers#enum_value_same_name) for more details.

## [v0.31.1] - 2020-11-17

- Fix issue where `--experimental_allow_proto3_optional` was not set when proxying to `protoc` for the builtin plugins via `buf generate` or `buf protoc`. This flag is now set for `protoc` versions >= 3.12.

## [v0.31.0] - 2020-11-16

- Change the `--file` flag to `--path` and allow `--path` to take both files and directories, instead of just files with the old `--file`. This flag is used to filter the actual Protobuf files built under an input for most commands. You can now do for example `buf generate --path proto/foo` to only generate stubs for the files under `proto/foo`. Note that the `--file` flag continues to work, but prints a deprecation message.

## [v0.30.1] - 2020-11-12

- Relax validation of response file names from protoc plugins, so that when possible, plugins that are not compliant with the plugin specification are still usable with `buf generate`.

## [v0.30.0] - 2020-11-03

- Add `git://` protocol handling.

## [v0.29.0] - 2020-10-30

As we work towards v1.0, we are cleaning up the CLI UX. As part of this, we made the following changes:

- `buf image build` has been moved to `buf build` and now accepts images as inputs.
- `buf beta image convert` has been deleted, as `buf build` now covers this functionality.
- The `-o` flag is no longer required for `buf build`, instead defaulting to the OS equivalent of `/dev/null`.
- The `--source` flag on `buf build` has been deprecated in favor of passing the input as the first argument.
- The `--source-config` flag on `buf build` has been moved to `--config`.
- The `--input` flag on `buf check lint` has been deprecated in favor of passing the input as the first argument.
- The `--input-config` flag on `buf check lint` has been moved to `--config`.
- The `--input` flag on `buf check breaking` has been deprecated in favor of passing the input as the first argument.
- The `--input-config` flag on `buf check breaking` has been moved to `--config`.
- The `--against-input` flag on `buf check breaking` has been moved to `--against`.
- The `--against-input-config` flag on `buf check breaking` has been moved to `--against-config`.
- The `--input` flag on `buf generate` has been deprecated in favor of passing the input as the first argument.
- The `--input-config` flag on `buf generate` has been moved to `--config`.
- The `--input` flag on `buf ls-files` has been deprecated in favor of passing the input as the first argument.
- The `--input-config` flag on `buf ls-files` has been moved to `--config`.

We feel these changes make using `buf` more natural. Examples:

```
# compile the files in the current directory
buf build
# equivalent to the default no-arg invocation
buf build .
# build the repository at https://github.com/foo/bar.git
buf build https://github.com/foo/bar.git
# lint the files in the proto directory
buf check lint proto
# check the files in the current directory against the files on the master branch for breaking changes
buf check breaking --against .git#branch=master
# check the files in the proto directory against the files in the proto directory on the master branch
buf check breaking proto --against .git#branch=master,subdir=proto
```

**Note that existing commands and flags continue to work.** While the deprecation messages will be printed, and we recommend migrating to the new invocations, your existing invocations have no change in functionality.

## [v0.28.0] - 2020-10-21

- Add `subdir` option for archive and git [Inputs](https://buf.build/docs/inputs). This allows placement of the `buf.yaml` configuration file in directories other than the base of your repository. You then can check against this subdirectory using, for example, `buf check breaking --against-input https://github.com/foo/bar.git#subdir=proto`.

## [v0.27.1] - 2020-10-16

- Fix minor typo in `buf help generate` documentation.

## [v0.27.0] - 2020-10-16

- Move `buf beta generate` out of beta to `buf generate`. This command now uses a template of configured plugins to generate stubs. See `buf help generate` for more details.

## [v0.26.0] - 2020-10-13

- Add jar and zip support to `buf protoc` and `buf beta generate`.

## [v0.25.0] - 2020-10-09

- Add the concept of configuration file version. The only currently-available version is `v1beta1`. See [buf.build/docs/faq](https://buf.build/docs/faq) for more details.

## [v0.24.0] - 2020-09-21

- Add fish completion to releases.
- Update the `protoc` version for `buf protoc` to be `3.13.0`.

## [v0.23.0] - 2020-09-11

- Move the `experimental` parent command to `beta`. The command `buf experimental image convert` continues to work, but is deprecated in favor of `buf beta image convert`.
- Add `buf beta generate`.

## [v0.22.0] - 2020-09-09

- Add [insertion point](https://github.com/protocolbuffers/protobuf/blob/cdf5022ada7159f0c82888bebee026cbbf4ac697/src/google/protobuf/compiler/plugin.proto#L135) support to `buf protoc`.

## [v0.21.0] - 2020-09-02

- Fix issue where `optional` fields in proto3 would cause the `ONEOF_LOWER_SNAKE_CASE` lint checker to fail.

## [v0.20.5] - 2020-07-24

- Fix issue where parser would fail on files starting with [byte order marks](https://en.wikipedia.org/wiki/Byte_order_mark#UTF-8).

## [v0.20.4] - 2020-07-21

- Fix issue where custom message options that had an unset map field could cause a parser failure.

## [v0.20.3] - 2020-07-18

- Fix issue where parameters passed with `--.*_opt` to `buf protoc` for builtin plugins were not properly propagated.

## [v0.20.2] - 2020-07-17

- Fix issue where roots containing non-proto files with the same path would cause an error.

## [v0.20.1] - 2020-07-14

- Fix issue where Zsh completion would fail due to some flags having brackets in their description.
- Fix issue where non-builtin protoc plugin invocations would not have errors properly propagated.
- Fix issue where multiple `--.*_opt` flags, `--.*_opt` flags with commas, or `--.*_out` flags with options that contained commas, would not be properly added.

## [v0.20.0] - 2020-07-13

- Add `--by-dir` flag to `buf protoc` that parallelizes generation per directory, resulting in a 25-75% reduction in the time taken to generate stubs for medium to large file sets.
- Properly clean up temporary files and commands on interrupts.
- Fix issue where certain files that started with invalid Protobuf would cause the parser to crash.

## [v0.19.1] - 2020-07-10

- Fix issue where stderr was not being propagated for protoc plugins in CLI mode.

## [v0.19.0] - 2020-07-10

- Add `protoc` command. This is a substitute for `protoc` that uses Buf's internal compiler.
- Add `ENUM_FIRST_VALUE_ZERO` lint checker to the `OTHER` category.
- Add support for the Visual Studio error format.

## [v0.18.1] - 2020-06-25

- Fix issue where linking errors for custom options that had a message type were not properly reported (#93)

## [v0.18.0] - 2020-06-22

- Handle custom options when marshalling JSON images (#87).
- Add `buf experimental image convert` command to convert to/from binary/JSON images (#87).

## [v0.17.0] - 2020-06-17

- Add git ref support to allow specifying arbitrary git references as inputs (https://github.com/bufbuild/buf/issues/48). This allows you to do i.e. `buf check lint --input https://github.com/bufbuild/buf.git#ref=fa74aa9c4161304dfa83db4abc4a0effe886d253`.
- Add `depth` input option when specifying git inputs with `ref`. This allows the user to configure the depth at which to clone the repository when looking for the `ref`. If specifying a `ref`, this defaults to 50. Otherwise, this defaults to 1.
- Remove requirement for git branch or tag in inputs. This allows you to do i.e. `buf check lint --input https://github.com/bufbuild/buf.git` and it will automatically choose the default branch as an input.

## [v0.16.0] - 2020-06-02

- Add [proto3 optional](https://github.com/protocolbuffers/protobuf/blob/7cb5597013f0c4b978f02bce4330849f118aa853/docs/field_presence.md#how-to-enable-explicit-presence-in-proto3) support.

## [v0.15.0] - 2020-05-31

- Add opt-in comment-driven lint ignores via the `allow_comment_ignores` lint configuration option and `buf:lint:ignore ID` leading comment annotation (#73).

## [v0.14.0] - 2020-05-30

- Add `--file` flag to `buf image build` to only add specific files and their imports to outputted images. To exclude imports, use `--exclude-imports`.
- Add `zip` as a source format. Buf can now read `zip` files, either locally or remotely, for image building, linting, and breaking change detection.
- Add `zstd` as a compression format. Buf can now read and write Image files that are compressed using zstandard, and can read tarballs compressed with zstandard.
- Deprecated: The formats `bingz, jsongz, targz` are now deprecated. Instead, use `format=bin,compression=gzip`, `format=json,compression=gzip`, or `format=tar,compression=gzip`. The formats `bingz, jsongz, targz` will continue to work forever and will not be broken, but will print a deprecation warning and we recommend updating. Automatic file extension parsing continues to work the same as well.

## [v0.13.0] - 2020-05-17

- Use the `git` binary instead of go-git for internal clones. This also enables using your system git credential management for git repositories cloned using https or ssh. See https://buf.build/docs/inputs#authentication for more details.

## [v0.12.1] - 2020-05-11

- Fix issue where roots were detected as overlapping if one root's name was a prefix of the other.

## [v0.12.0] - 2020-05-11

- Add netrc support for inputs.
- Fix issue where filenames that contained `..` resulted in an error.
- Internal: migrate to golang/protobuf v2.

## [v0.11.0] - 2020-04-09

- Add experimental flag `--experimental-git-clone` to use the `git` binary for git clones.

## [v0.10.0] - 2020-04-06

- Add `recurse_submodules` option for git inputs.
  Example: `https://github.com/foo/bar.git#branch=master,recurse_submodules=true`

## [v0.9.0] - 2020-03-25

- Fix issue where the option value ordering on an outputted `Image` was non-deterministic.
- Fix issue where the `SourceCodeInfo` for the Well-Known Types was not included on an outputted `Image` when requested.

## [v0.8.0] - 2020-03-11

- Update dependencies.

## [v0.7.1] - 2020-03-05

- Tie HTTP download timeout to the `--timeout` flag.

## [v0.7.0] - 2020-01-31

- Add `tag` option for git inputs.

## [v0.6.0] - 2020-01-17

- Add `git` to the Docker container for local filesystem clones.
- Update the JSON error format to use `path` as the file path key instead of `filename`.

## [v0.5.0] - 2020-01-01

- Allow basic authentication for remote tarballs, git repositories, and image files served from HTTPS endpoints. See https://buf.build/docs/inputs#https for more details.
- Allow public key authentication for remote git repositories served from SSH endpoints. See https://buf.build/docs/inputs#ssh for more details.

## [v0.4.1] - 2019-12-30

- Fix issue where comparing enum values for enums that have `allow_alias` set and duplicate enum values present resulted in a system error.

## [v0.4.0] - 2019-12-05

- Change the breaking change detector to compare enum values on number instead of name. This also results in the `ENUM_VALUE_SAME_NUMBER` checker being replaced with the `ENUM_VALUE_SAME_NAME` checker, except this new checker is not in the `WIRE` category.

## [v0.3.0] - 2019-11-05

- Fix issue where multiple timeout errors were printed.
- Add `buf check lint --error-format=config-ignore-yaml` to print out current lint errors in a format that can be copied into a configuration file.

## [v0.2.0] - 2019-10-28

- Add a Docker image for the `buf` binary.

## v0.1.0 - 2019-10-18

Initial beta release.

[Unreleased]: https://github.com/bufbuild/buf/compare/v1.37.0...HEAD
[v1.37.0]: https://github.com/bufbuild/buf/compare/v1.36.0...v1.37.0
[v1.36.0]: https://github.com/bufbuild/buf/compare/v1.35.1...v1.36.0
[v1.35.1]: https://github.com/bufbuild/buf/compare/v1.35.0...v1.35.1
[v1.35.0]: https://github.com/bufbuild/buf/compare/v1.34.0...v1.35.0
[v1.34.0]: https://github.com/bufbuild/buf/compare/v1.33.0...v1.34.0
[v1.33.0]: https://github.com/bufbuild/buf/compare/v1.32.2...v1.33.0
[v1.32.2]: https://github.com/bufbuild/buf/compare/v1.32.1...v1.32.2
[v1.32.1]: https://github.com/bufbuild/buf/compare/v1.32.0...v1.32.1
[v1.32.0]: https://github.com/bufbuild/buf/compare/v1.32.0-beta.1...v1.32.0
[v1.32.0-beta.1]: https://github.com/bufbuild/buf/compare/v1.31.0...v1.32.0-beta.1
[v1.31.0]: https://github.com/bufbuild/buf/compare/v1.30.1...v1.31.0
[v1.30.1]: https://github.com/bufbuild/buf/compare/v1.30.0...v1.30.1
[v1.30.0]: https://github.com/bufbuild/buf/compare/v1.29.0...v1.30.0
[v1.29.0]: https://github.com/bufbuild/buf/compare/v1.28.1...v1.29.0
[v1.28.1]: https://github.com/bufbuild/buf/compare/v1.28.0...v1.28.1
[v1.28.0]: https://github.com/bufbuild/buf/compare/v1.27.2...v1.28.0
[v1.27.2]: https://github.com/bufbuild/buf/compare/v1.27.1...v1.27.2
[v1.27.1]: https://github.com/bufbuild/buf/compare/v1.27.0...v1.27.1
[v1.27.0]: https://github.com/bufbuild/buf/compare/v1.26.1...v1.27.0
[v1.26.1]: https://github.com/bufbuild/buf/compare/v1.26.0...v1.26.1
[v1.26.0]: https://github.com/bufbuild/buf/compare/v1.25.1...v1.26.0
[v1.25.1]: https://github.com/bufbuild/buf/compare/v1.25.0...v1.25.1
[v1.25.0]: https://github.com/bufbuild/buf/compare/v1.24.0...v1.25.0
[v1.24.0]: https://github.com/bufbuild/buf/compare/v1.23.1...v1.24.0
[v1.23.1]: https://github.com/bufbuild/buf/compare/v1.23.0...v1.23.1
[v1.23.0]: https://github.com/bufbuild/buf/compare/v1.22.0...v1.23.0
[v1.22.0]: https://github.com/bufbuild/buf/compare/v1.21.0...v1.22.0
[v1.21.0]: https://github.com/bufbuild/buf/compare/v1.20.0...v1.21.0
[v1.20.0]: https://github.com/bufbuild/buf/compare/v1.19.0...v1.20.0
[v1.19.0]: https://github.com/bufbuild/buf/compare/v1.18.0...v1.19.0
[v1.18.0]: https://github.com/bufbuild/buf/compare/v1.17.0...v1.18.0
[v1.17.0]: https://github.com/bufbuild/buf/compare/v1.16.0...v1.17.0
[v1.16.0]: https://github.com/bufbuild/buf/compare/v1.15.1...v1.16.0
[v1.15.1]: https://github.com/bufbuild/buf/compare/v1.15.0...v1.15.1
[v1.15.0]: https://github.com/bufbuild/buf/compare/v1.14.0...v1.15.0
[v1.14.0]: https://github.com/bufbuild/buf/compare/v1.13.1...v1.14.0
[v1.13.1]: https://github.com/bufbuild/buf/compare/v1.13.0...v1.13.1
[v1.13.0]: https://github.com/bufbuild/buf/compare/v1.12.0...v1.13.0
[v1.12.0]: https://github.com/bufbuild/buf/compare/v1.11.0...v1.12.0
[v1.11.0]: https://github.com/bufbuild/buf/compare/v1.10.0...v1.11.0
[v1.10.0]: https://github.com/bufbuild/buf/compare/v1.9.0...v1.10.0
[v1.9.0]: https://github.com/bufbuild/buf/compare/v1.8.0...v1.9.0
[v1.8.0]: https://github.com/bufbuild/buf/compare/v1.7.0...v1.8.0
[v1.7.0]: https://github.com/bufbuild/buf/compare/v1.6.0...v1.7.0
[v1.6.0]: https://github.com/bufbuild/buf/compare/v1.5.0...v1.6.0
[v1.5.0]: https://github.com/bufbuild/buf/compare/v1.4.0...v1.5.0
[v1.4.0]: https://github.com/bufbuild/buf/compare/v1.3.1...v1.4.0
[v1.3.1]: https://github.com/bufbuild/buf/compare/v1.3.0...v1.3.1
[v1.3.0]: https://github.com/bufbuild/buf/compare/v1.2.1...1.3.0
[v1.2.1]: https://github.com/bufbuild/buf/compare/v1.2.0...v1.2.1
[v1.2.0]: https://github.com/bufbuild/buf/compare/v1.1.1...v1.2.0
[v1.1.1]: https://github.com/bufbuild/buf/compare/v1.1.0...v1.1.1
[v1.1.0]: https://github.com/bufbuild/buf/compare/v1.0.0...v1.1.0
[v1.0.0]: https://github.com/bufbuild/buf/compare/v1.0.0-rc12...v1.0.0
[v1.0.0-rc12]: https://github.com/bufbuild/buf/compare/v1.0.0-rc11...v1.0.0-rc12
[v1.0.0-rc11]: https://github.com/bufbuild/buf/compare/v1.0.0-rc10...v1.0.0-rc11
[v1.0.0-rc10]: https://github.com/bufbuild/buf/compare/v1.0.0-rc9...v1.0.0-rc10
[v1.0.0-rc9]: https://github.com/bufbuild/buf/compare/v1.0.0-rc8...v1.0.0-rc9
[v1.0.0-rc8]: https://github.com/bufbuild/buf/compare/v1.0.0-rc7...v1.0.0-rc8
[v1.0.0-rc7]: https://github.com/bufbuild/buf/compare/v1.0.0-rc6...v1.0.0-rc7
[v1.0.0-rc6]: https://github.com/bufbuild/buf/compare/v1.0.0-rc5...v1.0.0-rc6
[v1.0.0-rc5]: https://github.com/bufbuild/buf/compare/v1.0.0-rc4...v1.0.0-rc5
[v1.0.0-rc4]: https://github.com/bufbuild/buf/compare/v1.0.0-rc3...v1.0.0-rc4
[v1.0.0-rc3]: https://github.com/bufbuild/buf/compare/v1.0.0-rc2...v1.0.0-rc3
[v1.0.0-rc2]: https://github.com/bufbuild/buf/compare/v1.0.0-rc1...v1.0.0-rc2
[v1.0.0-rc1]: https://github.com/bufbuild/buf/compare/v0.56.0...v1.0.0-rc1
[v0.56.0]: https://github.com/bufbuild/buf/compare/v0.55.0...v0.56.0
[v0.55.0]: https://github.com/bufbuild/buf/compare/v0.54.1...v0.55.0
[v0.54.1]: https://github.com/bufbuild/buf/compare/v0.54.0...v0.54.1
[v0.54.0]: https://github.com/bufbuild/buf/compare/v0.53.0...v0.54.0
[v0.53.0]: https://github.com/bufbuild/buf/compare/v0.52.0...v0.53.0
[v0.52.0]: https://github.com/bufbuild/buf/compare/v0.51.1...v0.52.0
[v0.51.1]: https://github.com/bufbuild/buf/compare/v0.51.0...v0.51.1
[v0.51.0]: https://github.com/bufbuild/buf/compare/v0.50.0...v0.51.0
[v0.50.0]: https://github.com/bufbuild/buf/compare/v0.49.0...v0.50.0
[v0.49.0]: https://github.com/bufbuild/buf/compare/v0.48.2...v0.49.0
[v0.48.2]: https://github.com/bufbuild/buf/compare/v0.48.1...v0.48.2
[v0.48.1]: https://github.com/bufbuild/buf/compare/v0.48.0...v0.48.1
[v0.48.0]: https://github.com/bufbuild/buf/compare/v0.47.0...v0.48.0
[v0.47.0]: https://github.com/bufbuild/buf/compare/v0.46.0...v0.47.0
[v0.46.0]: https://github.com/bufbuild/buf/compare/v0.45.0...v0.46.0
[v0.45.0]: https://github.com/bufbuild/buf/compare/v0.44.0...v0.45.0
[v0.44.0]: https://github.com/bufbuild/buf/compare/v0.43.2...v0.44.0
[v0.43.2]: https://github.com/bufbuild/buf/compare/v0.43.1...v0.43.2
[v0.43.1]: https://github.com/bufbuild/buf/compare/v0.43.0...v0.43.1
[v0.43.0]: https://github.com/bufbuild/buf/compare/v0.42.1...v0.43.0
[v0.42.1]: https://github.com/bufbuild/buf/compare/v0.42.0...v0.42.1
[v0.42.0]: https://github.com/bufbuild/buf/compare/v0.41.0...v0.42.0
[v0.41.0]: https://github.com/bufbuild/buf/compare/v0.40.0...v0.41.0
[v0.40.0]: https://github.com/bufbuild/buf/compare/v0.39.1...v0.40.0
[v0.39.1]: https://github.com/bufbuild/buf/compare/v0.39.0...v0.39.1
[v0.39.0]: https://github.com/bufbuild/buf/compare/v0.38.0...v0.39.0
[v0.38.0]: https://github.com/bufbuild/buf/compare/v0.37.1...v0.38.0
[v0.37.1]: https://github.com/bufbuild/buf/compare/v0.37.0...v0.37.1
[v0.37.0]: https://github.com/bufbuild/buf/compare/v0.36.0...v0.37.0
[v0.36.0]: https://github.com/bufbuild/buf/compare/v0.35.1...v0.36.0
[v0.35.1]: https://github.com/bufbuild/buf/compare/v0.35.0...v0.35.1
[v0.35.0]: https://github.com/bufbuild/buf/compare/v0.34.0...v0.35.0
[v0.34.0]: https://github.com/bufbuild/buf/compare/v0.33.0...v0.34.0
[v0.33.0]: https://github.com/bufbuild/buf/compare/v0.32.1...v0.33.0
[v0.32.1]: https://github.com/bufbuild/buf/compare/v0.32.0...v0.32.1
[v0.32.0]: https://github.com/bufbuild/buf/compare/v0.31.1...v0.32.0
[v0.31.1]: https://github.com/bufbuild/buf/compare/v0.31.0...v0.31.1
[v0.31.0]: https://github.com/bufbuild/buf/compare/v0.30.1...v0.31.0
[v0.30.1]: https://github.com/bufbuild/buf/compare/v0.30.0...v0.30.1
[v0.30.0]: https://github.com/bufbuild/buf/compare/v0.29.0...v0.30.0
[v0.29.0]: https://github.com/bufbuild/buf/compare/v0.28.0...v0.29.0
[v0.28.0]: https://github.com/bufbuild/buf/compare/v0.27.1...v0.28.0
[v0.27.1]: https://github.com/bufbuild/buf/compare/v0.27.0...v0.27.1
[v0.27.0]: https://github.com/bufbuild/buf/compare/v0.26.0...v0.27.0
[v0.26.0]: https://github.com/bufbuild/buf/compare/v0.25.0...v0.26.0
[v0.25.0]: https://github.com/bufbuild/buf/compare/v0.24.0...v0.25.0
[v0.24.0]: https://github.com/bufbuild/buf/compare/v0.23.0...v0.24.0
[v0.23.0]: https://github.com/bufbuild/buf/compare/v0.22.0...v0.23.0
[v0.22.0]: https://github.com/bufbuild/buf/compare/v0.21.0...v0.22.0
[v0.21.0]: https://github.com/bufbuild/buf/compare/v0.20.5...v0.21.0
[v0.20.5]: https://github.com/bufbuild/buf/compare/v0.20.4...v0.20.5
[v0.20.4]: https://github.com/bufbuild/buf/compare/v0.20.3...v0.20.4
[v0.20.3]: https://github.com/bufbuild/buf/compare/v0.20.2...v0.20.3
[v0.20.2]: https://github.com/bufbuild/buf/compare/v0.20.1...v0.20.2
[v0.20.1]: https://github.com/bufbuild/buf/compare/v0.20.0...v0.20.1
[v0.20.0]: https://github.com/bufbuild/buf/compare/v0.19.1...v0.20.0
[v0.19.1]: https://github.com/bufbuild/buf/compare/v0.19.0...v0.19.1
[v0.19.0]: https://github.com/bufbuild/buf/compare/v0.18.1...v0.19.0
[v0.18.1]: https://github.com/bufbuild/buf/compare/v0.18.0...v0.18.1
[v0.18.0]: https://github.com/bufbuild/buf/compare/v0.17.0...v0.18.0
[v0.17.0]: https://github.com/bufbuild/buf/compare/v0.16.0...v0.17.0
[v0.16.0]: https://github.com/bufbuild/buf/compare/v0.15.0...v0.16.0
[v0.15.0]: https://github.com/bufbuild/buf/compare/v0.14.0...v0.15.0
[v0.14.0]: https://github.com/bufbuild/buf/compare/v0.13.0...v0.14.0
[v0.13.0]: https://github.com/bufbuild/buf/compare/v0.12.1...v0.13.0
[v0.12.1]: https://github.com/bufbuild/buf/compare/v0.12.0...v0.12.1
[v0.12.0]: https://github.com/bufbuild/buf/compare/v0.11.0...v0.12.0
[v0.11.0]: https://github.com/bufbuild/buf/compare/v0.10.0...v0.11.0
[v0.10.0]: https://github.com/bufbuild/buf/compare/v0.9.0...v0.10.0
[v0.9.0]: https://github.com/bufbuild/buf/compare/v0.8.0...v0.9.0
[v0.8.0]: https://github.com/bufbuild/buf/compare/v0.7.1...v0.8.0
[v0.7.1]: https://github.com/bufbuild/buf/compare/v0.7.0...v0.7.1
[v0.7.0]: https://github.com/bufbuild/buf/compare/v0.6.0...v0.7.0
[v0.6.0]: https://github.com/bufbuild/buf/compare/v0.5.0...v0.6.0
[v0.5.0]: https://github.com/bufbuild/buf/compare/v0.4.1...v0.5.0
[v0.4.1]: https://github.com/bufbuild/buf/compare/v0.4.0...v0.4.1
[v0.4.0]: https://github.com/bufbuild/buf/compare/v0.3.0...v0.4.0
[v0.3.0]: https://github.com/bufbuild/buf/compare/v0.2.0...v0.3.0
[v0.2.0]: https://github.com/bufbuild/buf/compare/v0.1.0...v0.2.0<|MERGE_RESOLUTION|>--- conflicted
+++ resolved
@@ -3,15 +3,12 @@
 ## [Unreleased]
 
 - Add `--http3` flag to `buf curl` which forces `buf curl` to use HTTP/3 as the transport.
-<<<<<<< HEAD
-- Update `buf push` to push the license file and doc file (e.g. `README.md`) next to the `buf.yaml`
-  if a module does not have a license file or doc file.
-=======
 - Fix issue with directory inputs for v2 workspaces where the specified directory was not itself
   a path to a module, but contained directories with modules, and the modules would not build.
 - Stop creating empty `buf.lock` files when `buf dep update` does not find new dependencies
   to update and there is no existing `buf.lock`.
->>>>>>> bc5ed904
+- Update `buf push` to push the license file and doc file (e.g. `README.md`) next to the `buf.yaml`
+  if a module does not have a license file or doc file.
 
 ## [v1.37.0] - 2024-08-16
 
