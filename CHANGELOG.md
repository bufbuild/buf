# Changelog

## [Unreleased]

<<<<<<< HEAD
- Adds a new `FIELD_NOT_REQUIRED` lint rule that prevents use of required
  in proto2 files and of `features.field_presence = LEGACY_REQUIRED` in
  Editions files. This new rule is not active by default in existing v1 and
  v1beta1 configurations, for backwards-compatibility reasons. Migrate your
  config to v2 to use them.
=======
- Prepare `buf breaking` rules to work with editions sources. To this end
  some rules have been deprecated and replaced with Editions-aware rules:
  * `FIELD_SAME_CTYPE` has been replaced with `FIELD_SAME_CPP_STRING_TYPE`,
    which considers both `ctype` field options and new `(pb.cpp).string_type`
    features when deciding on backwards compatibility.
  * `FIELD_SAME_LABEL` has been replaced with three rules that all check
    "cardinality". The new rules can distinguish between maps and other
    repeated fields and between implicit and explicit field presence. The
    new rules are:
    1. `FIELD_SAME_CARDINALITY` in the `FILE` and `PACKAGE` categories.
    2. `FIELD_WIRE_COMPATIBLE_CARDINALITY` in the `WIRE` category.
    3. `FIELD_WIRE_JSON_COMPATIBLE_CARDINALITY` in the `WIRE_JSON` category.
  * `FILE_SAME_JAVA_STRING_CHECK_UTF8` has been replaced with
    `FIELD_SAME_JAVA_UTF8_VALIDATION`, which considers both the
    `java_string_check_utf8` file option and `(pb.java).utf8_validation`
    features when deciding on backwards compatibility.
  * Adds to the existing `FILE_SAME_SYNTAX` rule with a few related rules
    that can catch the same sort of compatibility issues, but in an Editions
    source file that changes feature values:
    1. `MESSAGE_SAME_JSON_FORMAT` and `ENUM_SAME_JSON_FORMAT` catch changes
       to the `json_format` feature, which controls whether support for the
       JSON format is best-effort or properly supported. When supported, the
       compiler performs more checks relating to field name collisions for
       the JSON format as well as for FieldMask usage.
    2. `FIELD_SAME_UTF8_VALIDATION` catches changes to the `utf8_validation`
       feature, which controls validation of string values.
    3. `ENUM_SAME_TYPE` catches changes to an enum's type, open vs. closed.
* Adds support for top-level extensions to `buf lint`. It previously only
  checked extensions that were defined inside of messages.
>>>>>>> 494c5eee

## [v1.32.0-beta.1] - 2024-04-23

- Add `buf convert --validate` to apply [protovalidate](https://github.com/bufbuild/protovalidate)
  rules to incoming messages specified with `--from`.
- Add `buf config migrate` to migrate configuration files to the latest version (now `v2`).
- Promote `buf beta graph` to stable as `buf dep graph`.
- Move `buf mod init` to `buf config init`. `buf mod init` is now deprecated.
- Move `buf mod ls-lint-rules` to `buf config ls-lint-rules`. `buf mod ls-lint-rules` is now deprecated.
- Move `buf mod ls-breaking-rules` to `buf config ls-breaking-rules`. `buf mod ls-breaking-rules` is now deprecated.
- Move `buf mod prune` to `buf dep prune`. `buf mod prune` is now deprecated.
- Move `buf mod update` to `buf dep update`. `buf mod update` is now deprecated.
- Move `buf mod {clear-cache,cc}` to `buf registry cc`. `buf mod {clear-cache,cc}` is now deprecated.
- Deprecate `buf mod open`.
- Delete `buf beta migrate-v1beta1`.
- Add `buf registry sdk version` to get the version of a Generated SDK for a module and plugin.

## [v1.31.0] - 2024-04-23

- Update dependencies.

## [v1.30.1] - 2024-04-03

- Fix issue where `buf lint` incorrectly reports an error for `(buf.validate.field).repeated`
  is set for a repeated validation rule.

## [v1.30.0] - 2024-03-07

- Update `buf generate` so it populates the recently-added
  [`source_file_descriptors`](https://github.com/protocolbuffers/protobuf/blob/v24.0/src/google/protobuf/compiler/plugin.proto#L96-L99)
  field of the `CodeGeneratorRequest` message. This provides the plugin with access to options
  that are configured to only be retained in source and not at runtime (via
  [field option](https://github.com/protocolbuffers/protobuf/blob/v24.0/src/google/protobuf/descriptor.proto#L693-L702)).
  Descriptors in the `proto_file` field will not include any options configured this way
  for the files named in `file_to_generate` field.
- Add `--exclude-source-retention-options` flag to `buf build`, which
  causes options configured to only be retained in source to be stripped
  from the output descriptors.

## [v1.29.0] - 2024-01-24

- Add support for `yaml` format. All commands that take image inputs, output images,
  or convert between message formats, now take `yaml` as a format, in addition to
  the existing `binpb` and `txtpb` formats. Some examples:
  - `buf build -o image.yaml`
  - `buf ls-files image.yaml`
  - `buf convert --type foo.Bar --from input.binpb --to output.yaml`
- The `yaml` and `json` formats now accept two new options: `use_proto_names` and
  `use_enum_numbers`. This affects output serialization. Some examples:
  - `buf convert --type foo.Bar --from input.binpb --to output.yaml#use_proto_names=true`
  - `buf convert --type foo.Bar --from input.binpb --to -#format=yaml,use_enum_numbers=true`
- Fix issue where `buf format` would inadvertently mangle files that used
  the [expanded `Any` syntax](https://protobuf.com/docs/language-spec#any-messages)
  in option values.

## [v1.28.1] - 2023-11-15

- The `buf curl` command has been updated to support the use of multiple schemas.
  This allows users to specify multiple `--schema` flags and/or to use both `--schema`
  and `--reflect` flags at the same time. The result is that additional sources can
  be consulted to resolve an element. This can be useful when the result of an RPC
  contains extensions or values in `google.protobuf.Any` messages that are not defined
  in the same schema that defines the RPC service.
- Fix issue where `buf lint` incorrectly reports error when `(buf.validate.field).required`
  is set for an optional field in proto3.

## [v1.28.0] - 2023-11-10

- Add lint rules for [protovalidate](https://github.com/bufbuild/protovalidate). `buf lint`
  will now verify that your protovalidate rules are valid. A single rule `PROTOVALIDATE` has been
  added to the `DEFAULT` group - given that protovalidate is net new, this does not represent
  a breaking change.
- Update `buf beta price` with the latest pricing information.
- Display a warning when reading a `buf.lock` with dependencies with b1 or b3 digests. b1 and b3
  digests will be deprecated in a future version. Run `buf mod update` to update dependency digests.

## [v1.27.2] - 2023-10-27

- Fix issue where `buf build` and other commands may fail when handling certain
  archives created on macOS that contain files with extended attributes.

## [v1.27.1] - 2023-10-16

- Fix issue in v1.27.0 where `--path` did not work with workspaces under certain scenarios.

## [v1.27.0] - 2023-10-04

- Fix issue where `buf generate --exclude-path` was not properly excluding paths
  for remote modules.
- Fix issue where `buf curl` had a user agent that did not properly place the
  extension as a suffix.
- Update `buf beta price` with the latest pricing information.

## [v1.26.1] - 2023-08-09

- Fix issue where `buf build -o` did not properly output files with the `.txtpb`
  extension in Protobuf text format.

## [v1.26.0] - 2023-08-09

- Add support for the `--http2-prior-knowledge` flag when running `buf curl`
  against secure "https" URLs. This can be used with gRPC servers, that only
  support HTTP/2, when used with a network (layer 4) load balancer, that does
  not support protocol negotiation in TLS handshake.

## [v1.25.1] - 2023-08-02

- Fix issue where all files were being iterated over when using the `--path` flag.
- Fix issue where the directory `.` was incorrectly accepted as a value for the
  `directories` key in `buf.work.yaml`.

## [v1.25.0] - 2023-07-18

- Add `txtpb` format to handle the Protobuf text format. and automatically recognize
  `.txtpb` files as Protobuf text files. The `txtpb` format can now be used with
  all `buf` commands that take images as input or output, such as `build`, `convert`,
  and `curl`.

## [v1.24.0] - 2023-07-13

- Update `buf mod update` to block updates that will result in conflicting `.proto`
  files across dependencies.
- Replace `bin` format with `binpb` format, and support the `.binpb` file extension.
  `.binpb` is now the canonical file extension for binary-encoded Protobuf data.
  The `bin` format and the `.bin` file extension continue to be accepted.
- Remove support for `go` subdomain in `.netrc`. This was used as part of the
  remote generation alpha, which has been fully deprecated in favor of remote
  plugins and remote packages. See https://buf.build/blog/remote-packages-remote-plugins-approaching-v1
  for more details.
- Update `buf beta price` with the latest pricing information.

## [v1.23.1] - 2023-06-30

- Fix issue where `buf beta graph` would not print modules within a workspace that
  had no dependencies or dependents.
- Fix issue where `buf beta graph` would print warnings for missing dependencies
  that were actually present.

## [v1.23.0] - 2023-06-29

- Add `buf beta graph` to print the dependency graph for a module in DOT format.
- Various small bug fixes.

## [v1.22.0] - 2023-06-23

- Change default for `--origin` flag of `buf beta studio-agent` to `https://buf.build`

## [v1.21.0] - 2023-06-05

- Fix issue where locally-produced images did not have module information if the corresponding
  module was stored in the new cache.
- Remove `buf beta registry template`.
- Remove `buf beta registry plugin {create,deprecate,list,undeprecate,version}` and replace with
  `buf beta registry plugin {push,delete}`.
- Update `buf beta price` with the latest pricing information.

## [v1.20.0] - 2023-05-30

- Add `--emit-defaults` flag to `buf curl` to emit default values in JSON-encoded responses.
- Indent JSON-encoded responses from `buf curl` by default.
- Log a warning in case an import statement does not point to a file in the module, a file in a
  direct dependency, or a well-known type file.

## [v1.19.0] - 2023-05-17

- Add `--create` flag to `buf push` to create a repository if it does not exist. The user
  is also required to specify the visibility using `--create-visibility`.
- Add `github-actions` error format to print errors in a form parseable by GitHub Actions.
- Fix issue in `buf build` and `buf generate` where the use of type filtering (via
  `--type` flags) would cause the resulting image to have no source code info, even
  when `--exclude-source-info` was not specified. The main impact of the bug was that
  generated code would be missing comments.
- Fix issue in `buf curl` when using `--user` or `--netrc` that would cause a malformed
  Authorization header to be sent.
- Update the module cache to use an optimized content addressable store. The cache is
  now self-healing and uses significantly less space. Users wishing to free unused space
  can run `buf mod --clear-cache` once after upgrading to remove data stored in the
  previous module cache.

## [v1.18.0] - 2023-05-05

- Remove `buf beta registry {plugin,template} {deprecate,undeprecate}`.
- Add `--user` and `--netrc` flags to `buf curl`, providing the same behavior as the
  flags of the same name in the cURL tool.
- Include `DocumentationPath` in the module on `buf push`.
- Support fallback paths, `README.md` and `README.markdown`, for module documentation.
  The default source for module documentation is `buf.md`.
  If `buf.md` is missing, `README.md` or `README.markdown` is used as fallback sources.

## [v1.17.0] - 2023-04-05

- Fix issue with JSON marshalling of errors where line and column fields were
  omitted when line and column information was empty.
- Fix issue with MSVS marshalling of errors where the column could be 0.
- Add `buf beta stats` command to print statistics about a given source or module.
- Update `buf beta price` with the latest pricing information.

## [v1.16.0] - 2023-03-29

- Add `buf beta price` command to help users of the BSR figure out how much a module
  will cost to store on the BSR under the Teams or Pro plans.
- Fix issue in `protoc-gen-buf-lint` that prevented it from reporting lint
  errors for unused imports.
- Fix issue with `buf format` where indents would be produced on certain empty lines.
- Remove `buf alpha registry token create` command. Tokens must be created through the BSR UI.
- Add local WASM plugin support in alpha, gated by the `BUF_ALPHA_ENABLE_WASM` environment variable.
  This feature is under evaluation, and may change at any time. If you are interested in WASM
  Protobuf plugins, reach out to us.

## [v1.15.1] - 2023-03-08

- Fix bug in `buf generate` with `v1beta1` config files.
- Fix potential crash when using the `--type` flag with `buf build` or `buf generate`.

## [v1.15.0] - 2023-02-28

- Update built-in Well-Known Types to Protobuf v22.0.
- Fix bug in `buf format` where C-style block comments in which every
  line includes a prefix (usually "*") would be incorrectly indented.
- Add `--private-network` flag to `buf beta studio-agent` to support handling CORS requests
  from Studio on private networks that set the `Access-Control-Request-Private-Network` header.

## [v1.14.0] - 2023-02-09

- Replace `buf generate --include-types` with `buf generate --type` for consistency. `--include-types`
  is now deprecated but continues to work, consistent with our compatibility guarantee.
- Include type references in `google.protobuf.Any` messages in option values
  when filtering on type, e.g. with `buf build --type` or `buf generate --type`.
- Allow specifying a specific `protoc` path in `buf.gen.yaml` when using `protoc`'s built-in plugins
  via the new `protoc_path` option.
- Allow specifying arguments for local plugins in `buf.gen.yaml`. You can now do e.g.
  `path: ["go, "run", ./cmd/protoc-gen-foo]` in addition to `path: protoc-gen-foo`.
- Add optional name parameter to `buf mod init`, e.g. `buf mod init buf.build/owner/foobar`.
- Fix issue with `php_metadata_namespace` file option in [managed mode](https://docs.buf.build/generate/managed-mode).
- Make all help documentation much clearer. If you notice any inconsistencies, let us know.

## [v1.13.1] - 2023-01-27

- Fix race condition with `buf generate` when remote plugins from multiple
  BSR instances are being used at once.

## [v1.13.0] - 2023-01-26

- Extend the `BUF_TOKEN` environment variable to accept tokens for multiple
  BSR instances. Both `TOKEN` and `TOKEN1@BSRHOSTNAME1,TOKEN2@BSRHOSTNAME2,...`
  are now valid values for `BUF_TOKEN`.
- Remove `buf beta convert` in favor of the now-stable `buf convert`.

## [v1.12.0] - 2023-01-12
- Add `buf curl` command to invoke RPCs via [Connect](https://connect-build),
  [gRPC](https://grpc.io/), or [gRPC-Web](https://github.com/grpc/grpc-web.)
- Introduce `objc_class_prefix` option in managed mode, allowing a `default` value
  for `objc_class_prefix` for all files, `except` and `override`, which both behave
  similarly to other `except` and `override` options. Specifying an empty `default`
  value is equivalent to having managed mode on in previous versions.
- Introduce `ruby_package` option in managed mode, allowing `except` and `override`,
  in the same style as `objc_class_prefix`. Leaving `ruby_package` unspecified has
  the same effect as having mananged mode enabled in previous versions.

## [v1.11.0] - 2022-12-19
- `buf generate` now batches remote plugin generation calls for improved performance.
- Update `optimize_for` option in managed mode, allowing a `default` value for `optimize_for`
  for all files, `except` and `override`, which both behave similarly to other `except`
  and `override` options. Specifying an `optimize_for` value in the earlier versions is
  equivalent to having a `optimize_for` with that value as default.

## [v1.10.0] - 2022-12-07

- When using managed mode, setting `enabled: false` now no longer fails `buf generate`
  and instead prints a warning log and ignores managed mode options.
- Add `csharp_namespace` option to managed mode, allowing `except`, which excludes
  modules from managed mode, and `override`, which specifies `csharp_namespace` values
  per module, overriding the default value. By default, when managed mode is enabled,
  `csharp_namespace` is set to the package name with each package sub-name capitalized.
- Promote `buf convert` to stable, keep `buf beta convert` aliased in the beta command.
- Add `Types` filter to `buf generate` command to specify types (message, enum,
  service) that should be included in the image. When specified, the resulting
  image will only include descriptors to describe the requested types.

## [v1.9.0] - 2022-10-19

- New compiler that is faster and uses less memory than the outgoing one.
  - When generating source code info, the new compiler is 20% faster, and allocates
    13% less memory.
  - If _not_ generating source code info, the new compiler is 50% faster and
    allocates 35% less memory.
  - In addition to allocating less memory through the course of a compilation, the
    new compiler releases some memory much earlier, allowing it to be garbage
    collected much sooner. This means that by the end of a very large compilation
    process, less than half as much memory is live/pinned to the heap, decreasing
    overall memory pressure.

  The new compiler also addresses a few bugs where Buf would accept proto sources
  that protoc would reject:
  - In proto3 files, field and enum names undergo a validation that they are
    sufficiently different so that there will be no conflicts in JSON names.
  - Fully-qualified names of elements (like a message, enum, or service) may not
    conflict with package names.
  - A oneof or extend block may not contain empty statements.
  - Package names may not be >= 512 characters in length or contain > 100 dots.
  - Nesting depth of messages may not be > 32.
  - Field types and method input/output types may not refer to synthetic
    map entry messages.
- Push lint and breaking configuration to the registry.
- Include `LICENSE` file in the module on `buf push`.
- Formatter better edits/preserves whitespace around inline comments.
- Formatter correctly indents multi-line block (C-style) comments.
- Formatter now indents trailing comments at the end of an indented block body
  (including contents of message and array literals and elements in compact options)
  the same as the rest of the body (instead of out one level, like the closing
  punctuation).
- Formatter uses a compact, single-line representation for array and message literals
  in option values that are sufficiently simple (single scalar element or field).
- `buf beta convert` flags have changed from `--input` to `--from` and `--output`/`-o` to `--to`
- fully qualified type names now must be parsed to the `input` argument and `--type` flag separately

## [v1.8.0] - 2022-09-14

- Change default for `--origin` flag of `buf beta studio-agent` to `https://studio.buf.build`
- Change default for `--timeout` flag of `buf beta studio-agent` to `0` (no timeout). Before it was
  `2m` (the default for all the other `buf` commands).
- Add support for experimental code generation with the `plugin:` key in `buf.gen.yaml`.
- Preserve single quotes with `buf format`.
- Support `junit` format errors with `--error-format`.

## [v1.7.0] - 2022-06-27

- Support protocol and encoding client options based on content-type in Studio Agent.
- Add `--draft` flag to `buf push`.
- Add `buf beta registry draft {list,delete}` commands.

## [v1.6.0] - 2022-06-21

- Fix issue where `// buf:lint:ignore` comment ignores did not work for the
  `ENUM_FIRST_VALUE_ZERO` rule.
- Add `buf beta studio-agent` command to support the upcoming Buf Studio.

## [v1.5.0] - 2022-05-30

- Upgrade to `protoc` 3.20.1 support.
- Fix an issue where `buf` would fail if two or more roots contained
  a file with the same name, but with different file types (i.e. a
  regular file vs. a directory).
- Fix check for `PACKAGE_SERVICE_NO_DELETE` to detect deleted services.
- Remove `buf beta registry track`.
- Remove `buf beta registry branch`.

## [v1.4.0] - 2022-04-21

- Fix issue where duplicate synthetic oneofs (such as with proto3 maps or
  optional fields) did not result in a properly formed error.
- Add `buf beta registry repository update` command which supports updating
  repository visibility (public vs private). As with all beta commands, this
  is likely to change in the future.

## [v1.3.1] - 2022-03-30

- Allow `--config` flag to be set when targeting a module within a workspace.
- Update `buf format`'s file option order so that default file options are
  sorted before custom options.
- Update `buf format` to write adjacent string literals across multiple lines.
- Fix `buf format` so that the output directory (if any) is created if and only
  if the input is successfully formatted.

## [v1.3.0] - 2022-03-25

- Add `--exit-code` flag to `buf format` to exit with a non-zero exit code if
  the files were not already formatted.

## [v1.2.1] - 2022-03-24

- Fix a few formatting edge cases.

## [v1.2.0] - 2022-03-24

- Add `buf format` command to format `.proto` files.
- Fix build scripts to avoid using the `command-line-arguments` pseudo-package
  when building binaries and re-introduce checking for proper usage of private
  packages.

## [v1.1.1] - 2022-03-21

- Remove check for proper usage of private packages due to a breaking change made in the Golang standard library in 1.18.

## [v1.1.0] - 2022-03-01
- Add `--type` flag to the `build` command to create filtered images containing
  only the specified types and their required dependencies.
- Trim spaces and new lines from user-supplied token for `buf registry login`.
- Add support for conversion between JSON and binary serialized message for `buf beta convert`.

## [v1.0.0] - 2022-02-17

- Check that the user provided a valid token when running `buf registry login`.
- Add `buf mod open` that opens a module's homepage in a browser.
- Add `buf completion` command to generate auto-completion scripts in commonly used shells.
- Add `--disable-symlinks` flag to the `breaking, build, export, generate, lint, ls-files, push`
  commands. By default, the CLI will follow symlinks except on Windows, and this disables following
  symlinks.
- Add `--include-wkt` flag to `buf generate`. When this flag is specified alongside
  `--include-imports`, this will result in the [Well-Known Types](https://github.com/bufbuild/wellknowntypes/tree/11ea259bf71c4d386131c1986ffe103cb1edb3d6/v3.19.4/google/protobuf)
  being generated as well. Most language runtimes have the Well-Known Types included as part
  of the core library, making generating the Well-Known Types separately undesirable.
- Remove `buf protoc`. This was a pre-v1.0 demonstration to show that `buf` compilation
  produces equivalent results to mainline `protoc`, however `buf` is working on building
  a better Protobuf future that provides easier mechanics than our former `protoc`-based
  world. `buf protoc` itself added no benefit over mainline `protoc` beyond being considerably
  faster and allowing parallel compilation. If `protoc` is required, move back to mainline `protoc`
  until you can upgrade to `buf`. See [#915](https://github.com/bufbuild/buf/pull/915) for more
  details.
- Context modifier no longer overrides an existing token on the context. This allows `buf registry login`
  to properly check the user provided token without the token being overridden by the CLI interceptor.
- Removed the `buf config init` command in favor of `buf mod init`.
- Removed the `buf config ls-breaking-rules` command in favor of `buf mod ls-breaking-rules`.
- Removed the `buf config ls-lint-rules` command in favor of `buf mod ls-lint-rules`.
- Removed the `buf config migrate-v1beta1` command in favor of `buf beta migrate-v1beta1`.
- Add `buf beta decode` command to decode message with provided image source and message type.
- Disable `--config` flag for workspaces.
- Move default config version from `v1beta1` to `v1`.

## [v1.0.0-rc12] - 2022-02-01

- Add `default`, `except` and `override` to `java_package_prefix`.
- Add dependency commits as a part of the `b3` digest.
- Upgrade to `protoc` 3.19.4 support.
- Remove `branch` field from `buf.lock`.

## [v1.0.0-rc11] - 2022-01-18

- Upgrade to `protoc` 3.19.3 support.
- Add `PACKAGE_NO_IMPORT_CYCLE` lint rule to detect package import cycles.
- Add `buf beta registry {plugin,template} {deprecate,undeprecate}`.
- Add warning when using enterprise dependencies without specifying a enterprise
  remote in the module's identity.
- Remove `digest`, and `created_at` fields from the `buf.lock`. This will temporarily create a new commit
  when pushing the same contents to an existing repository, since the `ModulePin` has been reduced down.
- Add `--track` flag to `buf push`
- Update `buf beta registry commit list` to allow a track to be specified.
- Add `buf beta registry track {list,delete}` commands.
- Add manpages for `buf`.

## [v1.0.0-rc10] - 2021-12-16

- Fix issue where remote references were not correctly cached.

## [v1.0.0-rc9] - 2021-12-15

- Always set `compiler_version` parameter in the `CodeGeneratorRequest` to "(unknown)".
- Fix issue where `buf mod update` was unable to resolve dependencies from different remotes.
- Display the user-provided Buf Schema Registry remote, if specified, instead of the default within the `buf login` message.
- Fix issue where `buf generate` fails when the same plugin was specified more than once in a single invocation.
- Update the digest algorithm so that it encodes the `name`, `lint`, and `breaking` configuration encoded in the `buf.yaml`.
  When this change is deployed, users will observe the following:
  - Users on `v0.43.0` or before will notice mismatched digest errors similar to the one described in https://github.com/bufbuild/buf/issues/661.
  - Users on `v0.44.0` or after will have their module cache invalidated, but it will repair itself automatically.
  - The `buf.lock` (across all versions) will reflect the new `b3-` digest values for new commits.

## [v1.0.0-rc8] - 2021-11-10

- Add new endpoints to the recommendation service to make it configurable.
- Add `--exclude-path` flag to `buf breaking`, `buf build`, `buf export`, `buf generate`, and `buf lint` commands. This allows users to exclude specific paths when running commands.
- Change `GetModulePackages` endpoint to return a repeated `ModulePackage` message that now includes package description with the package name.
- Add `Oneof` to the `Message` structure for documentation.

## [v1.0.0-rc7] - 2021-11-08

- Upgrade to `protoc` 3.19.1 support.
- Fix issue with `buf generate` where multiple insertion points are defined in the same file.

## [v1.0.0-rc6] - 2021-10-20

- Fix issue with `buf ls-files` when given an image as an input, imports were being printed,
  even without the `--include-imports` flag.
- Add the ability for users to provide individual protobuf files as inputs to CLI commands. This allows users to run `buf` commands against and file input based on their current working directory, for example, `buf lint foo/bar.proto`, where `foo/bar.proto` is a path to protobuf file on disk.

## [v1.0.0-rc5] - 2021-10-12

- Add `buf beta registry repository deprecate` and `buf beta registry repository undeprecate`.
- Support `--include-imports` for remote plugins.
- Fix issue where `buf config migrate-v1beta1 fails` when files cannot be renamed.
- Fix issue where `buf registry login` panics when an existing .netrc entry exists.

## [v1.0.0-rc4] - 2021-10-07

- Fix issue where `buf generate` could fail when used with large numbers of plugins and files on
  systems with low file limits.
- Add `buf protoc --version` flag back. This was accidentally removed.
- Upgrade to `protoc` 3.18.1 support.

## [v1.0.0-rc3] - 2021-10-04

- Add `--as-import-paths` flag to `ls-files` that strips local directory paths and prints file
  paths as they are imported.
- Fix issue where groups used in custom options did not result in the same behavior as `protoc`.
- Fix issue where insertion points were not applied with respect to the configured output directory.

## [v1.0.0-rc2] - 2021-09-23

- Add `--include-imports` flag to `ls-files`.
- Upgrade to `protoc` 3.18.0 support.
- Fix regression with git inputs using `recurse_submodules=true`.

## [v1.0.0-rc1] - 2021-09-15

This is our first v1.0 release candidate. This release largely concentrates on erroring for
already-deprecated commands and flags.

At Buf, we take compatibility very seriously. When we say v1.0, we mean it - we hope `buf` will be
stable on v1 for the next decade, and if there is something we want to change, it is our responsibility to
make sure that we don't break you, not your responsibility to change because of us. We have learned
a lot about `buf` usage in the last two years of our beta, and have deprecated flags and commands as
we go, but for v1.0, we are removing the deprecated items to make sure we have a clean setup going forward.

All commands and flags have been printing warnings for a long time, and have an easy migration path.
Simply update the command or flag, and you'll be good to go:

- Removed the `buf login` command in favor of `buf registry login`.
- Removed the `buf logout` command in favor of `buf registry logout`.
- Removed the `buf mod init` command in favor of `buf config init`.
- Removed the `--name` and `--dep` flags in `buf config init`.
- Removed the `--log-level` global flag.
- Moved the output of `--version` from stderr to stdout.
- Moved the output of `--help` and `help` from stderr to stdout.
- [From v0.55.0](https://github.com/bufbuild/buf/releases/tag/v0.55.0): The version key in all configuration files (`buf.yaml`, `buf.gen.yaml`, `buf.work.yaml`) is now required.
- [From v0.45.0](https://github.com/bufbuild/buf/releases/tag/v0.45.0): Removed the `buf beta config init` command in favor of `buf config init`.
- [From v0.45.0](https://github.com/bufbuild/buf/releases/tag/v0.45.0): Removed the `buf beta mod export` command in favor of `buf export`.
- [From v0.45.0](https://github.com/bufbuild/buf/releases/tag/v0.45.0): Removed the `buf beta mod init` command in favor of `buf config init`.
- [From v0.45.0](https://github.com/bufbuild/buf/releases/tag/v0.45.0): Removed the `buf beta mod update` command in favor of `buf mod update`.
- [From v0.45.0](https://github.com/bufbuild/buf/releases/tag/v0.45.0): Removed the `buf beta mod clear-cache` command in favor of `buf mod clear-cache`.
- [From v0.45.0](https://github.com/bufbuild/buf/releases/tag/v0.45.0): Removed the `buf beta push` command in favor of `buf push`.
- [From v0.34.0](https://github.com/bufbuild/buf/releases/tag/v0.34.0): Removed the `buf check breaking` command in favor of `buf breaking`.
- [From v0.34.0](https://github.com/bufbuild/buf/releases/tag/v0.34.0): Removed the `buf check lint` command in favor of `buf lint`.
- [From v0.34.0](https://github.com/bufbuild/buf/releases/tag/v0.34.0): Removed the `buf check ls-lint-checkers` command in favor of `buf config ls-lint-rules`.
- [From v0.34.0](https://github.com/bufbuild/buf/releases/tag/v0.34.0): Removed the `buf check ls-breaking-checkers` command in favor of `buf config ls-breaking-rules`.
- [From v0.31.0](https://github.com/bufbuild/buf/releases/tag/v0.31.0): Removed the `--file` flag on `buf build` in favor of the `--path` flag.
- [From v0.31.0](https://github.com/bufbuild/buf/releases/tag/v0.31.0): Removed the `--file` flag on `buf lint` in favor of the `--path` flag.
- [From v0.31.0](https://github.com/bufbuild/buf/releases/tag/v0.31.0): Removed the `--file` flag on `buf breaking` in favor of the `--path` flag.
- [From v0.31.0](https://github.com/bufbuild/buf/releases/tag/v0.31.0): Removed the `--file` flag on `buf generate` in favor of the `--path` flag.
- [From v0.31.0](https://github.com/bufbuild/buf/releases/tag/v0.31.0): Removed the `--file` flag on `buf export` in favor of the `--path` flag.
- [From v0.29.0](https://github.com/bufbuild/buf/releases/tag/v0.29.0): Removed the `--source` flag on `buf build` in favor of the first positional parameter.
- [From v0.29.0](https://github.com/bufbuild/buf/releases/tag/v0.29.0): Removed the `--source-config` flag on `buf build` in favor of the `--config` flag.
- [From v0.29.0](https://github.com/bufbuild/buf/releases/tag/v0.29.0): Removed the `--input` flag on `buf lint` in favor of the first positional parameter.
- [From v0.29.0](https://github.com/bufbuild/buf/releases/tag/v0.29.0): Removed the `--input-config` flag on `buf lint` in favor of the `--config` flag.
- [From v0.29.0](https://github.com/bufbuild/buf/releases/tag/v0.29.0): Removed the `--input` flag on `buf breaking` in favor of the first positional parameter.
- [From v0.29.0](https://github.com/bufbuild/buf/releases/tag/v0.29.0): Removed the `--input-config` flag on `buf breaking` in favor of the `--config` flag.
- [From v0.29.0](https://github.com/bufbuild/buf/releases/tag/v0.29.0): Removed the `--against-input` flag on `buf breaking` in favor of the `--against` flag.
- [From v0.29.0](https://github.com/bufbuild/buf/releases/tag/v0.29.0): Removed the `--against-input-config` flag on `buf breaking` in favor of the `--against-config` flag.
- [From v0.29.0](https://github.com/bufbuild/buf/releases/tag/v0.29.0): Removed the `--input` flag on `buf generate` in favor of the first positional parameter.
- [From v0.29.0](https://github.com/bufbuild/buf/releases/tag/v0.29.0): Removed the `--input-config` flag on `buf generate` in favor of the `--config` flag.
- [From v0.29.0](https://github.com/bufbuild/buf/releases/tag/v0.29.0): Removed the `--input` flag on `buf ls-files` in favor of the first positional parameter.
- [From v0.29.0](https://github.com/bufbuild/buf/releases/tag/v0.29.0): Removed the `--input-config` flag on `buf ls-files` in favor of the `--config` flag.
- [From v0.29.0](https://github.com/bufbuild/buf/releases/tag/v0.29.0): Removed the `buf image build` command in favor of `buf build`.
- [From v0.29.0](https://github.com/bufbuild/buf/releases/tag/v0.29.0): Removed the `buf image convert` command.
- [From v0.29.0](https://github.com/bufbuild/buf/releases/tag/v0.29.0): Removed the `buf beta image convert` command.
- [From v0.23.0](https://github.com/bufbuild/buf/releases/tag/v0.23.0): Removed the `buf experimental image convert` command.
- [From v0.52.0](https://github.com/bufbuild/buf/releases/tag/v0.52.0) [and v0.34.0](https://github.com/bufbuild/buf/releases/tag/v0.34.0): Complete deletion `protoc-gen-buf-check-breaking` and `protoc-gen-buf-check-lint`, which have been moved to `protoc-gen-buf-breaking` and `protoc-gen-buf-lint`.

In January 2021 (v0.34.0), `protoc-gen-buf-check-breaking` and `protoc-gen-buf-check-lint` were deprecated and scheduled for removal for v1.0. In August 2021 (v0.52.0), we began returning error for every invocation of `protoc-gen-buf-check-breaking` and `protoc-gen-buf-check-lint`. This release completes the deletion process.

The only migration necessary is to change your installation and invocation from `protoc-gen-buf-check-breaking` to `protoc-gen-buf-breaking` and `protoc-gen-buf-check-lint` to `protoc-gen-buf-lint`. These can be installed in the exact same manner, whether from GitHub Releases, Homebrew, AUR, or direct Go installation:

```
# instead of go get github.com/bufbuild/buf/cmd/protoc-gen-buf-check-breaking
go get github.com/bufbuild/buf/cmd/protoc-gen-buf-breaking
# instead of curl -sSL https://github.com/bufbuild/buf/releases/download/v0.57.0/protoc-gen-buf-check-breaking-Linux-x86_64
curl -sSL https://github.com/bufbuild/buf/releases/download/v0.57.0/protoc-gen-buf-breaking-Linux-x86_64
```

## [v0.56.0] - 2021-09-08

- Cascade `ENUM_ZERO_VALUE_SUFFIX` comment ignores from the enum level.
- Fix issue where `buf genarate --output` was not being respected in 0.55.0.

## [v0.55.0] - 2021-09-07

- Error if `version:` is not set in `buf.yaml`. This is one of the few breaking changes we must make before v1.0 to guarantee stability for the future. If you do not have a version set, simply add `version: v1beta1` to the top of your `buf.yaml`.
- Support `BUF_TOKEN` for authentication. `buf` will now look for a token in the `BUF_TOKEN` environment variable, falling back to `.netrc` as set via `buf login`.
- Add support for using remote plugins with local source files.
- Add per-file overrides for managed mode.
- Fix issue with the module cache where multiple simulataneous downloads would result in a temporarily-corrupted cache.
- Hide verbose messaing behind the `--verbose` (`-v`) flag.
- Add `--debug` flag to print out debug logging.

## [v0.54.1] - 2021-08-30

- Fix docker build.

## [v0.54.0] - 2021-08-30

- Add windows support.
- Add `java_package_prefix` support to managed mode.
- Fix issue with C# namespaces in managed mode.
- Fix issue where `:main` was appended for errors containing references to modules.

## [v0.53.0] - 2021-08-25

- Fix issue where `buf generate --include-imports` would end up generating files for certain imports twice.
- Error when both a `buf.mod` and `buf.yaml` are present. `buf.mod` was briefly used as the new default name for `buf.yaml`, but we've reverted back to `buf.yaml`.

## [v0.52.0] - 2021-08-19

Return error for all invocations of `protoc-gen-buf-check-breaking` and `protoc-gen-buf-check-lint`.

As one of the few changes buf will ever make, `protoc-gen-buf-check-breaking` and `protoc-gen-buf-check-lint` were deprecated and scheduled for removal for v1.0 in January 2021. In preparation for v1.0, instead of just printing out a message notifying users of this, these commands now return an error for every invocation and will be completely removed when v1.0 is released.

The only migration necessary is to change your installation and invocation from `protoc-gen-buf-check-breaking` to `protoc-gen-buf-breaking` and `protoc-gen-buf-check-lint` to `protoc-gen-buf-lint`. These can be installed in the exact same manner, whether from GitHub Releases, Homebrew, AUR, or direct Go installation:

```
# instead of go get github.com/bufbuild/buf/cmd/protoc-gen-buf-check-breaking
go get github.com/bufbuild/buf/cmd/protoc-gen-buf-breaking
# instead of curl -sSL https://github.com/bufbuild/buf/releases/download/v0.52.0/protoc-gen-buf-check-breaking-Linux-x86_64
curl -sSL https://github.com/bufbuild/buf/releases/download/v0.52.0/protoc-gen-buf-breaking-Linux-x86_64
```

There is no change in functionality.

## [v0.51.1] - 2021-08-16

- Fix issue with git LFS where a remote must be set for fetch.

## [v0.51.0] - 2021-08-13

- Accept packages of the form `v\d+alpha` and `v\d+beta` as packages with valid versions. These will be considered unstable packages for the purposes of linting and breaking change detection if `ignore_unstable_packages` is set.
- Fix issue with git clones that occurred when using a previous reference of the current branch.

## [v0.50.0] - 2021-08-12

- Add `buf generate --include-imports` that also generates all imports except for the Well-Known Types.
- Fix issue where a deleted file within an unstable package that contained messages, enums, or services resulted in a breaking change failure if the `PACKAGE` category was used and `ignore_unstable_packages` was set.

## [v0.49.0] - 2021-08-10

- Split `FIELD_SAME_TYPE` breaking change rule into `FIELD_SAME_TYPE, FIELD_WIRE_COMPATIBLE_TYPE, FIELD_WIRE_JSON_COMPATIBLE_TYPE` in `v1`. See https://github.com/bufbuild/buf/pull/400 for details.
- Only export imported dependencies from `buf export`.

## [v0.48.2] - 2021-07-30

- Fix git args for http auth with git lfs.

## [v0.48.1] - 2021-07-30

- Fix: use `-c` on `git` parent command instead of `--config` on `git fetch`.
- Add `ruby_package` to managed mode.

## [v0.48.0] - 2021-07-29

- Add `buf export`. `buf export` will export the files from the specified input (default `"."`) to the given directory in a manner that is buildable by `protoc` without any `-I` flags. It also has options `--exclude-imports`, which excludes imports (and won't result in a buildable set of files), and `--path`, which filters to the specific paths.

## [v0.47.0] - 2021-07-29

- Rewrite the git cloner to use `git init && git fetch` rather than `git clone`. `git clone` is limited to local branches on the remote, whereas `git fetch` we can fetch any references on the remote including remote branches.
- Add `php_namespace` managed mode handling.
- Add `java_string_check_utf8` managed mode handling.

## [v0.46.0] - 2021-07-27

- Add `buf login` and `buf logout` to login and logout from the Buf Schema Registry.
- Fix cache, configuration, and data environment variables for Windows. Note that while Windows is still not officially supported, `buf` largely works on Windows.

## [v0.45.0] - 2021-07-26

- Revert default configuration file location back from `buf.mod` to `buf.yaml`. Note that both continue to work.
- Move default workspace configuration file location from `buf.work` to `buf.work.yaml`. Note that both continue to work.
- Move `buf beta push` to `buf push`. Note that `buf beta push` continues to work.
- Move most `buf beta mod` commands to `buf mod`. Note that all `buf beta mod` commands continue to work.
- Add `--only` flag to `buf mod update`.
- Warn if `buf.yaml` contains dependencies that are not represented in the `buf.lock` file.
- Add `--version` flag to `buf config ls-{breaking,lint}-rules`.
- Add `SYNTAX_SPECIFIED` lint rule to `BASIC, DEFAULT` categories for v1 configuration.
- Add `IMPORT_USED` lint rule to `BASIC, DEFAULT` categories for v1 configuration.
- Bring v1 configuration out of beta.
- Add managed mode for `objc_class_prefix`, `csharp_namespace`.

## [v0.44.0] - 2021-07-08

- Fix issue where C++ scoping rules were not properly enforced.
- Add support for splitting directory paths passed to `buf protoc -I` by a directory separator.
- Fix Windows support for builtin `protoc` plugins when using `buf generate` or `buf protoc`. Note that Windows remains officially unsupported as we have not set up testing, but largely works.
- Upgrade to `protoc` 3.17.3 support.
- Change the default module configuration location from `buf.yaml` to `buf.mod`. Note that `buf.yaml` continues to work.
- Continued work on the workspaces beta, including the `v1` configuration specification.
- Continued work on the managed mode beta, including the `v1` configuration specification.
- Add `v1` module configuration specification in beta - please continue to use `v1beta1` until the `v1` configuration specification is rolled out.
- Add `buf config migrate-v1beta1`.

## [v0.43.2] - 2021-05-31

- Fix namespace resolution diff with protoc.

## [v0.43.1] - 2021-05-28

- Revert `protoc` namespace resolution diff change.

## [v0.43.0] - 2021-05-28

- Do not count `buf:lint:ignore` directives as valid comments for the `COMMENT_.*` lint rules.
- Upgrade to `protoc` 3.17.1 support.
- Fix namespace resolution diff with `protoc`.

## [v0.42.1] - 2021-05-20

- Change the architecture suffix of the Linux ARM release assets from `arm64` to `aarch64` to match the output of `uname -m` on Linux.

## [v0.42.0] - 2021-05-20

- Add managed mode in beta. This is a new feature that automatically sets file option values.
- Add workspaces in beta. This is a new feature that allows multiple modules within the same directory structure.
- Add arm64 releases.

## [v0.41.0] - 2021-04-01

* Add `MESSAGE_SAME_REQUIRED_FIELDS` breaking change rule. This checks to make sure no `required` fields are added or deleted from existing messages.
* Support multi-architecture Docker image.
* Exit with code 100 for `FileAnnotation` errors.

## [v0.40.0] - 2021-03-15

* Add `buf beta registry tag {create,list}` commands.
* Add support for creating tags in `push` via `buf beta push -t`.
* Fix an issue where errors were unnecessarily written in `buf lint` and `buf breaking`.

## [v0.39.1] - 2021-03-04

- Fix issue with CLI build process in 0.39.0.

## [v0.39.0] - 2021-03-04

* `buf beta push` doesn't create a new commit if the content of the push is the same as the latest commit on the branch.
* Fix an issue where no error was shown when authentication failed.
* Fix an issue where `buf protoc` would error if a plugin returned an empty error string.

## [v0.38.0] - 2021-02-25

- Update the tested `protoc` version for compatibility to 3.15.2. The `--experimental_allow_proto3_optional` flag is no longer set for versions >=3.15.
- Update the Well-Known Types to 3.15.2. The `go_package` values for the Well-Known Types now point at google.golang.org/protobuf instead of github.com/golang/protobuf.

## [v0.37.1] - 2021-02-23

- Fix bug where authentication headers were not threaded through for certain Buf Schema Registry commands.
- Fix issue where empty errors would incorrectly be wrapped by the CLI interceptor.
- Update Buf module cache location to include remote.

## [v0.37.0] - 2021-02-09

- Add commands for the Buf Schema Registry. Visit our website to add yourself to [the waitlist](https://buf.build/waitlist).

## [v0.36.0] - 2021-01-18

Allows comment ignores of the form `// buf:lint:ignore ID` to be cascaded upwards for specific rules.

- For  `ENUM_VALUE_PREFIX, ENUM_VALUE_UPPER_SNAKE_CASE`, both the enum value and the enum are checked.
- For `FIELD_LOWER_SNAKE_CASE, FIELD_NO_DESCRIPTOR`, both the field and message are checked.
- For `ONEOF_LOWER_SNAKE_CASE`, both the oneof and message are checked.
- For `RPC_NO_CLIENT_STREAMING, RPC_NO_SERVER_STREAMING, RPC_PASCAL_CASE, RPC_REQUEST_RESPONSE_UNIQUE`, both the method and service are checked.
- For `RPC_REQUEST_STANDARD_NAME, RPC_RESPONSE_STANDARD_NAME`, the input/output type, method, and service are checked.

## [v0.35.1] - 2021-01-08

- Fix error when unmarshalling plugin configuration with no options (#236)

## [v0.35.0] - 2021-01-07

- Allow `opt` in `buf.gen.yaml` files to be either a single string, or a list of strings. Both of the following forms are accepted, and result in `foo=bar,baz,bat`:

```yaml
version: v1beta1
plugins:
  - name: foo
    out: out
    opt: foo=bar,baz,bat
```

```yaml
version: v1beta1
plugins:
  - name: foo
    out: out
    opt:
      - foo=bar
      - baz
      - bat
```

## [v0.34.0] - 2021-01-04

- Move `buf check lint` to `buf lint`.
- Move `buf check breaking` to `buf breaking`.
- Move `buf check ls-lint-checkers` to `buf config ls-lint-rules`.
- Move `buf check ls-breaking-checkers` to `buf config ls-breaking-rules`.
- Move `protoc-gen-buf-check-lint` to `protoc-gen-buf-lint`.
- Move `protoc-gen-buf-check-breaking` to `protoc-gen-buf-breaking`.
- Add `buf beta config init`.

All previous commands continue to work in a backwards-compatible manner, and the previous `protoc-gen-buf-check-lint` and `protoc-gen-buf-check-breaking` binaries continue to be available at the same paths, however deprecation messages are printed.

## [v0.33.0] - 2020-12-12

- Add `strategy` option to `buf.gen.yaml` generation configuration. This allows selecting either plugin invocations with files on a per-directory basis, or plugin invocations with all files at once. See the [generation documentation](https://docs.buf.build/generate-usage) for more details.

## [v0.32.1] - 2020-12-10

- Fix issue where `SourceCodeInfo` for map fields within nested messages could be dropped.
- Fix issue where deleted files would cause a panic when `breaking.ignore_unstable_packages = true`.

## [v0.32.0] - 2020-11-24

- Add symlink support for directory inputs. Symlinks will now be followed within your local directories when running `buf` commands.
- Add the `breaking.ignore_unstable_packages` option to allow ignoring of unstable packages when running `buf check breaking`. See [the documentation](https://docs.buf.build/breaking-configuration#ignore_unstable_packages) for more details.
- Enums that use the `allow_alias` option that add new aliases to a given number will no longer be considered breaking by `ENUM_VALUE_SAME_NAME`. See [the documentation](https://docs.buf.build/breaking-checkers#enum_value_same_name) for more details.

## [v0.31.1] - 2020-11-17

- Fix issue where `--experimental_allow_proto3_optional` was not set when proxying to `protoc` for the builtin plugins via `buf generate` or `buf protoc`. This flag is now set for `protoc` versions >= 3.12.

## [v0.31.0] - 2020-11-16

- Change the `--file` flag to `--path` and allow `--path` to take both files and directories, instead of just files with the old `--file`. This flag is used to filter the actual Protobuf files built under an input for most commands. You can now do for example `buf generate --path proto/foo` to only generate stubs for the files under `proto/foo`. Note that the `--file` flag continues to work, but prints a deprecation message.

## [v0.30.1] - 2020-11-12

- Relax validation of response file names from protoc plugins, so that when possible, plugins that are not compliant with the plugin specification are still usable with `buf generate`.

## [v0.30.0] - 2020-11-03

- Add `git://` protocol handling.

## [v0.29.0] - 2020-10-30

As we work towards v1.0, we are cleaning up the CLI UX. As part of this, we made the following changes:

- `buf image build` has been moved to `buf build` and now accepts images as inputs.
- `buf beta image convert` has been deleted, as `buf build` now covers this functionality.
- The `-o` flag is no longer required for `buf build`, instead defaulting to the OS equivalent of `/dev/null`.
- The `--source` flag on `buf build` has been deprecated in favor of passing the input as the first argument.
- The `--source-config` flag on `buf build` has been moved to `--config`.
- The `--input` flag on `buf check lint` has been deprecated in favor of passing the input as the first argument.
- The `--input-config` flag on `buf check lint` has been moved to `--config`.
- The `--input` flag on `buf check breaking` has been deprecated in favor of passing the input as the first argument.
- The `--input-config` flag on `buf check breaking` has been moved to `--config`.
- The `--against-input` flag on `buf check breaking` has been moved to `--against`.
- The `--against-input-config` flag on `buf check breaking` has been moved to `--against-config`.
- The `--input` flag on `buf generate` has been deprecated in favor of passing the input as the first argument.
- The `--input-config` flag on `buf generate` has been moved to `--config`.
- The `--input` flag on `buf ls-files` has been deprecated in favor of passing the input as the first argument.
- The `--input-config` flag on `buf ls-files` has been moved to `--config`.

We feel these changes make using `buf` more natural. Examples:

```
# compile the files in the current directory
buf build
# equivalent to the default no-arg invocation
buf build .
# build the repository at https://github.com/foo/bar.git
buf build https://github.com/foo/bar.git
# lint the files in the proto directory
buf check lint proto
# check the files in the current directory against the files on the master branch for breaking changes
buf check breaking --against .git#branch=master
# check the files in the proto directory against the files in the proto directory on the master branch
buf check breaking proto --against .git#branch=master,subdir=proto
```

**Note that existing commands and flags continue to work.** While the deprecation messages will be printed, and we recommend migrating to the new invocations, your existing invocations have no change in functionality.

## [v0.28.0] - 2020-10-21

- Add `subdir` option for archive and git [Inputs](https://buf.build/docs/inputs). This allows placement of the `buf.yaml` configuration file in directories other than the base of your repository. You then can check against this subdirectory using, for example, `buf check breaking --against-input https://github.com/foo/bar.git#subdir=proto`.

## [v0.27.1] - 2020-10-16

- Fix minor typo in `buf help generate` documentation.

## [v0.27.0] - 2020-10-16

- Move `buf beta generate` out of beta to `buf generate`. This command now uses a template of configured plugins to generate stubs. See `buf help generate` for more details.

## [v0.26.0] - 2020-10-13

- Add jar and zip support to `buf protoc` and `buf beta generate`.

## [v0.25.0] - 2020-10-09

- Add the concept of configuration file version. The only currently-available version is `v1beta1`. See [buf.build/docs/faq](https://buf.build/docs/faq) for more details.

## [v0.24.0] - 2020-09-21

- Add fish completion to releases.
- Update the `protoc` version for `buf protoc` to be `3.13.0`.

## [v0.23.0] - 2020-09-11

- Move the `experimental` parent command to `beta`. The command `buf experimental image convert` continues to work, but is deprecated in favor of `buf beta image convert`.
- Add `buf beta generate`.

## [v0.22.0] - 2020-09-09

- Add [insertion point](https://github.com/protocolbuffers/protobuf/blob/cdf5022ada7159f0c82888bebee026cbbf4ac697/src/google/protobuf/compiler/plugin.proto#L135) support to `buf protoc`.

## [v0.21.0] - 2020-09-02

- Fix issue where `optional` fields in proto3 would cause the `ONEOF_LOWER_SNAKE_CASE` lint checker to fail.

## [v0.20.5] - 2020-07-24

- Fix issue where parser would fail on files starting with [byte order marks](https://en.wikipedia.org/wiki/Byte_order_mark#UTF-8).

## [v0.20.4] - 2020-07-21

- Fix issue where custom message options that had an unset map field could cause a parser failure.

## [v0.20.3] - 2020-07-18

- Fix issue where parameters passed with `--.*_opt` to `buf protoc` for builtin plugins were not properly propagated.

## [v0.20.2] - 2020-07-17

- Fix issue where roots containing non-proto files with the same path would cause an error.

## [v0.20.1] - 2020-07-14

- Fix issue where Zsh completion would fail due to some flags having brackets in their description.
- Fix issue where non-builtin protoc plugin invocations would not have errors properly propagated.
- Fix issue where multiple `--.*_opt` flags, `--.*_opt` flags with commas, or `--.*_out` flags with options that contained commas, would not be properly added.

## [v0.20.0] - 2020-07-13

- Add `--by-dir` flag to `buf protoc` that parallelizes generation per directory, resulting in a 25-75% reduction in the time taken to generate stubs for medium to large file sets.
- Properly clean up temporary files and commands on interrupts.
- Fix issue where certain files that started with invalid Protobuf would cause the parser to crash.

## [v0.19.1] - 2020-07-10

- Fix issue where stderr was not being propagated for protoc plugins in CLI mode.

## [v0.19.0] - 2020-07-10

- Add `protoc` command. This is a substitute for `protoc` that uses Buf's internal compiler.
- Add `ENUM_FIRST_VALUE_ZERO` lint checker to the `OTHER` category.
- Add support for the Visual Studio error format.

## [v0.18.1] - 2020-06-25

- Fix issue where linking errors for custom options that had a message type were not properly reported (#93)

## [v0.18.0] - 2020-06-22

- Handle custom options when marshalling JSON images (#87).
- Add `buf experimental image convert` command to convert to/from binary/JSON images (#87).

## [v0.17.0] - 2020-06-17

- Add git ref support to allow specifying arbitrary git references as inputs (https://github.com/bufbuild/buf/issues/48). This allows you to do i.e. `buf check lint --input https://github.com/bufbuild/buf.git#ref=fa74aa9c4161304dfa83db4abc4a0effe886d253`.
- Add `depth` input option when specifying git inputs with `ref`. This allows the user to configure the depth at which to clone the repository when looking for the `ref`. If specifying a `ref`, this defaults to 50. Otherwise, this defaults to 1.
- Remove requirement for git branch or tag in inputs. This allows you to do i.e. `buf check lint --input https://github.com/bufbuild/buf.git` and it will automatically choose the default branch as an input.

## [v0.16.0] - 2020-06-02

- Add [proto3 optional](https://github.com/protocolbuffers/protobuf/blob/7cb5597013f0c4b978f02bce4330849f118aa853/docs/field_presence.md#how-to-enable-explicit-presence-in-proto3) support.

## [v0.15.0] - 2020-05-31

- Add opt-in comment-driven lint ignores via the `allow_comment_ignores` lint configuration option and `buf:lint:ignore ID` leading comment annotation (#73).

## [v0.14.0] - 2020-05-30

- Add `--file` flag to `buf image build` to only add specific files and their imports to outputted images. To exclude imports, use `--exclude-imports`.
- Add `zip` as a source format. Buf can now read `zip` files, either locally or remotely, for image building, linting, and breaking change detection.
- Add `zstd` as a compression format. Buf can now read and write Image files that are compressed using zstandard, and can read tarballs compressed with zstandard.
- Deprecated: The formats `bingz, jsongz, targz` are now deprecated. Instead, use `format=bin,compression=gzip`, `format=json,compression=gzip`, or `format=tar,compression=gzip`. The formats `bingz, jsongz, targz` will continue to work forever and will not be broken, but will print a deprecation warning and we recommend updating. Automatic file extension parsing continues to work the same as well.

## [v0.13.0] - 2020-05-17

- Use the `git` binary instead of go-git for internal clones. This also enables using your system git credential management for git repositories cloned using https or ssh. See https://buf.build/docs/inputs#authentication for more details.

## [v0.12.1] - 2020-05-11

- Fix issue where roots were detected as overlapping if one root's name was a prefix of the other.

## [v0.12.0] - 2020-05-11

- Add netrc support for inputs.
- Fix issue where filenames that contained `..` resulted in an error.
- Internal: migrate to golang/protobuf v2.

## [v0.11.0] - 2020-04-09

- Add experimental flag `--experimental-git-clone` to use the `git` binary for git clones.

## [v0.10.0] - 2020-04-06

- Add `recurse_submodules` option for git inputs.
  Example: `https://github.com/foo/bar.git#branch=master,recurse_submodules=true`

## [v0.9.0] - 2020-03-25

- Fix issue where the option value ordering on an outputted `Image` was non-deterministic.
- Fix issue where the `SourceCodeInfo` for the Well-Known Types was not included on an outputted `Image` when requested.

## [v0.8.0] - 2020-03-11

- Update dependencies.

## [v0.7.1] - 2020-03-05

- Tie HTTP download timeout to the `--timeout` flag.

## [v0.7.0] - 2020-01-31

- Add `tag` option for git inputs.

## [v0.6.0] - 2020-01-17

- Add `git` to the Docker container for local filesystem clones.
- Update the JSON error format to use `path` as the file path key instead of `filename`.

## [v0.5.0] - 2020-01-01

- Allow basic authentication for remote tarballs, git repositories, and image files served from HTTPS endpoints. See https://buf.build/docs/inputs#https for more details.
- Allow public key authentication for remote git repositories served from SSH endpoints. See https://buf.build/docs/inputs#ssh for more details.

## [v0.4.1] - 2019-12-30

- Fix issue where comparing enum values for enums that have `allow_alias` set and duplicate enum values present resulted in a system error.

## [v0.4.0] - 2019-12-05

- Change the breaking change detector to compare enum values on number instead of name. This also results in the `ENUM_VALUE_SAME_NUMBER` checker being replaced with the `ENUM_VALUE_SAME_NAME` checker, except this new checker is not in the `WIRE` category.

## [v0.3.0] - 2019-11-05

- Fix issue where multiple timeout errors were printed.
- Add `buf check lint --error-format=config-ignore-yaml` to print out current lint errors in a format that can be copied into a configuration file.

## [v0.2.0] - 2019-10-28

- Add a Docker image for the `buf` binary.

## v0.1.0 - 2019-10-18

Initial beta release.

[Unreleased]: https://github.com/bufbuild/buf/compare/v1.32.0-beta.1...HEAD
[v1.32.0-beta.1]: https://github.com/bufbuild/buf/compare/v1.31.0...v1.32.0-beta.1
[v1.31.0]: https://github.com/bufbuild/buf/compare/v1.30.1...v1.31.0
[v1.30.1]: https://github.com/bufbuild/buf/compare/v1.30.0...v1.30.1
[v1.30.0]: https://github.com/bufbuild/buf/compare/v1.29.0...v1.30.0
[v1.29.0]: https://github.com/bufbuild/buf/compare/v1.28.1...v1.29.0
[v1.28.1]: https://github.com/bufbuild/buf/compare/v1.28.0...v1.28.1
[v1.28.0]: https://github.com/bufbuild/buf/compare/v1.27.2...v1.28.0
[v1.27.2]: https://github.com/bufbuild/buf/compare/v1.27.1...v1.27.2
[v1.27.1]: https://github.com/bufbuild/buf/compare/v1.27.0...v1.27.1
[v1.27.0]: https://github.com/bufbuild/buf/compare/v1.26.1...v1.27.0
[v1.26.1]: https://github.com/bufbuild/buf/compare/v1.26.0...v1.26.1
[v1.26.0]: https://github.com/bufbuild/buf/compare/v1.25.1...v1.26.0
[v1.25.1]: https://github.com/bufbuild/buf/compare/v1.25.0...v1.25.1
[v1.25.0]: https://github.com/bufbuild/buf/compare/v1.24.0...v1.25.0
[v1.24.0]: https://github.com/bufbuild/buf/compare/v1.23.1...v1.24.0
[v1.23.1]: https://github.com/bufbuild/buf/compare/v1.23.0...v1.23.1
[v1.23.0]: https://github.com/bufbuild/buf/compare/v1.22.0...v1.23.0
[v1.22.0]: https://github.com/bufbuild/buf/compare/v1.21.0...v1.22.0
[v1.21.0]: https://github.com/bufbuild/buf/compare/v1.20.0...v1.21.0
[v1.20.0]: https://github.com/bufbuild/buf/compare/v1.19.0...v1.20.0
[v1.19.0]: https://github.com/bufbuild/buf/compare/v1.18.0...v1.19.0
[v1.18.0]: https://github.com/bufbuild/buf/compare/v1.17.0...v1.18.0
[v1.17.0]: https://github.com/bufbuild/buf/compare/v1.16.0...v1.17.0
[v1.16.0]: https://github.com/bufbuild/buf/compare/v1.15.1...v1.16.0
[v1.15.1]: https://github.com/bufbuild/buf/compare/v1.15.0...v1.15.1
[v1.15.0]: https://github.com/bufbuild/buf/compare/v1.14.0...v1.15.0
[v1.14.0]: https://github.com/bufbuild/buf/compare/v1.13.1...v1.14.0
[v1.13.1]: https://github.com/bufbuild/buf/compare/v1.13.0...v1.13.1
[v1.13.0]: https://github.com/bufbuild/buf/compare/v1.12.0...v1.13.0
[v1.12.0]: https://github.com/bufbuild/buf/compare/v1.11.0...v1.12.0
[v1.11.0]: https://github.com/bufbuild/buf/compare/v1.10.0...v1.11.0
[v1.10.0]: https://github.com/bufbuild/buf/compare/v1.9.0...v1.10.0
[v1.9.0]: https://github.com/bufbuild/buf/compare/v1.8.0...v1.9.0
[v1.8.0]: https://github.com/bufbuild/buf/compare/v1.7.0...v1.8.0
[v1.7.0]: https://github.com/bufbuild/buf/compare/v1.6.0...v1.7.0
[v1.6.0]: https://github.com/bufbuild/buf/compare/v1.5.0...v1.6.0
[v1.5.0]: https://github.com/bufbuild/buf/compare/v1.4.0...v1.5.0
[v1.4.0]: https://github.com/bufbuild/buf/compare/v1.3.1...v1.4.0
[v1.3.1]: https://github.com/bufbuild/buf/compare/v1.3.0...v1.3.1
[v1.3.0]: https://github.com/bufbuild/buf/compare/v1.2.1...1.3.0
[v1.2.1]: https://github.com/bufbuild/buf/compare/v1.2.0...v1.2.1
[v1.2.0]: https://github.com/bufbuild/buf/compare/v1.1.1...v1.2.0
[v1.1.1]: https://github.com/bufbuild/buf/compare/v1.1.0...v1.1.1
[v1.1.0]: https://github.com/bufbuild/buf/compare/v1.0.0...v1.1.0
[v1.0.0]: https://github.com/bufbuild/buf/compare/v1.0.0-rc12...v1.0.0
[v1.0.0-rc12]: https://github.com/bufbuild/buf/compare/v1.0.0-rc11...v1.0.0-rc12
[v1.0.0-rc11]: https://github.com/bufbuild/buf/compare/v1.0.0-rc10...v1.0.0-rc11
[v1.0.0-rc10]: https://github.com/bufbuild/buf/compare/v1.0.0-rc9...v1.0.0-rc10
[v1.0.0-rc9]: https://github.com/bufbuild/buf/compare/v1.0.0-rc8...v1.0.0-rc9
[v1.0.0-rc8]: https://github.com/bufbuild/buf/compare/v1.0.0-rc7...v1.0.0-rc8
[v1.0.0-rc7]: https://github.com/bufbuild/buf/compare/v1.0.0-rc6...v1.0.0-rc7
[v1.0.0-rc6]: https://github.com/bufbuild/buf/compare/v1.0.0-rc5...v1.0.0-rc6
[v1.0.0-rc5]: https://github.com/bufbuild/buf/compare/v1.0.0-rc4...v1.0.0-rc5
[v1.0.0-rc4]: https://github.com/bufbuild/buf/compare/v1.0.0-rc3...v1.0.0-rc4
[v1.0.0-rc3]: https://github.com/bufbuild/buf/compare/v1.0.0-rc2...v1.0.0-rc3
[v1.0.0-rc2]: https://github.com/bufbuild/buf/compare/v1.0.0-rc1...v1.0.0-rc2
[v1.0.0-rc1]: https://github.com/bufbuild/buf/compare/v0.56.0...v1.0.0-rc1
[v0.56.0]: https://github.com/bufbuild/buf/compare/v0.55.0...v0.56.0
[v0.55.0]: https://github.com/bufbuild/buf/compare/v0.54.1...v0.55.0
[v0.54.1]: https://github.com/bufbuild/buf/compare/v0.54.0...v0.54.1
[v0.54.0]: https://github.com/bufbuild/buf/compare/v0.53.0...v0.54.0
[v0.53.0]: https://github.com/bufbuild/buf/compare/v0.52.0...v0.53.0
[v0.52.0]: https://github.com/bufbuild/buf/compare/v0.51.1...v0.52.0
[v0.51.1]: https://github.com/bufbuild/buf/compare/v0.51.0...v0.51.1
[v0.51.0]: https://github.com/bufbuild/buf/compare/v0.50.0...v0.51.0
[v0.50.0]: https://github.com/bufbuild/buf/compare/v0.49.0...v0.50.0
[v0.49.0]: https://github.com/bufbuild/buf/compare/v0.48.2...v0.49.0
[v0.48.2]: https://github.com/bufbuild/buf/compare/v0.48.1...v0.48.2
[v0.48.1]: https://github.com/bufbuild/buf/compare/v0.48.0...v0.48.1
[v0.48.0]: https://github.com/bufbuild/buf/compare/v0.47.0...v0.48.0
[v0.47.0]: https://github.com/bufbuild/buf/compare/v0.46.0...v0.47.0
[v0.46.0]: https://github.com/bufbuild/buf/compare/v0.45.0...v0.46.0
[v0.45.0]: https://github.com/bufbuild/buf/compare/v0.44.0...v0.45.0
[v0.44.0]: https://github.com/bufbuild/buf/compare/v0.43.2...v0.44.0
[v0.43.2]: https://github.com/bufbuild/buf/compare/v0.43.1...v0.43.2
[v0.43.1]: https://github.com/bufbuild/buf/compare/v0.43.0...v0.43.1
[v0.43.0]: https://github.com/bufbuild/buf/compare/v0.42.1...v0.43.0
[v0.42.1]: https://github.com/bufbuild/buf/compare/v0.42.0...v0.42.1
[v0.42.0]: https://github.com/bufbuild/buf/compare/v0.41.0...v0.42.0
[v0.41.0]: https://github.com/bufbuild/buf/compare/v0.40.0...v0.41.0
[v0.40.0]: https://github.com/bufbuild/buf/compare/v0.39.1...v0.40.0
[v0.39.1]: https://github.com/bufbuild/buf/compare/v0.39.0...v0.39.1
[v0.39.0]: https://github.com/bufbuild/buf/compare/v0.38.0...v0.39.0
[v0.38.0]: https://github.com/bufbuild/buf/compare/v0.37.1...v0.38.0
[v0.37.1]: https://github.com/bufbuild/buf/compare/v0.37.0...v0.37.1
[v0.37.0]: https://github.com/bufbuild/buf/compare/v0.36.0...v0.37.0
[v0.36.0]: https://github.com/bufbuild/buf/compare/v0.35.1...v0.36.0
[v0.35.1]: https://github.com/bufbuild/buf/compare/v0.35.0...v0.35.1
[v0.35.0]: https://github.com/bufbuild/buf/compare/v0.34.0...v0.35.0
[v0.34.0]: https://github.com/bufbuild/buf/compare/v0.33.0...v0.34.0
[v0.33.0]: https://github.com/bufbuild/buf/compare/v0.32.1...v0.33.0
[v0.32.1]: https://github.com/bufbuild/buf/compare/v0.32.0...v0.32.1
[v0.32.0]: https://github.com/bufbuild/buf/compare/v0.31.1...v0.32.0
[v0.31.1]: https://github.com/bufbuild/buf/compare/v0.31.0...v0.31.1
[v0.31.0]: https://github.com/bufbuild/buf/compare/v0.30.1...v0.31.0
[v0.30.1]: https://github.com/bufbuild/buf/compare/v0.30.0...v0.30.1
[v0.30.0]: https://github.com/bufbuild/buf/compare/v0.29.0...v0.30.0
[v0.29.0]: https://github.com/bufbuild/buf/compare/v0.28.0...v0.29.0
[v0.28.0]: https://github.com/bufbuild/buf/compare/v0.27.1...v0.28.0
[v0.27.1]: https://github.com/bufbuild/buf/compare/v0.27.0...v0.27.1
[v0.27.0]: https://github.com/bufbuild/buf/compare/v0.26.0...v0.27.0
[v0.26.0]: https://github.com/bufbuild/buf/compare/v0.25.0...v0.26.0
[v0.25.0]: https://github.com/bufbuild/buf/compare/v0.24.0...v0.25.0
[v0.24.0]: https://github.com/bufbuild/buf/compare/v0.23.0...v0.24.0
[v0.23.0]: https://github.com/bufbuild/buf/compare/v0.22.0...v0.23.0
[v0.22.0]: https://github.com/bufbuild/buf/compare/v0.21.0...v0.22.0
[v0.21.0]: https://github.com/bufbuild/buf/compare/v0.20.5...v0.21.0
[v0.20.5]: https://github.com/bufbuild/buf/compare/v0.20.4...v0.20.5
[v0.20.4]: https://github.com/bufbuild/buf/compare/v0.20.3...v0.20.4
[v0.20.3]: https://github.com/bufbuild/buf/compare/v0.20.2...v0.20.3
[v0.20.2]: https://github.com/bufbuild/buf/compare/v0.20.1...v0.20.2
[v0.20.1]: https://github.com/bufbuild/buf/compare/v0.20.0...v0.20.1
[v0.20.0]: https://github.com/bufbuild/buf/compare/v0.19.1...v0.20.0
[v0.19.1]: https://github.com/bufbuild/buf/compare/v0.19.0...v0.19.1
[v0.19.0]: https://github.com/bufbuild/buf/compare/v0.18.1...v0.19.0
[v0.18.1]: https://github.com/bufbuild/buf/compare/v0.18.0...v0.18.1
[v0.18.0]: https://github.com/bufbuild/buf/compare/v0.17.0...v0.18.0
[v0.17.0]: https://github.com/bufbuild/buf/compare/v0.16.0...v0.17.0
[v0.16.0]: https://github.com/bufbuild/buf/compare/v0.15.0...v0.16.0
[v0.15.0]: https://github.com/bufbuild/buf/compare/v0.14.0...v0.15.0
[v0.14.0]: https://github.com/bufbuild/buf/compare/v0.13.0...v0.14.0
[v0.13.0]: https://github.com/bufbuild/buf/compare/v0.12.1...v0.13.0
[v0.12.1]: https://github.com/bufbuild/buf/compare/v0.12.0...v0.12.1
[v0.12.0]: https://github.com/bufbuild/buf/compare/v0.11.0...v0.12.0
[v0.11.0]: https://github.com/bufbuild/buf/compare/v0.10.0...v0.11.0
[v0.10.0]: https://github.com/bufbuild/buf/compare/v0.9.0...v0.10.0
[v0.9.0]: https://github.com/bufbuild/buf/compare/v0.8.0...v0.9.0
[v0.8.0]: https://github.com/bufbuild/buf/compare/v0.7.1...v0.8.0
[v0.7.1]: https://github.com/bufbuild/buf/compare/v0.7.0...v0.7.1
[v0.7.0]: https://github.com/bufbuild/buf/compare/v0.6.0...v0.7.0
[v0.6.0]: https://github.com/bufbuild/buf/compare/v0.5.0...v0.6.0
[v0.5.0]: https://github.com/bufbuild/buf/compare/v0.4.1...v0.5.0
[v0.4.1]: https://github.com/bufbuild/buf/compare/v0.4.0...v0.4.1
[v0.4.0]: https://github.com/bufbuild/buf/compare/v0.3.0...v0.4.0
[v0.3.0]: https://github.com/bufbuild/buf/compare/v0.2.0...v0.3.0
[v0.2.0]: https://github.com/bufbuild/buf/compare/v0.1.0...v0.2.0<|MERGE_RESOLUTION|>--- conflicted
+++ resolved
@@ -2,13 +2,6 @@
 
 ## [Unreleased]
 
-<<<<<<< HEAD
-- Adds a new `FIELD_NOT_REQUIRED` lint rule that prevents use of required
-  in proto2 files and of `features.field_presence = LEGACY_REQUIRED` in
-  Editions files. This new rule is not active by default in existing v1 and
-  v1beta1 configurations, for backwards-compatibility reasons. Migrate your
-  config to v2 to use them.
-=======
 - Prepare `buf breaking` rules to work with editions sources. To this end
   some rules have been deprecated and replaced with Editions-aware rules:
   * `FIELD_SAME_CTYPE` has been replaced with `FIELD_SAME_CPP_STRING_TYPE`,
@@ -36,9 +29,13 @@
     2. `FIELD_SAME_UTF8_VALIDATION` catches changes to the `utf8_validation`
        feature, which controls validation of string values.
     3. `ENUM_SAME_TYPE` catches changes to an enum's type, open vs. closed.
-* Adds support for top-level extensions to `buf lint`. It previously only
+- Adds support for top-level extensions to `buf lint`. It previously only
   checked extensions that were defined inside of messages.
->>>>>>> 494c5eee
+- Adds a new `FIELD_NOT_REQUIRED` lint rule that prevents use of required
+  in proto2 files and of `features.field_presence = LEGACY_REQUIRED` in
+  Editions files. This new rule is not active by default in existing v1 and
+  v1beta1 configurations, for backwards-compatibility reasons. Migrate your
+  config to v2 to use them.
 
 ## [v1.32.0-beta.1] - 2024-04-23
 
