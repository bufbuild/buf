# Changelog

## [Unreleased]

- Fix `buf convert` to allow for zero length for `binpb`, `txtpb`, and `yaml` formats.
- Fix use of deprecated flag `--include-types` for `buf generate`.
<<<<<<< HEAD
- Fix type filter with unused image dependencies for `buf generate`.
=======
- Add `--against-registry` flag to `buf breaking` that runs breaking checks against the latest
  commit on the default branch of the corresponding module in the registry.
>>>>>>> f69f068a

## [v1.50.1] - 2025-03-10

- Minor fixes and dependency updates.

## [v1.50.0] - 2025-01-17

- Add input parameter `filter` for use with git inputs. This sets the filter
  flag argument for the git fetch command.

## [v1.49.0] - 2025-01-07

- Fix `buf plugin push --label` to allow pushing a plugin with a label.
- Add `--digest-changes-only` flag to `buf registry {module,plugin} commit list` to filter
  out commits that have no digest changes.
- Fix `buf plugin push --source-control-url` to allow pushing a plugin with the source 
  control url.

## [v1.48.0] - 2024-12-19

- Add `buf registry plugin {create,delete,info,update}` commands to manage BSR plugins.
- Breaking analysis support for `buf beta lsp`.
- Fix bug when using the `--type` flag filter for `buf build` where import ordering is not
  deterministic.
- Add `buf plugin push` command to push a plugin to the Buf Schema Registry. 
  Only WebAssembly check plugins are supported at this time.
- Add `buf plugin update` and `buf plugin prune` command to manage plugins in the `buf.lock`
  file. Only WebAssembly check plugins are supported at this time.
- Add `buf registry plugin commit {add-label,info,list,resolve}` to manage BSR plugin commits.
- Add `buf registry plugin label {archive,info,list,unarchive}` to manage BSR plugin commits.
- Move `buf registry module update` to `buf registry module settings update`. Command
  `buf registry module update` is now deprecated.
- Support remote check plugins in `buf lint` and `buf breaking` commands.

## [v1.47.2] - 2024-11-14

- Update the patch version to resolve NPM packaging issues. No command updates or user changes.

## [v1.47.1] - 2024-11-14

- Update the patch version to resolve NPM packaging issues. No command updates or user changes.

## [v1.47.0] - 2024-11-13

- Move `buf registry commit` to `buf registry module commit`. Command
  `buf registry commit` is now deprecated.
- Move `buf registry label` to `buf registry module label`. Command
  `buf registry label` is now deprecated.

## [v1.46.0] - 2024-10-29

- Add `buf registry whoami` command, which checks if you are logged in to the Buf Schema
  Registry at a given domain.

## [v1.45.0] - 2024-10-08

- Update `buf registry module info --format=json` to add `default_label_name`, which provides the name
  of the default label of a module.

## [v1.44.0] - 2024-10-03

- Update the `PROTOVALIDATE` lint rule to check example field options. Examples will be checked that
  they satisfy the field constraints, and are only present if constraints are present.
- Update the `PROTOVALIDATE` lint rule to check predefined rules. Predefined rules will be checked
  that they compile.
- Add support for a WebAssembly (Wasm) runtime for custom lint and breaking changes plugins. Use the
  `.wasm` file extension to specify a path to a Wasm plugin.

## [v1.43.0] - 2024-09-30

- Add new experimental LSP support under `buf beta lsp`.

## [v1.42.0] - 2024-09-18

- Add support for custom lint and breaking change plugins. See
  [our launch blog post](https://buf.build/blog/buf-custom-lint-breaking-change-plugins)
  for more details!
- Add `buf dep graph --format` flag that defaults to `dot`, and adds the option `json`, to print
  the dependency graph in JSON format.
- Fix bugs in `buf format` where trailing comments on commas in message literals were not properly
  propagated to the formatted proto, empty message literals were not properly indented, and
  compound strings in options added an extra newline before trailing commas.

## [v1.41.0] - 2024-09-11

- Add HTTP/3 support for gRPC with `buf curl`.
- Fix issue where errors from protoc plugins may be overwritten when executing plugins in parallel.

## [v1.40.1] - 2024-09-06

- Fix issue with `buf lint` where comment ignores in the shape of `// buf:lint:ignore <RULE_ID> <extra comment>`
  were not recognized due to the extra comment.

## [v1.40.0] - 2024-09-04

- Add concept of a default lint or breaking rule, which is printed out as a property when running
  `buf config ls-{breaking,lint}-rules`. Default rules are those rules which are run if no lint
  or breaking rules are explicitly configured in your `buf.yaml`.
- Rename `DEFAULT` lint rule category to `STANDARD`. With the concept of default rules being introduced,
  having a category named `DEFAULT` is confusing, as while it happens that all the rules in the `DEFAULT`
  lint category are also default rules, the name has become overloaded. As with all `buf` changes, this
  change is backwards-compatible: the `DEFAULT` lint category continues to work, and always will. We
  recommend changing to `STANDARD`, however.

## [v1.39.0] - 2024-08-27

- Fix git input handling of relative HEAD refs without branch names.
- Add `includes` key to module configurations in v2 `buf.yaml`, accepting a list of directories.
  * If `includes` is specified, a proto file is considered in the module only if it is in one of the
    directories specified.
  * If both `includes` and `excludes` keys are specified for a module, a proto file is considered
    part of this module if it is contained in any of the include paths and not in any of the exclude
    paths.
- Allow multiple module configurations in the same v2 `buf.yaml` to have the same directory path.

## [v1.38.0] - 2024-08-22

- Add `--http3` flag to `buf curl` which forces `buf curl` to use HTTP/3 as the transport.
- Fix issue with directory inputs for v2 workspaces where the specified directory was not itself
  a path to a module, but contained directories with modules, and the modules would not build.
- Stop creating empty `buf.lock` files when `buf dep update` does not find new dependencies
  to update and there is no existing `buf.lock`.
- Update `buf push` to push the license file or doc file (e.g. `README.md`, `LICENSE`) in the
  same directory as `buf.yaml` if a module does not have a license file or doc file in the
  module's directory.
- Fix constraints of `--path` flag for lint and breaking rules to avoid resolving all files
  within a module. This change can result in a performance improvement for large workspaces.

## [v1.37.0] - 2024-08-16

- Add `STABLE_PACKAGE_NO_IMPORT_UNSTABLE` lint rule which disallows files from stable packages
  to import files from unstable packages.
- Fix plugin push failures when pushing an image built with containerd image store.

## [v1.36.0] - 2024-08-06

- Add `--list-services` and `--list-methods` flags to `buf curl`, which trigger the command to list
  known services or methods in the RPC schema, instead of invoking an RPC method.
- Add `clean` as a top-level option in `buf.gen.yaml`, matching the `buf generate --clean` flag. If
  set to true, this will delete the directories, jar files, or zip files set to `out` for each
  plugin.
- Fix git input handling of annotated tags.
- Update `buf registry login` to complete the login flow in the browser by default. This allows
  users to login with their browser and have the token automatically provided to the CLI.
- Add `buf registry organization {create, delete, info, update}` commands to manage BSR
  organizations. Remove `buf beta registry organization` commands.
- Add `buf registry module {create, delete, deprecate, info, undeprecate, update}` commands to
  manage BSR modules. Remove `buf beta registry repository` commands.
- Add `buf registry label {archive, info, list, unarchive}` commands to manage BSR module labels.
  Remove `buf beta registry label` commands and `buf beta registry {archive, unarchive}`.
- Add `buf registry commit {add-label, info, list, resolve}` to manage BSR module commits. Remove
  `buf beta registry commit` commands.

## [v1.35.1] - 2024-07-24

- Fix the git input parameter `ref` to align with the `git` notion of a ref. This allows for the use
  of branch names, tag names, and commit hashes.
- Fix unexpected `buf build` errors with absolute path directory inputs without workspace and/or
  module configurations (e.g. `buf.yaml`, `buf.work.yaml`) and proto file paths set to the `--path` flag.

## [v1.35.0] - 2024-07-22

- Add `buf generate --clean` flag that will delete the directories, jar files, or zip files that the
  plugins will write to, prior to generation. Allows cleaning of existing assets without having
  to call `rm -rf`.
- Deprecate `--username` flag on and username prompt on `buf registry login`. A username is no longer
  required to log in.

## [v1.34.0] - 2024-06-21

- Add `buf config ls-modules` command to list configured modules.
- Fix issue where `buf generate` would succeed on missing insertion points and
  panic on empty insertion point files.
- Update `buf generate` to allow the use of Editions syntax when doing local code
  generation by proxying to a `protoc` binary (for languages where code gen is
  implemented inside of `protoc` instead of in a plugin: Java, C++, Python, etc).
- Allow use of an array of strings for the `protoc_path` property of for `buf.gen.yaml`,
  where the first array element is the actual path and other array elements are extra
  arguments that are passed to `protoc` each time it is invoked.

## [v1.33.0] - 2024-06-13

- Allow user to override `--source-control-url` and `--create-default-label` when using
  `--git-metadata` with `buf push`.
- Fix `buf push --git-metadata` when local tags point to different objects than
  the remote tags.
- Fix issue where comment ignores were not respected for `PROTOVALIDATE` lint rule violations.
- Add `buf beta registry label {create,get,list}` to replace `buf beta registry {draft, tag}`
  commands.
- Update `buf beta commit {get,list}` command outputs to display create time and stop
  displaying associated tags.
- Change the behavior of `buf beta commit list <buf.build/owner/repository>` when the
  reference is empty. It now lists commits in the repository instead of listing commits
  of the default label.
- Update output of `buf format` to canonicalize the punctuation used in message literals
  in option values. The output now always uses `{` and `}` instead of `<` and `>`; it
  adds `:` separators between field names and message values if the source omitted them,
  and it removes unnecessary separators between fields (`,` and `;` are allowed, but
  neither is needed).
- Update `buf format -w` so that it does not touch files whose contents don't actually
  change. This eliminates noisy notifications to file-system-watcher tools that are
  watching the directory that contains proto sources.
- Update `buf generate` to work with plugins provided by protoc for versions v24.0
  to v25.3. Editions support was experimental in these releases, and the plugins
  advertise incomplete support for editions, which triggers `buf` to report an error.
  With this fix, these plugins can be used again as long as none of the input files use
  editions syntax.
- Add `buf push --exclude-unnamed` flag to exclude unnamed modules when pushing to the BSR.

## [v1.32.2] - 2024-05-28

- Update `buf generate` to warn instead of error when proto3 optional is required but not
  supported by a plugin.

## [v1.32.1] - 2024-05-21

- Fix archive and git inputs so that `--path` and `--exclude-path` paths are relative to
  the `#subdir` rather than the root of the input. This fixes an unintended behavior change
  that was introduced in `v1.32.0`.
- Add `module` input for `protoc-gen-buf-lint` and `protoc-gen-buf-breaking` to allow
  users to specify the module for `v2` configuration files.

## [v1.32.0] - 2024-05-16

- Add version `v2` for `buf.yaml` and `buf.gen.yaml` configuration files.
- Add `buf config migrate` to migrate configuration files to the latest version (now `v2`).
- Move `buf mod init` to `buf config init`. `buf mod init` is now deprecated.
- Move `buf mod ls-lint-rules` to `buf config ls-lint-rules`. `buf mod ls-lint-rules` is now
  deprecated.
- Move `buf mod ls-breaking-rules` to `buf config ls-breaking-rules`. `buf mod ls-breaking-rules`
  is now deprecated.
- Move `buf mod prune` to `buf dep prune`. `buf mod prune` is now deprecated.
- Move `buf mod update` to `buf dep update`. `buf mod update` is now deprecated.
- Move `buf mod {clear-cache,cc}` to `buf registry cc`. `buf mod {clear-cache,cc}` is now
  deprecated.
- Move `buf beta graph` to stable as `buf dep graph`.
- Change the default visibility of `buf push --create-visibility` to `private` when the `--create`
  flag is set. Users are no longer required to set `--create-visibility` when running
  `buf push --create`.
- Add `buf push --label`, which allows users to set labels when pushing new commits to the BSR.
- Add `buf push --source-control-url`, which allows users to associate commits pushed to the BSR
  with a URL to a source code repository.
- Add `buf push --create-default-label`, which allows users to set a default label for a repository
  when calling `buf push --create`.
- Add `buf push --git-metadata`, which automatically sets appropriate `--label`,
  `--source-control-url`, and `--create-default-label` flags based on the current Git repository.
- Add `buf convert --validate` to apply [protovalidate](https://github.com/bufbuild/protovalidate)
  rules to incoming messages specified with `--from`.
- Deprecate `buf mod open`.
- Delete `buf beta migrate-v1beta1` This is now replaced with `buf config migrate`.
- Add `buf registry sdk version` to get the version of a Generated SDK for a module and plugin.
- Add `buf beta registry archive` and `buf beta registry unarchive` commands for archiving and
  unarchiving labels on the BSR.
- Add support for Protobuf Editions. This allows `buf` to be used with sources that use edition
  2023, instead of proto2 or proto3 syntax. This also updates the `protoc-gen-buf-breaking` and
  `protoc-gen-buf-lint` Protobuf plugins to support files that use edition 2023.
- Update `buf breaking` rules to work with Protobuf Editions. To support Editions, some rules have
  been deprecated and replaced with Editions-aware rules. All deprecated rules continue to work
  for existing users.
  * `FIELD_SAME_CTYPE` has been replaced with `FIELD_SAME_CPP_STRING_TYPE`, which considers both
    `ctype` field options and new `(pb.cpp).string_type` features when deciding on backwards
    compatibility.
  * `FIELD_SAME_LABEL` has been replaced with three rules that all check "cardinality". The new
    rules can distinguish between maps and other repeated fields and between implicit and explicit
    field presence. The new rules are:
    1. `FIELD_SAME_CARDINALITY` in the `FILE` and `PACKAGE` categories.
    2. `FIELD_WIRE_COMPATIBLE_CARDINALITY` in the `WIRE` category.
    3. `FIELD_WIRE_JSON_COMPATIBLE_CARDINALITY` in the `WIRE_JSON` category.
  * `FILE_SAME_JAVA_STRING_CHECK_UTF8` has been replaced with `FIELD_SAME_JAVA_UTF8_VALIDATION`,
    which considers both the `java_string_check_utf8` file option and `(pb.java).utf8_validation`
    features when deciding on backwards compatibility.
  * Add to the existing `FILE_SAME_SYNTAX` rule with a few related rules that can catch the same
    sort of compatibility issues, but in an Editions source file that changes feature values:
    1. `MESSAGE_SAME_JSON_FORMAT` and `ENUM_SAME_JSON_FORMAT` catch changes to the `json_format`
       feature, which controls whether support for the JSON format is best-effort or properly
       supported. When supported, the compiler performs more checks relating to field name
       collisions for the JSON format as well as for FieldMask usage.
    2. `FIELD_SAME_UTF8_VALIDATION` catches changes to the `utf8_validation` feature, which
       controls validation of string values.
    3. `ENUM_SAME_TYPE` catches changes to an enum's type, open vs. closed.
- Add support for extensions to `buf breaking`. All existing rules for fields are now applied to
  extensions, except for `FIELD_NO_DELETE` (and its variants). There are also new
  `EXTENSION_NO_DELETE` and `PACKAGE_EXTENSION_NO_DELETE` rules for catching deletions of an
  extension. The new rules are not active by default in existing `v1` and `v1beta1`
  configurations, for backwards-compatibility reasons. Migrate your config to `v2` to use them.
- Add support for top-level extensions to `buf lint`. It previously only checked extensions that
  were defined inside of messages.
- Add a new `FIELD_NOT_REQUIRED` lint rule that prevents use of required in proto2 files and of
  `features.field_presence = LEGACY_REQUIRED` in Editions files. This new rule is not active by
  default in existing `v1` and `v1beta1` configurations, for backwards-compatibility reasons.
  Migrate your config to `v2` to use them.

## [v1.32.0-beta.1] - 2024-04-23

- Add `buf convert --validate` to apply [protovalidate](https://github.com/bufbuild/protovalidate)
  rules to incoming messages specified with `--from`.
- Add `buf config migrate` to migrate configuration files to the latest version (now `v2`).
- Promote `buf beta graph` to stable as `buf dep graph`.
- Move `buf mod init` to `buf config init`. `buf mod init` is now deprecated.
- Move `buf mod ls-lint-rules` to `buf config ls-lint-rules`. `buf mod ls-lint-rules` is now deprecated.
- Move `buf mod ls-breaking-rules` to `buf config ls-breaking-rules`. `buf mod ls-breaking-rules` is now deprecated.
- Move `buf mod prune` to `buf dep prune`. `buf mod prune` is now deprecated.
- Move `buf mod update` to `buf dep update`. `buf mod update` is now deprecated.
- Move `buf mod {clear-cache,cc}` to `buf registry cc`. `buf mod {clear-cache,cc}` is now deprecated.
- Deprecate `buf mod open`.
- Delete `buf beta migrate-v1beta1`.
- Add `buf registry sdk version` to get the version of a Generated SDK for a module and plugin.

## [v1.31.0] - 2024-04-23

- Update dependencies.

## [v1.30.1] - 2024-04-03

- Fix issue where `buf lint` incorrectly reports an error for `(buf.validate.field).repeated`
  is set for a repeated validation rule.

## [v1.30.0] - 2024-03-07

- Update `buf generate` so it populates the recently-added
  [`source_file_descriptors`](https://github.com/protocolbuffers/protobuf/blob/v24.0/src/google/protobuf/compiler/plugin.proto#L96-L99)
  field of the `CodeGeneratorRequest` message. This provides the plugin with access to options
  that are configured to only be retained in source and not at runtime (via
  [field option](https://github.com/protocolbuffers/protobuf/blob/v24.0/src/google/protobuf/descriptor.proto#L693-L702)).
  Descriptors in the `proto_file` field will not include any options configured this way
  for the files named in `file_to_generate` field.
- Add `--exclude-source-retention-options` flag to `buf build`, which
  causes options configured to only be retained in source to be stripped
  from the output descriptors.

## [v1.29.0] - 2024-01-24

- Add support for `yaml` format. All commands that take image inputs, output images,
  or convert between message formats, now take `yaml` as a format, in addition to
  the existing `binpb` and `txtpb` formats. Some examples:
  - `buf build -o image.yaml`
  - `buf ls-files image.yaml`
  - `buf convert --type foo.Bar --from input.binpb --to output.yaml`
- The `yaml` and `json` formats now accept two new options: `use_proto_names` and
  `use_enum_numbers`. This affects output serialization. Some examples:
  - `buf convert --type foo.Bar --from input.binpb --to output.yaml#use_proto_names=true`
  - `buf convert --type foo.Bar --from input.binpb --to -#format=yaml,use_enum_numbers=true`
- Fix issue where `buf format` would inadvertently mangle files that used
  the [expanded `Any` syntax](https://protobuf.com/docs/language-spec#any-messages)
  in option values.

## [v1.28.1] - 2023-11-15

- The `buf curl` command has been updated to support the use of multiple schemas.
  This allows users to specify multiple `--schema` flags and/or to use both `--schema`
  and `--reflect` flags at the same time. The result is that additional sources can
  be consulted to resolve an element. This can be useful when the result of an RPC
  contains extensions or values in `google.protobuf.Any` messages that are not defined
  in the same schema that defines the RPC service.
- Fix issue where `buf lint` incorrectly reports error when `(buf.validate.field).required`
  is set for an optional field in proto3.

## [v1.28.0] - 2023-11-10

- Add lint rules for [protovalidate](https://github.com/bufbuild/protovalidate). `buf lint`
  will now verify that your protovalidate rules are valid. A single rule `PROTOVALIDATE` has been
  added to the `DEFAULT` group - given that protovalidate is net new, this does not represent
  a breaking change.
- Update `buf beta price` with the latest pricing information.
- Display a warning when reading a `buf.lock` with dependencies with b1 or b3 digests. b1 and b3
  digests will be deprecated in a future version. Run `buf mod update` to update dependency digests.

## [v1.27.2] - 2023-10-27

- Fix issue where `buf build` and other commands may fail when handling certain
  archives created on macOS that contain files with extended attributes.

## [v1.27.1] - 2023-10-16

- Fix issue in v1.27.0 where `--path` did not work with workspaces under certain scenarios.

## [v1.27.0] - 2023-10-04

- Fix issue where `buf generate --exclude-path` was not properly excluding paths
  for remote modules.
- Fix issue where `buf curl` had a user agent that did not properly place the
  extension as a suffix.
- Update `buf beta price` with the latest pricing information.

## [v1.26.1] - 2023-08-09

- Fix issue where `buf build -o` did not properly output files with the `.txtpb`
  extension in Protobuf text format.

## [v1.26.0] - 2023-08-09

- Add support for the `--http2-prior-knowledge` flag when running `buf curl`
  against secure "https" URLs. This can be used with gRPC servers, that only
  support HTTP/2, when used with a network (layer 4) load balancer, that does
  not support protocol negotiation in TLS handshake.

## [v1.25.1] - 2023-08-02

- Fix issue where all files were being iterated over when using the `--path` flag.
- Fix issue where the directory `.` was incorrectly accepted as a value for the
  `directories` key in `buf.work.yaml`.

## [v1.25.0] - 2023-07-18

- Add `txtpb` format to handle the Protobuf text format. and automatically recognize
  `.txtpb` files as Protobuf text files. The `txtpb` format can now be used with
  all `buf` commands that take images as input or output, such as `build`, `convert`,
  and `curl`.

## [v1.24.0] - 2023-07-13

- Update `buf mod update` to block updates that will result in conflicting `.proto`
  files across dependencies.
- Replace `bin` format with `binpb` format, and support the `.binpb` file extension.
  `.binpb` is now the canonical file extension for binary-encoded Protobuf data.
  The `bin` format and the `.bin` file extension continue to be accepted.
- Remove support for `go` subdomain in `.netrc`. This was used as part of the
  remote generation alpha, which has been fully deprecated in favor of remote
  plugins and remote packages. See https://buf.build/blog/remote-packages-remote-plugins-approaching-v1
  for more details.
- Update `buf beta price` with the latest pricing information.

## [v1.23.1] - 2023-06-30

- Fix issue where `buf beta graph` would not print modules within a workspace that
  had no dependencies or dependents.
- Fix issue where `buf beta graph` would print warnings for missing dependencies
  that were actually present.

## [v1.23.0] - 2023-06-29

- Add `buf beta graph` to print the dependency graph for a module in DOT format.
- Various small bug fixes.

## [v1.22.0] - 2023-06-23

- Change default for `--origin` flag of `buf beta studio-agent` to `https://buf.build`

## [v1.21.0] - 2023-06-05

- Fix issue where locally-produced images did not have module information if the corresponding
  module was stored in the new cache.
- Remove `buf beta registry template`.
- Remove `buf beta registry plugin {create,deprecate,list,undeprecate,version}` and replace with
  `buf beta registry plugin {push,delete}`.
- Update `buf beta price` with the latest pricing information.

## [v1.20.0] - 2023-05-30

- Add `--emit-defaults` flag to `buf curl` to emit default values in JSON-encoded responses.
- Indent JSON-encoded responses from `buf curl` by default.
- Log a warning in case an import statement does not point to a file in the module, a file in a
  direct dependency, or a well-known type file.

## [v1.19.0] - 2023-05-17

- Add `--create` flag to `buf push` to create a repository if it does not exist. The user
  is also required to specify the visibility using `--create-visibility`.
- Add `github-actions` error format to print errors in a form parseable by GitHub Actions.
- Fix issue in `buf build` and `buf generate` where the use of type filtering (via
  `--type` flags) would cause the resulting image to have no source code info, even
  when `--exclude-source-info` was not specified. The main impact of the bug was that
  generated code would be missing comments.
- Fix issue in `buf curl` when using `--user` or `--netrc` that would cause a malformed
  Authorization header to be sent.
- Update the module cache to use an optimized content addressable store. The cache is
  now self-healing and uses significantly less space. Users wishing to free unused space
  can run `buf mod --clear-cache` once after upgrading to remove data stored in the
  previous module cache.

## [v1.18.0] - 2023-05-05

- Remove `buf beta registry {plugin,template} {deprecate,undeprecate}`.
- Add `--user` and `--netrc` flags to `buf curl`, providing the same behavior as the
  flags of the same name in the cURL tool.
- Include `DocumentationPath` in the module on `buf push`.
- Support fallback paths, `README.md` and `README.markdown`, for module documentation.
  The default source for module documentation is `buf.md`.
  If `buf.md` is missing, `README.md` or `README.markdown` is used as fallback sources.

## [v1.17.0] - 2023-04-05

- Fix issue with JSON marshalling of errors where line and column fields were
  omitted when line and column information was empty.
- Fix issue with MSVS marshalling of errors where the column could be 0.
- Add `buf beta stats` command to print statistics about a given source or module.
- Update `buf beta price` with the latest pricing information.

## [v1.16.0] - 2023-03-29

- Add `buf beta price` command to help users of the BSR figure out how much a module
  will cost to store on the BSR under the Teams or Pro plans.
- Fix issue in `protoc-gen-buf-lint` that prevented it from reporting lint
  errors for unused imports.
- Fix issue with `buf format` where indents would be produced on certain empty lines.
- Remove `buf alpha registry token create` command. Tokens must be created through the BSR UI.
- Add local WASM plugin support in alpha, gated by the `BUF_ALPHA_ENABLE_WASM` environment variable.
  This feature is under evaluation, and may change at any time. If you are interested in WASM
  Protobuf plugins, reach out to us.

## [v1.15.1] - 2023-03-08

- Fix bug in `buf generate` with `v1beta1` config files.
- Fix potential crash when using the `--type` flag with `buf build` or `buf generate`.

## [v1.15.0] - 2023-02-28

- Update built-in Well-Known Types to Protobuf v22.0.
- Fix bug in `buf format` where C-style block comments in which every
  line includes a prefix (usually "*") would be incorrectly indented.
- Add `--private-network` flag to `buf beta studio-agent` to support handling CORS requests
  from Studio on private networks that set the `Access-Control-Request-Private-Network` header.

## [v1.14.0] - 2023-02-09

- Replace `buf generate --include-types` with `buf generate --type` for consistency. `--include-types`
  is now deprecated but continues to work, consistent with our compatibility guarantee.
- Include type references in `google.protobuf.Any` messages in option values
  when filtering on type, e.g. with `buf build --type` or `buf generate --type`.
- Allow specifying a specific `protoc` path in `buf.gen.yaml` when using `protoc`'s built-in plugins
  via the new `protoc_path` option.
- Allow specifying arguments for local plugins in `buf.gen.yaml`. You can now do e.g.
  `path: ["go, "run", ./cmd/protoc-gen-foo]` in addition to `path: protoc-gen-foo`.
- Add optional name parameter to `buf mod init`, e.g. `buf mod init buf.build/owner/foobar`.
- Fix issue with `php_metadata_namespace` file option in [managed mode](https://docs.buf.build/generate/managed-mode).
- Make all help documentation much clearer. If you notice any inconsistencies, let us know.

## [v1.13.1] - 2023-01-27

- Fix race condition with `buf generate` when remote plugins from multiple
  BSR instances are being used at once.

## [v1.13.0] - 2023-01-26

- Extend the `BUF_TOKEN` environment variable to accept tokens for multiple
  BSR instances. Both `TOKEN` and `TOKEN1@BSRHOSTNAME1,TOKEN2@BSRHOSTNAME2,...`
  are now valid values for `BUF_TOKEN`.
- Remove `buf beta convert` in favor of the now-stable `buf convert`.

## [v1.12.0] - 2023-01-12
- Add `buf curl` command to invoke RPCs via [Connect](https://connect-build),
  [gRPC](https://grpc.io/), or [gRPC-Web](https://github.com/grpc/grpc-web.)
- Introduce `objc_class_prefix` option in managed mode, allowing a `default` value
  for `objc_class_prefix` for all files, `except` and `override`, which both behave
  similarly to other `except` and `override` options. Specifying an empty `default`
  value is equivalent to having managed mode on in previous versions.
- Introduce `ruby_package` option in managed mode, allowing `except` and `override`,
  in the same style as `objc_class_prefix`. Leaving `ruby_package` unspecified has
  the same effect as having mananged mode enabled in previous versions.

## [v1.11.0] - 2022-12-19
- `buf generate` now batches remote plugin generation calls for improved performance.
- Update `optimize_for` option in managed mode, allowing a `default` value for `optimize_for`
  for all files, `except` and `override`, which both behave similarly to other `except`
  and `override` options. Specifying an `optimize_for` value in the earlier versions is
  equivalent to having a `optimize_for` with that value as default.

## [v1.10.0] - 2022-12-07

- When using managed mode, setting `enabled: false` now no longer fails `buf generate`
  and instead prints a warning log and ignores managed mode options.
- Add `csharp_namespace` option to managed mode, allowing `except`, which excludes
  modules from managed mode, and `override`, which specifies `csharp_namespace` values
  per module, overriding the default value. By default, when managed mode is enabled,
  `csharp_namespace` is set to the package name with each package sub-name capitalized.
- Promote `buf convert` to stable, keep `buf beta convert` aliased in the beta command.
- Add `Types` filter to `buf generate` command to specify types (message, enum,
  service) that should be included in the image. When specified, the resulting
  image will only include descriptors to describe the requested types.

## [v1.9.0] - 2022-10-19

- New compiler that is faster and uses less memory than the outgoing one.
  - When generating source code info, the new compiler is 20% faster, and allocates
    13% less memory.
  - If _not_ generating source code info, the new compiler is 50% faster and
    allocates 35% less memory.
  - In addition to allocating less memory through the course of a compilation, the
    new compiler releases some memory much earlier, allowing it to be garbage
    collected much sooner. This means that by the end of a very large compilation
    process, less than half as much memory is live/pinned to the heap, decreasing
    overall memory pressure.

  The new compiler also addresses a few bugs where Buf would accept proto sources
  that protoc would reject:
  - In proto3 files, field and enum names undergo a validation that they are
    sufficiently different so that there will be no conflicts in JSON names.
  - Fully-qualified names of elements (like a message, enum, or service) may not
    conflict with package names.
  - A oneof or extend block may not contain empty statements.
  - Package names may not be >= 512 characters in length or contain > 100 dots.
  - Nesting depth of messages may not be > 32.
  - Field types and method input/output types may not refer to synthetic
    map entry messages.
- Push lint and breaking configuration to the registry.
- Include `LICENSE` file in the module on `buf push`.
- Formatter better edits/preserves whitespace around inline comments.
- Formatter correctly indents multi-line block (C-style) comments.
- Formatter now indents trailing comments at the end of an indented block body
  (including contents of message and array literals and elements in compact options)
  the same as the rest of the body (instead of out one level, like the closing
  punctuation).
- Formatter uses a compact, single-line representation for array and message literals
  in option values that are sufficiently simple (single scalar element or field).
- `buf beta convert` flags have changed from `--input` to `--from` and `--output`/`-o` to `--to`
- fully qualified type names now must be parsed to the `input` argument and `--type` flag separately

## [v1.8.0] - 2022-09-14

- Change default for `--origin` flag of `buf beta studio-agent` to `https://studio.buf.build`
- Change default for `--timeout` flag of `buf beta studio-agent` to `0` (no timeout). Before it was
  `2m` (the default for all the other `buf` commands).
- Add support for experimental code generation with the `plugin:` key in `buf.gen.yaml`.
- Preserve single quotes with `buf format`.
- Support `junit` format errors with `--error-format`.

## [v1.7.0] - 2022-06-27

- Support protocol and encoding client options based on content-type in Studio Agent.
- Add `--draft` flag to `buf push`.
- Add `buf beta registry draft {list,delete}` commands.

## [v1.6.0] - 2022-06-21

- Fix issue where `// buf:lint:ignore` comment ignores did not work for the
  `ENUM_FIRST_VALUE_ZERO` rule.
- Add `buf beta studio-agent` command to support the upcoming Buf Studio.

## [v1.5.0] - 2022-05-30

- Upgrade to `protoc` 3.20.1 support.
- Fix an issue where `buf` would fail if two or more roots contained
  a file with the same name, but with different file types (i.e. a
  regular file vs. a directory).
- Fix check for `PACKAGE_SERVICE_NO_DELETE` to detect deleted services.
- Remove `buf beta registry track`.
- Remove `buf beta registry branch`.

## [v1.4.0] - 2022-04-21

- Fix issue where duplicate synthetic oneofs (such as with proto3 maps or
  optional fields) did not result in a properly formed error.
- Add `buf beta registry repository update` command which supports updating
  repository visibility (public vs private). As with all beta commands, this
  is likely to change in the future.

## [v1.3.1] - 2022-03-30

- Allow `--config` flag to be set when targeting a module within a workspace.
- Update `buf format`'s file option order so that default file options are
  sorted before custom options.
- Update `buf format` to write adjacent string literals across multiple lines.
- Fix `buf format` so that the output directory (if any) is created if and only
  if the input is successfully formatted.

## [v1.3.0] - 2022-03-25

- Add `--exit-code` flag to `buf format` to exit with a non-zero exit code if
  the files were not already formatted.

## [v1.2.1] - 2022-03-24

- Fix a few formatting edge cases.

## [v1.2.0] - 2022-03-24

- Add `buf format` command to format `.proto` files.
- Fix build scripts to avoid using the `command-line-arguments` pseudo-package
  when building binaries and re-introduce checking for proper usage of private
  packages.

## [v1.1.1] - 2022-03-21

- Remove check for proper usage of private packages due to a breaking change made in the Golang standard library in 1.18.

## [v1.1.0] - 2022-03-01
- Add `--type` flag to the `build` command to create filtered images containing
  only the specified types and their required dependencies.
- Trim spaces and new lines from user-supplied token for `buf registry login`.
- Add support for conversion between JSON and binary serialized message for `buf beta convert`.

## [v1.0.0] - 2022-02-17

- Check that the user provided a valid token when running `buf registry login`.
- Add `buf mod open` that opens a module's homepage in a browser.
- Add `buf completion` command to generate auto-completion scripts in commonly used shells.
- Add `--disable-symlinks` flag to the `breaking, build, export, generate, lint, ls-files, push`
  commands. By default, the CLI will follow symlinks except on Windows, and this disables following
  symlinks.
- Add `--include-wkt` flag to `buf generate`. When this flag is specified alongside
  `--include-imports`, this will result in the [Well-Known Types](https://github.com/bufbuild/wellknowntypes/tree/11ea259bf71c4d386131c1986ffe103cb1edb3d6/v3.19.4/google/protobuf)
  being generated as well. Most language runtimes have the Well-Known Types included as part
  of the core library, making generating the Well-Known Types separately undesirable.
- Remove `buf protoc`. This was a pre-v1.0 demonstration to show that `buf` compilation
  produces equivalent results to mainline `protoc`, however `buf` is working on building
  a better Protobuf future that provides easier mechanics than our former `protoc`-based
  world. `buf protoc` itself added no benefit over mainline `protoc` beyond being considerably
  faster and allowing parallel compilation. If `protoc` is required, move back to mainline `protoc`
  until you can upgrade to `buf`. See [#915](https://github.com/bufbuild/buf/pull/915) for more
  details.
- Context modifier no longer overrides an existing token on the context. This allows `buf registry login`
  to properly check the user provided token without the token being overridden by the CLI interceptor.
- Removed the `buf config init` command in favor of `buf mod init`.
- Removed the `buf config ls-breaking-rules` command in favor of `buf mod ls-breaking-rules`.
- Removed the `buf config ls-lint-rules` command in favor of `buf mod ls-lint-rules`.
- Removed the `buf config migrate-v1beta1` command in favor of `buf beta migrate-v1beta1`.
- Add `buf beta decode` command to decode message with provided image source and message type.
- Disable `--config` flag for workspaces.
- Move default config version from `v1beta1` to `v1`.

## [v1.0.0-rc12] - 2022-02-01

- Add `default`, `except` and `override` to `java_package_prefix`.
- Add dependency commits as a part of the `b3` digest.
- Upgrade to `protoc` 3.19.4 support.
- Remove `branch` field from `buf.lock`.

## [v1.0.0-rc11] - 2022-01-18

- Upgrade to `protoc` 3.19.3 support.
- Add `PACKAGE_NO_IMPORT_CYCLE` lint rule to detect package import cycles.
- Add `buf beta registry {plugin,template} {deprecate,undeprecate}`.
- Add warning when using enterprise dependencies without specifying a enterprise
  remote in the module's identity.
- Remove `digest`, and `created_at` fields from the `buf.lock`. This will temporarily create a new commit
  when pushing the same contents to an existing repository, since the `ModulePin` has been reduced down.
- Add `--track` flag to `buf push`
- Update `buf beta registry commit list` to allow a track to be specified.
- Add `buf beta registry track {list,delete}` commands.
- Add manpages for `buf`.

## [v1.0.0-rc10] - 2021-12-16

- Fix issue where remote references were not correctly cached.

## [v1.0.0-rc9] - 2021-12-15

- Always set `compiler_version` parameter in the `CodeGeneratorRequest` to "(unknown)".
- Fix issue where `buf mod update` was unable to resolve dependencies from different remotes.
- Display the user-provided Buf Schema Registry remote, if specified, instead of the default within the `buf login` message.
- Fix issue where `buf generate` fails when the same plugin was specified more than once in a single invocation.
- Update the digest algorithm so that it encodes the `name`, `lint`, and `breaking` configuration encoded in the `buf.yaml`.
  When this change is deployed, users will observe the following:
  - Users on `v0.43.0` or before will notice mismatched digest errors similar to the one described in https://github.com/bufbuild/buf/issues/661.
  - Users on `v0.44.0` or after will have their module cache invalidated, but it will repair itself automatically.
  - The `buf.lock` (across all versions) will reflect the new `b3-` digest values for new commits.

## [v1.0.0-rc8] - 2021-11-10

- Add new endpoints to the recommendation service to make it configurable.
- Add `--exclude-path` flag to `buf breaking`, `buf build`, `buf export`, `buf generate`, and `buf lint` commands. This allows users to exclude specific paths when running commands.
- Change `GetModulePackages` endpoint to return a repeated `ModulePackage` message that now includes package description with the package name.
- Add `Oneof` to the `Message` structure for documentation.

## [v1.0.0-rc7] - 2021-11-08

- Upgrade to `protoc` 3.19.1 support.
- Fix issue with `buf generate` where multiple insertion points are defined in the same file.

## [v1.0.0-rc6] - 2021-10-20

- Fix issue with `buf ls-files` when given an image as an input, imports were being printed,
  even without the `--include-imports` flag.
- Add the ability for users to provide individual protobuf files as inputs to CLI commands. This allows users to run `buf` commands against and file input based on their current working directory, for example, `buf lint foo/bar.proto`, where `foo/bar.proto` is a path to protobuf file on disk.

## [v1.0.0-rc5] - 2021-10-12

- Add `buf beta registry repository deprecate` and `buf beta registry repository undeprecate`.
- Support `--include-imports` for remote plugins.
- Fix issue where `buf config migrate-v1beta1 fails` when files cannot be renamed.
- Fix issue where `buf registry login` panics when an existing .netrc entry exists.

## [v1.0.0-rc4] - 2021-10-07

- Fix issue where `buf generate` could fail when used with large numbers of plugins and files on
  systems with low file limits.
- Add `buf protoc --version` flag back. This was accidentally removed.
- Upgrade to `protoc` 3.18.1 support.

## [v1.0.0-rc3] - 2021-10-04

- Add `--as-import-paths` flag to `ls-files` that strips local directory paths and prints file
  paths as they are imported.
- Fix issue where groups used in custom options did not result in the same behavior as `protoc`.
- Fix issue where insertion points were not applied with respect to the configured output directory.

## [v1.0.0-rc2] - 2021-09-23

- Add `--include-imports` flag to `ls-files`.
- Upgrade to `protoc` 3.18.0 support.
- Fix regression with git inputs using `recurse_submodules=true`.

## [v1.0.0-rc1] - 2021-09-15

This is our first v1.0 release candidate. This release largely concentrates on erroring for
already-deprecated commands and flags.

At Buf, we take compatibility very seriously. When we say v1.0, we mean it - we hope `buf` will be
stable on v1 for the next decade, and if there is something we want to change, it is our responsibility to
make sure that we don't break you, not your responsibility to change because of us. We have learned
a lot about `buf` usage in the last two years of our beta, and have deprecated flags and commands as
we go, but for v1.0, we are removing the deprecated items to make sure we have a clean setup going forward.

All commands and flags have been printing warnings for a long time, and have an easy migration path.
Simply update the command or flag, and you'll be good to go:

- Removed the `buf login` command in favor of `buf registry login`.
- Removed the `buf logout` command in favor of `buf registry logout`.
- Removed the `buf mod init` command in favor of `buf config init`.
- Removed the `--name` and `--dep` flags in `buf config init`.
- Removed the `--log-level` global flag.
- Moved the output of `--version` from stderr to stdout.
- Moved the output of `--help` and `help` from stderr to stdout.
- [From v0.55.0](https://github.com/bufbuild/buf/releases/tag/v0.55.0): The version key in all configuration files (`buf.yaml`, `buf.gen.yaml`, `buf.work.yaml`) is now required.
- [From v0.45.0](https://github.com/bufbuild/buf/releases/tag/v0.45.0): Removed the `buf beta config init` command in favor of `buf config init`.
- [From v0.45.0](https://github.com/bufbuild/buf/releases/tag/v0.45.0): Removed the `buf beta mod export` command in favor of `buf export`.
- [From v0.45.0](https://github.com/bufbuild/buf/releases/tag/v0.45.0): Removed the `buf beta mod init` command in favor of `buf config init`.
- [From v0.45.0](https://github.com/bufbuild/buf/releases/tag/v0.45.0): Removed the `buf beta mod update` command in favor of `buf mod update`.
- [From v0.45.0](https://github.com/bufbuild/buf/releases/tag/v0.45.0): Removed the `buf beta mod clear-cache` command in favor of `buf mod clear-cache`.
- [From v0.45.0](https://github.com/bufbuild/buf/releases/tag/v0.45.0): Removed the `buf beta push` command in favor of `buf push`.
- [From v0.34.0](https://github.com/bufbuild/buf/releases/tag/v0.34.0): Removed the `buf check breaking` command in favor of `buf breaking`.
- [From v0.34.0](https://github.com/bufbuild/buf/releases/tag/v0.34.0): Removed the `buf check lint` command in favor of `buf lint`.
- [From v0.34.0](https://github.com/bufbuild/buf/releases/tag/v0.34.0): Removed the `buf check ls-lint-checkers` command in favor of `buf config ls-lint-rules`.
- [From v0.34.0](https://github.com/bufbuild/buf/releases/tag/v0.34.0): Removed the `buf check ls-breaking-checkers` command in favor of `buf config ls-breaking-rules`.
- [From v0.31.0](https://github.com/bufbuild/buf/releases/tag/v0.31.0): Removed the `--file` flag on `buf build` in favor of the `--path` flag.
- [From v0.31.0](https://github.com/bufbuild/buf/releases/tag/v0.31.0): Removed the `--file` flag on `buf lint` in favor of the `--path` flag.
- [From v0.31.0](https://github.com/bufbuild/buf/releases/tag/v0.31.0): Removed the `--file` flag on `buf breaking` in favor of the `--path` flag.
- [From v0.31.0](https://github.com/bufbuild/buf/releases/tag/v0.31.0): Removed the `--file` flag on `buf generate` in favor of the `--path` flag.
- [From v0.31.0](https://github.com/bufbuild/buf/releases/tag/v0.31.0): Removed the `--file` flag on `buf export` in favor of the `--path` flag.
- [From v0.29.0](https://github.com/bufbuild/buf/releases/tag/v0.29.0): Removed the `--source` flag on `buf build` in favor of the first positional parameter.
- [From v0.29.0](https://github.com/bufbuild/buf/releases/tag/v0.29.0): Removed the `--source-config` flag on `buf build` in favor of the `--config` flag.
- [From v0.29.0](https://github.com/bufbuild/buf/releases/tag/v0.29.0): Removed the `--input` flag on `buf lint` in favor of the first positional parameter.
- [From v0.29.0](https://github.com/bufbuild/buf/releases/tag/v0.29.0): Removed the `--input-config` flag on `buf lint` in favor of the `--config` flag.
- [From v0.29.0](https://github.com/bufbuild/buf/releases/tag/v0.29.0): Removed the `--input` flag on `buf breaking` in favor of the first positional parameter.
- [From v0.29.0](https://github.com/bufbuild/buf/releases/tag/v0.29.0): Removed the `--input-config` flag on `buf breaking` in favor of the `--config` flag.
- [From v0.29.0](https://github.com/bufbuild/buf/releases/tag/v0.29.0): Removed the `--against-input` flag on `buf breaking` in favor of the `--against` flag.
- [From v0.29.0](https://github.com/bufbuild/buf/releases/tag/v0.29.0): Removed the `--against-input-config` flag on `buf breaking` in favor of the `--against-config` flag.
- [From v0.29.0](https://github.com/bufbuild/buf/releases/tag/v0.29.0): Removed the `--input` flag on `buf generate` in favor of the first positional parameter.
- [From v0.29.0](https://github.com/bufbuild/buf/releases/tag/v0.29.0): Removed the `--input-config` flag on `buf generate` in favor of the `--config` flag.
- [From v0.29.0](https://github.com/bufbuild/buf/releases/tag/v0.29.0): Removed the `--input` flag on `buf ls-files` in favor of the first positional parameter.
- [From v0.29.0](https://github.com/bufbuild/buf/releases/tag/v0.29.0): Removed the `--input-config` flag on `buf ls-files` in favor of the `--config` flag.
- [From v0.29.0](https://github.com/bufbuild/buf/releases/tag/v0.29.0): Removed the `buf image build` command in favor of `buf build`.
- [From v0.29.0](https://github.com/bufbuild/buf/releases/tag/v0.29.0): Removed the `buf image convert` command.
- [From v0.29.0](https://github.com/bufbuild/buf/releases/tag/v0.29.0): Removed the `buf beta image convert` command.
- [From v0.23.0](https://github.com/bufbuild/buf/releases/tag/v0.23.0): Removed the `buf experimental image convert` command.
- [From v0.52.0](https://github.com/bufbuild/buf/releases/tag/v0.52.0) [and v0.34.0](https://github.com/bufbuild/buf/releases/tag/v0.34.0): Complete deletion `protoc-gen-buf-check-breaking` and `protoc-gen-buf-check-lint`, which have been moved to `protoc-gen-buf-breaking` and `protoc-gen-buf-lint`.

In January 2021 (v0.34.0), `protoc-gen-buf-check-breaking` and `protoc-gen-buf-check-lint` were deprecated and scheduled for removal for v1.0. In August 2021 (v0.52.0), we began returning error for every invocation of `protoc-gen-buf-check-breaking` and `protoc-gen-buf-check-lint`. This release completes the deletion process.

The only migration necessary is to change your installation and invocation from `protoc-gen-buf-check-breaking` to `protoc-gen-buf-breaking` and `protoc-gen-buf-check-lint` to `protoc-gen-buf-lint`. These can be installed in the exact same manner, whether from GitHub Releases, Homebrew, AUR, or direct Go installation:

```
# instead of go get github.com/bufbuild/buf/cmd/protoc-gen-buf-check-breaking
go get github.com/bufbuild/buf/cmd/protoc-gen-buf-breaking
# instead of curl -sSL https://github.com/bufbuild/buf/releases/download/v0.57.0/protoc-gen-buf-check-breaking-Linux-x86_64
curl -sSL https://github.com/bufbuild/buf/releases/download/v0.57.0/protoc-gen-buf-breaking-Linux-x86_64
```

## [v0.56.0] - 2021-09-08

- Cascade `ENUM_ZERO_VALUE_SUFFIX` comment ignores from the enum level.
- Fix issue where `buf generate --output` was not being respected in 0.55.0.

## [v0.55.0] - 2021-09-07

- Error if `version:` is not set in `buf.yaml`. This is one of the few breaking changes we must make before v1.0 to guarantee stability for the future. If you do not have a version set, simply add `version: v1beta1` to the top of your `buf.yaml`.
- Support `BUF_TOKEN` for authentication. `buf` will now look for a token in the `BUF_TOKEN` environment variable, falling back to `.netrc` as set via `buf login`.
- Add support for using remote plugins with local source files.
- Add per-file overrides for managed mode.
- Fix issue with the module cache where multiple simultaneous downloads would result in a temporarily-corrupted cache.
- Hide verbose messaing behind the `--verbose` (`-v`) flag.
- Add `--debug` flag to print out debug logging.

## [v0.54.1] - 2021-08-30

- Fix docker build.

## [v0.54.0] - 2021-08-30

- Add windows support.
- Add `java_package_prefix` support to managed mode.
- Fix issue with C# namespaces in managed mode.
- Fix issue where `:main` was appended for errors containing references to modules.

## [v0.53.0] - 2021-08-25

- Fix issue where `buf generate --include-imports` would end up generating files for certain imports twice.
- Error when both a `buf.mod` and `buf.yaml` are present. `buf.mod` was briefly used as the new default name for `buf.yaml`, but we've reverted back to `buf.yaml`.

## [v0.52.0] - 2021-08-19

Return error for all invocations of `protoc-gen-buf-check-breaking` and `protoc-gen-buf-check-lint`.

As one of the few changes buf will ever make, `protoc-gen-buf-check-breaking` and `protoc-gen-buf-check-lint` were deprecated and scheduled for removal for v1.0 in January 2021. In preparation for v1.0, instead of just printing out a message notifying users of this, these commands now return an error for every invocation and will be completely removed when v1.0 is released.

The only migration necessary is to change your installation and invocation from `protoc-gen-buf-check-breaking` to `protoc-gen-buf-breaking` and `protoc-gen-buf-check-lint` to `protoc-gen-buf-lint`. These can be installed in the exact same manner, whether from GitHub Releases, Homebrew, AUR, or direct Go installation:

```
# instead of go get github.com/bufbuild/buf/cmd/protoc-gen-buf-check-breaking
go get github.com/bufbuild/buf/cmd/protoc-gen-buf-breaking
# instead of curl -sSL https://github.com/bufbuild/buf/releases/download/v0.52.0/protoc-gen-buf-check-breaking-Linux-x86_64
curl -sSL https://github.com/bufbuild/buf/releases/download/v0.52.0/protoc-gen-buf-breaking-Linux-x86_64
```

There is no change in functionality.

## [v0.51.1] - 2021-08-16

- Fix issue with git LFS where a remote must be set for fetch.

## [v0.51.0] - 2021-08-13

- Accept packages of the form `v\d+alpha` and `v\d+beta` as packages with valid versions. These will be considered unstable packages for the purposes of linting and breaking change detection if `ignore_unstable_packages` is set.
- Fix issue with git clones that occurred when using a previous reference of the current branch.

## [v0.50.0] - 2021-08-12

- Add `buf generate --include-imports` that also generates all imports except for the Well-Known Types.
- Fix issue where a deleted file within an unstable package that contained messages, enums, or services resulted in a breaking change failure if the `PACKAGE` category was used and `ignore_unstable_packages` was set.

## [v0.49.0] - 2021-08-10

- Split `FIELD_SAME_TYPE` breaking change rule into `FIELD_SAME_TYPE, FIELD_WIRE_COMPATIBLE_TYPE, FIELD_WIRE_JSON_COMPATIBLE_TYPE` in `v1`. See https://github.com/bufbuild/buf/pull/400 for details.
- Only export imported dependencies from `buf export`.

## [v0.48.2] - 2021-07-30

- Fix git args for http auth with git lfs.

## [v0.48.1] - 2021-07-30

- Fix: use `-c` on `git` parent command instead of `--config` on `git fetch`.
- Add `ruby_package` to managed mode.

## [v0.48.0] - 2021-07-29

- Add `buf export`. `buf export` will export the files from the specified input (default `"."`) to the given directory in a manner that is buildable by `protoc` without any `-I` flags. It also has options `--exclude-imports`, which excludes imports (and won't result in a buildable set of files), and `--path`, which filters to the specific paths.

## [v0.47.0] - 2021-07-29

- Rewrite the git cloner to use `git init && git fetch` rather than `git clone`. `git clone` is limited to local branches on the remote, whereas `git fetch` we can fetch any references on the remote including remote branches.
- Add `php_namespace` managed mode handling.
- Add `java_string_check_utf8` managed mode handling.

## [v0.46.0] - 2021-07-27

- Add `buf login` and `buf logout` to login and logout from the Buf Schema Registry.
- Fix cache, configuration, and data environment variables for Windows. Note that while Windows is still not officially supported, `buf` largely works on Windows.

## [v0.45.0] - 2021-07-26

- Revert default configuration file location back from `buf.mod` to `buf.yaml`. Note that both continue to work.
- Move default workspace configuration file location from `buf.work` to `buf.work.yaml`. Note that both continue to work.
- Move `buf beta push` to `buf push`. Note that `buf beta push` continues to work.
- Move most `buf beta mod` commands to `buf mod`. Note that all `buf beta mod` commands continue to work.
- Add `--only` flag to `buf mod update`.
- Warn if `buf.yaml` contains dependencies that are not represented in the `buf.lock` file.
- Add `--version` flag to `buf config ls-{breaking,lint}-rules`.
- Add `SYNTAX_SPECIFIED` lint rule to `BASIC, DEFAULT` categories for v1 configuration.
- Add `IMPORT_USED` lint rule to `BASIC, DEFAULT` categories for v1 configuration.
- Bring v1 configuration out of beta.
- Add managed mode for `objc_class_prefix`, `csharp_namespace`.

## [v0.44.0] - 2021-07-08

- Fix issue where C++ scoping rules were not properly enforced.
- Add support for splitting directory paths passed to `buf protoc -I` by a directory separator.
- Fix Windows support for builtin `protoc` plugins when using `buf generate` or `buf protoc`. Note that Windows remains officially unsupported as we have not set up testing, but largely works.
- Upgrade to `protoc` 3.17.3 support.
- Change the default module configuration location from `buf.yaml` to `buf.mod`. Note that `buf.yaml` continues to work.
- Continued work on the workspaces beta, including the `v1` configuration specification.
- Continued work on the managed mode beta, including the `v1` configuration specification.
- Add `v1` module configuration specification in beta - please continue to use `v1beta1` until the `v1` configuration specification is rolled out.
- Add `buf config migrate-v1beta1`.

## [v0.43.2] - 2021-05-31

- Fix namespace resolution diff with protoc.

## [v0.43.1] - 2021-05-28

- Revert `protoc` namespace resolution diff change.

## [v0.43.0] - 2021-05-28

- Do not count `buf:lint:ignore` directives as valid comments for the `COMMENT_.*` lint rules.
- Upgrade to `protoc` 3.17.1 support.
- Fix namespace resolution diff with `protoc`.

## [v0.42.1] - 2021-05-20

- Change the architecture suffix of the Linux ARM release assets from `arm64` to `aarch64` to match the output of `uname -m` on Linux.

## [v0.42.0] - 2021-05-20

- Add managed mode in beta. This is a new feature that automatically sets file option values.
- Add workspaces in beta. This is a new feature that allows multiple modules within the same directory structure.
- Add arm64 releases.

## [v0.41.0] - 2021-04-01

* Add `MESSAGE_SAME_REQUIRED_FIELDS` breaking change rule. This checks to make sure no `required` fields are added or deleted from existing messages.
* Support multi-architecture Docker image.
* Exit with code 100 for `FileAnnotation` errors.

## [v0.40.0] - 2021-03-15

* Add `buf beta registry tag {create,list}` commands.
* Add support for creating tags in `push` via `buf beta push -t`.
* Fix an issue where errors were unnecessarily written in `buf lint` and `buf breaking`.

## [v0.39.1] - 2021-03-04

- Fix issue with CLI build process in 0.39.0.

## [v0.39.0] - 2021-03-04

* `buf beta push` doesn't create a new commit if the content of the push is the same as the latest commit on the branch.
* Fix an issue where no error was shown when authentication failed.
* Fix an issue where `buf protoc` would error if a plugin returned an empty error string.

## [v0.38.0] - 2021-02-25

- Update the tested `protoc` version for compatibility to 3.15.2. The `--experimental_allow_proto3_optional` flag is no longer set for versions >=3.15.
- Update the Well-Known Types to 3.15.2. The `go_package` values for the Well-Known Types now point at google.golang.org/protobuf instead of github.com/golang/protobuf.

## [v0.37.1] - 2021-02-23

- Fix bug where authentication headers were not threaded through for certain Buf Schema Registry commands.
- Fix issue where empty errors would incorrectly be wrapped by the CLI interceptor.
- Update Buf module cache location to include remote.

## [v0.37.0] - 2021-02-09

- Add commands for the Buf Schema Registry. Visit our website to add yourself to [the waitlist](https://buf.build/waitlist).

## [v0.36.0] - 2021-01-18

Allows comment ignores of the form `// buf:lint:ignore ID` to be cascaded upwards for specific rules.

- For  `ENUM_VALUE_PREFIX, ENUM_VALUE_UPPER_SNAKE_CASE`, both the enum value and the enum are checked.
- For `FIELD_LOWER_SNAKE_CASE, FIELD_NO_DESCRIPTOR`, both the field and message are checked.
- For `ONEOF_LOWER_SNAKE_CASE`, both the oneof and message are checked.
- For `RPC_NO_CLIENT_STREAMING, RPC_NO_SERVER_STREAMING, RPC_PASCAL_CASE, RPC_REQUEST_RESPONSE_UNIQUE`, both the method and service are checked.
- For `RPC_REQUEST_STANDARD_NAME, RPC_RESPONSE_STANDARD_NAME`, the input/output type, method, and service are checked.

## [v0.35.1] - 2021-01-08

- Fix error when unmarshalling plugin configuration with no options (#236)

## [v0.35.0] - 2021-01-07

- Allow `opt` in `buf.gen.yaml` files to be either a single string, or a list of strings. Both of the following forms are accepted, and result in `foo=bar,baz,bat`:

```yaml
version: v1beta1
plugins:
  - name: foo
    out: out
    opt: foo=bar,baz,bat
```

```yaml
version: v1beta1
plugins:
  - name: foo
    out: out
    opt:
      - foo=bar
      - baz
      - bat
```

## [v0.34.0] - 2021-01-04

- Move `buf check lint` to `buf lint`.
- Move `buf check breaking` to `buf breaking`.
- Move `buf check ls-lint-checkers` to `buf config ls-lint-rules`.
- Move `buf check ls-breaking-checkers` to `buf config ls-breaking-rules`.
- Move `protoc-gen-buf-check-lint` to `protoc-gen-buf-lint`.
- Move `protoc-gen-buf-check-breaking` to `protoc-gen-buf-breaking`.
- Add `buf beta config init`.

All previous commands continue to work in a backwards-compatible manner, and the previous `protoc-gen-buf-check-lint` and `protoc-gen-buf-check-breaking` binaries continue to be available at the same paths, however deprecation messages are printed.

## [v0.33.0] - 2020-12-12

- Add `strategy` option to `buf.gen.yaml` generation configuration. This allows selecting either plugin invocations with files on a per-directory basis, or plugin invocations with all files at once. See the [generation documentation](https://docs.buf.build/generate-usage) for more details.

## [v0.32.1] - 2020-12-10

- Fix issue where `SourceCodeInfo` for map fields within nested messages could be dropped.
- Fix issue where deleted files would cause a panic when `breaking.ignore_unstable_packages = true`.

## [v0.32.0] - 2020-11-24

- Add symlink support for directory inputs. Symlinks will now be followed within your local directories when running `buf` commands.
- Add the `breaking.ignore_unstable_packages` option to allow ignoring of unstable packages when running `buf check breaking`. See [the documentation](https://docs.buf.build/breaking-configuration#ignore_unstable_packages) for more details.
- Enums that use the `allow_alias` option that add new aliases to a given number will no longer be considered breaking by `ENUM_VALUE_SAME_NAME`. See [the documentation](https://docs.buf.build/breaking-checkers#enum_value_same_name) for more details.

## [v0.31.1] - 2020-11-17

- Fix issue where `--experimental_allow_proto3_optional` was not set when proxying to `protoc` for the builtin plugins via `buf generate` or `buf protoc`. This flag is now set for `protoc` versions >= 3.12.

## [v0.31.0] - 2020-11-16

- Change the `--file` flag to `--path` and allow `--path` to take both files and directories, instead of just files with the old `--file`. This flag is used to filter the actual Protobuf files built under an input for most commands. You can now do for example `buf generate --path proto/foo` to only generate stubs for the files under `proto/foo`. Note that the `--file` flag continues to work, but prints a deprecation message.

## [v0.30.1] - 2020-11-12

- Relax validation of response file names from protoc plugins, so that when possible, plugins that are not compliant with the plugin specification are still usable with `buf generate`.

## [v0.30.0] - 2020-11-03

- Add `git://` protocol handling.

## [v0.29.0] - 2020-10-30

As we work towards v1.0, we are cleaning up the CLI UX. As part of this, we made the following changes:

- `buf image build` has been moved to `buf build` and now accepts images as inputs.
- `buf beta image convert` has been deleted, as `buf build` now covers this functionality.
- The `-o` flag is no longer required for `buf build`, instead defaulting to the OS equivalent of `/dev/null`.
- The `--source` flag on `buf build` has been deprecated in favor of passing the input as the first argument.
- The `--source-config` flag on `buf build` has been moved to `--config`.
- The `--input` flag on `buf check lint` has been deprecated in favor of passing the input as the first argument.
- The `--input-config` flag on `buf check lint` has been moved to `--config`.
- The `--input` flag on `buf check breaking` has been deprecated in favor of passing the input as the first argument.
- The `--input-config` flag on `buf check breaking` has been moved to `--config`.
- The `--against-input` flag on `buf check breaking` has been moved to `--against`.
- The `--against-input-config` flag on `buf check breaking` has been moved to `--against-config`.
- The `--input` flag on `buf generate` has been deprecated in favor of passing the input as the first argument.
- The `--input-config` flag on `buf generate` has been moved to `--config`.
- The `--input` flag on `buf ls-files` has been deprecated in favor of passing the input as the first argument.
- The `--input-config` flag on `buf ls-files` has been moved to `--config`.

We feel these changes make using `buf` more natural. Examples:

```
# compile the files in the current directory
buf build
# equivalent to the default no-arg invocation
buf build .
# build the repository at https://github.com/foo/bar.git
buf build https://github.com/foo/bar.git
# lint the files in the proto directory
buf check lint proto
# check the files in the current directory against the files on the master branch for breaking changes
buf check breaking --against .git#branch=master
# check the files in the proto directory against the files in the proto directory on the master branch
buf check breaking proto --against .git#branch=master,subdir=proto
```

**Note that existing commands and flags continue to work.** While the deprecation messages will be printed, and we recommend migrating to the new invocations, your existing invocations have no change in functionality.

## [v0.28.0] - 2020-10-21

- Add `subdir` option for archive and git [Inputs](https://buf.build/docs/inputs). This allows placement of the `buf.yaml` configuration file in directories other than the base of your repository. You then can check against this subdirectory using, for example, `buf check breaking --against-input https://github.com/foo/bar.git#subdir=proto`.

## [v0.27.1] - 2020-10-16

- Fix minor typo in `buf help generate` documentation.

## [v0.27.0] - 2020-10-16

- Move `buf beta generate` out of beta to `buf generate`. This command now uses a template of configured plugins to generate stubs. See `buf help generate` for more details.

## [v0.26.0] - 2020-10-13

- Add jar and zip support to `buf protoc` and `buf beta generate`.

## [v0.25.0] - 2020-10-09

- Add the concept of configuration file version. The only currently-available version is `v1beta1`. See [buf.build/docs/faq](https://buf.build/docs/faq) for more details.

## [v0.24.0] - 2020-09-21

- Add fish completion to releases.
- Update the `protoc` version for `buf protoc` to be `3.13.0`.

## [v0.23.0] - 2020-09-11

- Move the `experimental` parent command to `beta`. The command `buf experimental image convert` continues to work, but is deprecated in favor of `buf beta image convert`.
- Add `buf beta generate`.

## [v0.22.0] - 2020-09-09

- Add [insertion point](https://github.com/protocolbuffers/protobuf/blob/cdf5022ada7159f0c82888bebee026cbbf4ac697/src/google/protobuf/compiler/plugin.proto#L135) support to `buf protoc`.

## [v0.21.0] - 2020-09-02

- Fix issue where `optional` fields in proto3 would cause the `ONEOF_LOWER_SNAKE_CASE` lint checker to fail.

## [v0.20.5] - 2020-07-24

- Fix issue where parser would fail on files starting with [byte order marks](https://en.wikipedia.org/wiki/Byte_order_mark#UTF-8).

## [v0.20.4] - 2020-07-21

- Fix issue where custom message options that had an unset map field could cause a parser failure.

## [v0.20.3] - 2020-07-18

- Fix issue where parameters passed with `--.*_opt` to `buf protoc` for builtin plugins were not properly propagated.

## [v0.20.2] - 2020-07-17

- Fix issue where roots containing non-proto files with the same path would cause an error.

## [v0.20.1] - 2020-07-14

- Fix issue where Zsh completion would fail due to some flags having brackets in their description.
- Fix issue where non-builtin protoc plugin invocations would not have errors properly propagated.
- Fix issue where multiple `--.*_opt` flags, `--.*_opt` flags with commas, or `--.*_out` flags with options that contained commas, would not be properly added.

## [v0.20.0] - 2020-07-13

- Add `--by-dir` flag to `buf protoc` that parallelizes generation per directory, resulting in a 25-75% reduction in the time taken to generate stubs for medium to large file sets.
- Properly clean up temporary files and commands on interrupts.
- Fix issue where certain files that started with invalid Protobuf would cause the parser to crash.

## [v0.19.1] - 2020-07-10

- Fix issue where stderr was not being propagated for protoc plugins in CLI mode.

## [v0.19.0] - 2020-07-10

- Add `protoc` command. This is a substitute for `protoc` that uses Buf's internal compiler.
- Add `ENUM_FIRST_VALUE_ZERO` lint checker to the `OTHER` category.
- Add support for the Visual Studio error format.

## [v0.18.1] - 2020-06-25

- Fix issue where linking errors for custom options that had a message type were not properly reported (#93)

## [v0.18.0] - 2020-06-22

- Handle custom options when marshalling JSON images (#87).
- Add `buf experimental image convert` command to convert to/from binary/JSON images (#87).

## [v0.17.0] - 2020-06-17

- Add git ref support to allow specifying arbitrary git references as inputs (https://github.com/bufbuild/buf/issues/48). This allows you to do i.e. `buf check lint --input https://github.com/bufbuild/buf.git#ref=fa74aa9c4161304dfa83db4abc4a0effe886d253`.
- Add `depth` input option when specifying git inputs with `ref`. This allows the user to configure the depth at which to clone the repository when looking for the `ref`. If specifying a `ref`, this defaults to 50. Otherwise, this defaults to 1.
- Remove requirement for git branch or tag in inputs. This allows you to do i.e. `buf check lint --input https://github.com/bufbuild/buf.git` and it will automatically choose the default branch as an input.

## [v0.16.0] - 2020-06-02

- Add [proto3 optional](https://github.com/protocolbuffers/protobuf/blob/7cb5597013f0c4b978f02bce4330849f118aa853/docs/field_presence.md#how-to-enable-explicit-presence-in-proto3) support.

## [v0.15.0] - 2020-05-31

- Add opt-in comment-driven lint ignores via the `allow_comment_ignores` lint configuration option and `buf:lint:ignore ID` leading comment annotation (#73).

## [v0.14.0] - 2020-05-30

- Add `--file` flag to `buf image build` to only add specific files and their imports to outputted images. To exclude imports, use `--exclude-imports`.
- Add `zip` as a source format. Buf can now read `zip` files, either locally or remotely, for image building, linting, and breaking change detection.
- Add `zstd` as a compression format. Buf can now read and write Image files that are compressed using zstandard, and can read tarballs compressed with zstandard.
- Deprecated: The formats `bingz, jsongz, targz` are now deprecated. Instead, use `format=bin,compression=gzip`, `format=json,compression=gzip`, or `format=tar,compression=gzip`. The formats `bingz, jsongz, targz` will continue to work forever and will not be broken, but will print a deprecation warning and we recommend updating. Automatic file extension parsing continues to work the same as well.

## [v0.13.0] - 2020-05-17

- Use the `git` binary instead of go-git for internal clones. This also enables using your system git credential management for git repositories cloned using https or ssh. See https://buf.build/docs/inputs#authentication for more details.

## [v0.12.1] - 2020-05-11

- Fix issue where roots were detected as overlapping if one root's name was a prefix of the other.

## [v0.12.0] - 2020-05-11

- Add netrc support for inputs.
- Fix issue where filenames that contained `..` resulted in an error.
- Internal: migrate to golang/protobuf v2.

## [v0.11.0] - 2020-04-09

- Add experimental flag `--experimental-git-clone` to use the `git` binary for git clones.

## [v0.10.0] - 2020-04-06

- Add `recurse_submodules` option for git inputs.
  Example: `https://github.com/foo/bar.git#branch=master,recurse_submodules=true`

## [v0.9.0] - 2020-03-25

- Fix issue where the option value ordering on an outputted `Image` was non-deterministic.
- Fix issue where the `SourceCodeInfo` for the Well-Known Types was not included on an outputted `Image` when requested.

## [v0.8.0] - 2020-03-11

- Update dependencies.

## [v0.7.1] - 2020-03-05

- Tie HTTP download timeout to the `--timeout` flag.

## [v0.7.0] - 2020-01-31

- Add `tag` option for git inputs.

## [v0.6.0] - 2020-01-17

- Add `git` to the Docker container for local filesystem clones.
- Update the JSON error format to use `path` as the file path key instead of `filename`.

## [v0.5.0] - 2020-01-01

- Allow basic authentication for remote tarballs, git repositories, and image files served from HTTPS endpoints. See https://buf.build/docs/inputs#https for more details.
- Allow public key authentication for remote git repositories served from SSH endpoints. See https://buf.build/docs/inputs#ssh for more details.

## [v0.4.1] - 2019-12-30

- Fix issue where comparing enum values for enums that have `allow_alias` set and duplicate enum values present resulted in a system error.

## [v0.4.0] - 2019-12-05

- Change the breaking change detector to compare enum values on number instead of name. This also results in the `ENUM_VALUE_SAME_NUMBER` checker being replaced with the `ENUM_VALUE_SAME_NAME` checker, except this new checker is not in the `WIRE` category.

## [v0.3.0] - 2019-11-05

- Fix issue where multiple timeout errors were printed.
- Add `buf check lint --error-format=config-ignore-yaml` to print out current lint errors in a format that can be copied into a configuration file.

## [v0.2.0] - 2019-10-28

- Add a Docker image for the `buf` binary.

## v0.1.0 - 2019-10-18

Initial beta release.

[Unreleased]: https://github.com/bufbuild/buf/compare/v1.50.1...HEAD
[v1.50.1]: https://github.com/bufbuild/buf/compare/v1.50.0...v1.50.1
[v1.50.0]: https://github.com/bufbuild/buf/compare/v1.49.0...v1.50.0
[v1.49.0]: https://github.com/bufbuild/buf/compare/v1.48.0...v1.49.0
[v1.48.0]: https://github.com/bufbuild/buf/compare/v1.47.2...v1.48.0
[v1.47.2]: https://github.com/bufbuild/buf/compare/v1.47.1...v1.47.2
[v1.47.1]: https://github.com/bufbuild/buf/compare/v1.47.0...v1.47.1
[v1.47.0]: https://github.com/bufbuild/buf/compare/v1.46.0...v1.47.0
[v1.46.0]: https://github.com/bufbuild/buf/compare/v1.45.0...v1.46.0
[v1.45.0]: https://github.com/bufbuild/buf/compare/v1.44.0...v1.45.0
[v1.44.0]: https://github.com/bufbuild/buf/compare/v1.43.0...v1.44.0
[v1.43.0]: https://github.com/bufbuild/buf/compare/v1.42.0...v1.43.0
[v1.42.0]: https://github.com/bufbuild/buf/compare/v1.41.0...v1.42.0
[v1.41.0]: https://github.com/bufbuild/buf/compare/v1.40.1...v1.41.0
[v1.40.1]: https://github.com/bufbuild/buf/compare/v1.40.0...v1.40.1
[v1.40.0]: https://github.com/bufbuild/buf/compare/v1.39.0...v1.40.0
[v1.39.0]: https://github.com/bufbuild/buf/compare/v1.38.0...v1.39.0
[v1.38.0]: https://github.com/bufbuild/buf/compare/v1.37.0...v1.38.0
[v1.37.0]: https://github.com/bufbuild/buf/compare/v1.36.0...v1.37.0
[v1.36.0]: https://github.com/bufbuild/buf/compare/v1.35.1...v1.36.0
[v1.35.1]: https://github.com/bufbuild/buf/compare/v1.35.0...v1.35.1
[v1.35.0]: https://github.com/bufbuild/buf/compare/v1.34.0...v1.35.0
[v1.34.0]: https://github.com/bufbuild/buf/compare/v1.33.0...v1.34.0
[v1.33.0]: https://github.com/bufbuild/buf/compare/v1.32.2...v1.33.0
[v1.32.2]: https://github.com/bufbuild/buf/compare/v1.32.1...v1.32.2
[v1.32.1]: https://github.com/bufbuild/buf/compare/v1.32.0...v1.32.1
[v1.32.0]: https://github.com/bufbuild/buf/compare/v1.32.0-beta.1...v1.32.0
[v1.32.0-beta.1]: https://github.com/bufbuild/buf/compare/v1.31.0...v1.32.0-beta.1
[v1.31.0]: https://github.com/bufbuild/buf/compare/v1.30.1...v1.31.0
[v1.30.1]: https://github.com/bufbuild/buf/compare/v1.30.0...v1.30.1
[v1.30.0]: https://github.com/bufbuild/buf/compare/v1.29.0...v1.30.0
[v1.29.0]: https://github.com/bufbuild/buf/compare/v1.28.1...v1.29.0
[v1.28.1]: https://github.com/bufbuild/buf/compare/v1.28.0...v1.28.1
[v1.28.0]: https://github.com/bufbuild/buf/compare/v1.27.2...v1.28.0
[v1.27.2]: https://github.com/bufbuild/buf/compare/v1.27.1...v1.27.2
[v1.27.1]: https://github.com/bufbuild/buf/compare/v1.27.0...v1.27.1
[v1.27.0]: https://github.com/bufbuild/buf/compare/v1.26.1...v1.27.0
[v1.26.1]: https://github.com/bufbuild/buf/compare/v1.26.0...v1.26.1
[v1.26.0]: https://github.com/bufbuild/buf/compare/v1.25.1...v1.26.0
[v1.25.1]: https://github.com/bufbuild/buf/compare/v1.25.0...v1.25.1
[v1.25.0]: https://github.com/bufbuild/buf/compare/v1.24.0...v1.25.0
[v1.24.0]: https://github.com/bufbuild/buf/compare/v1.23.1...v1.24.0
[v1.23.1]: https://github.com/bufbuild/buf/compare/v1.23.0...v1.23.1
[v1.23.0]: https://github.com/bufbuild/buf/compare/v1.22.0...v1.23.0
[v1.22.0]: https://github.com/bufbuild/buf/compare/v1.21.0...v1.22.0
[v1.21.0]: https://github.com/bufbuild/buf/compare/v1.20.0...v1.21.0
[v1.20.0]: https://github.com/bufbuild/buf/compare/v1.19.0...v1.20.0
[v1.19.0]: https://github.com/bufbuild/buf/compare/v1.18.0...v1.19.0
[v1.18.0]: https://github.com/bufbuild/buf/compare/v1.17.0...v1.18.0
[v1.17.0]: https://github.com/bufbuild/buf/compare/v1.16.0...v1.17.0
[v1.16.0]: https://github.com/bufbuild/buf/compare/v1.15.1...v1.16.0
[v1.15.1]: https://github.com/bufbuild/buf/compare/v1.15.0...v1.15.1
[v1.15.0]: https://github.com/bufbuild/buf/compare/v1.14.0...v1.15.0
[v1.14.0]: https://github.com/bufbuild/buf/compare/v1.13.1...v1.14.0
[v1.13.1]: https://github.com/bufbuild/buf/compare/v1.13.0...v1.13.1
[v1.13.0]: https://github.com/bufbuild/buf/compare/v1.12.0...v1.13.0
[v1.12.0]: https://github.com/bufbuild/buf/compare/v1.11.0...v1.12.0
[v1.11.0]: https://github.com/bufbuild/buf/compare/v1.10.0...v1.11.0
[v1.10.0]: https://github.com/bufbuild/buf/compare/v1.9.0...v1.10.0
[v1.9.0]: https://github.com/bufbuild/buf/compare/v1.8.0...v1.9.0
[v1.8.0]: https://github.com/bufbuild/buf/compare/v1.7.0...v1.8.0
[v1.7.0]: https://github.com/bufbuild/buf/compare/v1.6.0...v1.7.0
[v1.6.0]: https://github.com/bufbuild/buf/compare/v1.5.0...v1.6.0
[v1.5.0]: https://github.com/bufbuild/buf/compare/v1.4.0...v1.5.0
[v1.4.0]: https://github.com/bufbuild/buf/compare/v1.3.1...v1.4.0
[v1.3.1]: https://github.com/bufbuild/buf/compare/v1.3.0...v1.3.1
[v1.3.0]: https://github.com/bufbuild/buf/compare/v1.2.1...1.3.0
[v1.2.1]: https://github.com/bufbuild/buf/compare/v1.2.0...v1.2.1
[v1.2.0]: https://github.com/bufbuild/buf/compare/v1.1.1...v1.2.0
[v1.1.1]: https://github.com/bufbuild/buf/compare/v1.1.0...v1.1.1
[v1.1.0]: https://github.com/bufbuild/buf/compare/v1.0.0...v1.1.0
[v1.0.0]: https://github.com/bufbuild/buf/compare/v1.0.0-rc12...v1.0.0
[v1.0.0-rc12]: https://github.com/bufbuild/buf/compare/v1.0.0-rc11...v1.0.0-rc12
[v1.0.0-rc11]: https://github.com/bufbuild/buf/compare/v1.0.0-rc10...v1.0.0-rc11
[v1.0.0-rc10]: https://github.com/bufbuild/buf/compare/v1.0.0-rc9...v1.0.0-rc10
[v1.0.0-rc9]: https://github.com/bufbuild/buf/compare/v1.0.0-rc8...v1.0.0-rc9
[v1.0.0-rc8]: https://github.com/bufbuild/buf/compare/v1.0.0-rc7...v1.0.0-rc8
[v1.0.0-rc7]: https://github.com/bufbuild/buf/compare/v1.0.0-rc6...v1.0.0-rc7
[v1.0.0-rc6]: https://github.com/bufbuild/buf/compare/v1.0.0-rc5...v1.0.0-rc6
[v1.0.0-rc5]: https://github.com/bufbuild/buf/compare/v1.0.0-rc4...v1.0.0-rc5
[v1.0.0-rc4]: https://github.com/bufbuild/buf/compare/v1.0.0-rc3...v1.0.0-rc4
[v1.0.0-rc3]: https://github.com/bufbuild/buf/compare/v1.0.0-rc2...v1.0.0-rc3
[v1.0.0-rc2]: https://github.com/bufbuild/buf/compare/v1.0.0-rc1...v1.0.0-rc2
[v1.0.0-rc1]: https://github.com/bufbuild/buf/compare/v0.56.0...v1.0.0-rc1
[v0.56.0]: https://github.com/bufbuild/buf/compare/v0.55.0...v0.56.0
[v0.55.0]: https://github.com/bufbuild/buf/compare/v0.54.1...v0.55.0
[v0.54.1]: https://github.com/bufbuild/buf/compare/v0.54.0...v0.54.1
[v0.54.0]: https://github.com/bufbuild/buf/compare/v0.53.0...v0.54.0
[v0.53.0]: https://github.com/bufbuild/buf/compare/v0.52.0...v0.53.0
[v0.52.0]: https://github.com/bufbuild/buf/compare/v0.51.1...v0.52.0
[v0.51.1]: https://github.com/bufbuild/buf/compare/v0.51.0...v0.51.1
[v0.51.0]: https://github.com/bufbuild/buf/compare/v0.50.0...v0.51.0
[v0.50.0]: https://github.com/bufbuild/buf/compare/v0.49.0...v0.50.0
[v0.49.0]: https://github.com/bufbuild/buf/compare/v0.48.2...v0.49.0
[v0.48.2]: https://github.com/bufbuild/buf/compare/v0.48.1...v0.48.2
[v0.48.1]: https://github.com/bufbuild/buf/compare/v0.48.0...v0.48.1
[v0.48.0]: https://github.com/bufbuild/buf/compare/v0.47.0...v0.48.0
[v0.47.0]: https://github.com/bufbuild/buf/compare/v0.46.0...v0.47.0
[v0.46.0]: https://github.com/bufbuild/buf/compare/v0.45.0...v0.46.0
[v0.45.0]: https://github.com/bufbuild/buf/compare/v0.44.0...v0.45.0
[v0.44.0]: https://github.com/bufbuild/buf/compare/v0.43.2...v0.44.0
[v0.43.2]: https://github.com/bufbuild/buf/compare/v0.43.1...v0.43.2
[v0.43.1]: https://github.com/bufbuild/buf/compare/v0.43.0...v0.43.1
[v0.43.0]: https://github.com/bufbuild/buf/compare/v0.42.1...v0.43.0
[v0.42.1]: https://github.com/bufbuild/buf/compare/v0.42.0...v0.42.1
[v0.42.0]: https://github.com/bufbuild/buf/compare/v0.41.0...v0.42.0
[v0.41.0]: https://github.com/bufbuild/buf/compare/v0.40.0...v0.41.0
[v0.40.0]: https://github.com/bufbuild/buf/compare/v0.39.1...v0.40.0
[v0.39.1]: https://github.com/bufbuild/buf/compare/v0.39.0...v0.39.1
[v0.39.0]: https://github.com/bufbuild/buf/compare/v0.38.0...v0.39.0
[v0.38.0]: https://github.com/bufbuild/buf/compare/v0.37.1...v0.38.0
[v0.37.1]: https://github.com/bufbuild/buf/compare/v0.37.0...v0.37.1
[v0.37.0]: https://github.com/bufbuild/buf/compare/v0.36.0...v0.37.0
[v0.36.0]: https://github.com/bufbuild/buf/compare/v0.35.1...v0.36.0
[v0.35.1]: https://github.com/bufbuild/buf/compare/v0.35.0...v0.35.1
[v0.35.0]: https://github.com/bufbuild/buf/compare/v0.34.0...v0.35.0
[v0.34.0]: https://github.com/bufbuild/buf/compare/v0.33.0...v0.34.0
[v0.33.0]: https://github.com/bufbuild/buf/compare/v0.32.1...v0.33.0
[v0.32.1]: https://github.com/bufbuild/buf/compare/v0.32.0...v0.32.1
[v0.32.0]: https://github.com/bufbuild/buf/compare/v0.31.1...v0.32.0
[v0.31.1]: https://github.com/bufbuild/buf/compare/v0.31.0...v0.31.1
[v0.31.0]: https://github.com/bufbuild/buf/compare/v0.30.1...v0.31.0
[v0.30.1]: https://github.com/bufbuild/buf/compare/v0.30.0...v0.30.1
[v0.30.0]: https://github.com/bufbuild/buf/compare/v0.29.0...v0.30.0
[v0.29.0]: https://github.com/bufbuild/buf/compare/v0.28.0...v0.29.0
[v0.28.0]: https://github.com/bufbuild/buf/compare/v0.27.1...v0.28.0
[v0.27.1]: https://github.com/bufbuild/buf/compare/v0.27.0...v0.27.1
[v0.27.0]: https://github.com/bufbuild/buf/compare/v0.26.0...v0.27.0
[v0.26.0]: https://github.com/bufbuild/buf/compare/v0.25.0...v0.26.0
[v0.25.0]: https://github.com/bufbuild/buf/compare/v0.24.0...v0.25.0
[v0.24.0]: https://github.com/bufbuild/buf/compare/v0.23.0...v0.24.0
[v0.23.0]: https://github.com/bufbuild/buf/compare/v0.22.0...v0.23.0
[v0.22.0]: https://github.com/bufbuild/buf/compare/v0.21.0...v0.22.0
[v0.21.0]: https://github.com/bufbuild/buf/compare/v0.20.5...v0.21.0
[v0.20.5]: https://github.com/bufbuild/buf/compare/v0.20.4...v0.20.5
[v0.20.4]: https://github.com/bufbuild/buf/compare/v0.20.3...v0.20.4
[v0.20.3]: https://github.com/bufbuild/buf/compare/v0.20.2...v0.20.3
[v0.20.2]: https://github.com/bufbuild/buf/compare/v0.20.1...v0.20.2
[v0.20.1]: https://github.com/bufbuild/buf/compare/v0.20.0...v0.20.1
[v0.20.0]: https://github.com/bufbuild/buf/compare/v0.19.1...v0.20.0
[v0.19.1]: https://github.com/bufbuild/buf/compare/v0.19.0...v0.19.1
[v0.19.0]: https://github.com/bufbuild/buf/compare/v0.18.1...v0.19.0
[v0.18.1]: https://github.com/bufbuild/buf/compare/v0.18.0...v0.18.1
[v0.18.0]: https://github.com/bufbuild/buf/compare/v0.17.0...v0.18.0
[v0.17.0]: https://github.com/bufbuild/buf/compare/v0.16.0...v0.17.0
[v0.16.0]: https://github.com/bufbuild/buf/compare/v0.15.0...v0.16.0
[v0.15.0]: https://github.com/bufbuild/buf/compare/v0.14.0...v0.15.0
[v0.14.0]: https://github.com/bufbuild/buf/compare/v0.13.0...v0.14.0
[v0.13.0]: https://github.com/bufbuild/buf/compare/v0.12.1...v0.13.0
[v0.12.1]: https://github.com/bufbuild/buf/compare/v0.12.0...v0.12.1
[v0.12.0]: https://github.com/bufbuild/buf/compare/v0.11.0...v0.12.0
[v0.11.0]: https://github.com/bufbuild/buf/compare/v0.10.0...v0.11.0
[v0.10.0]: https://github.com/bufbuild/buf/compare/v0.9.0...v0.10.0
[v0.9.0]: https://github.com/bufbuild/buf/compare/v0.8.0...v0.9.0
[v0.8.0]: https://github.com/bufbuild/buf/compare/v0.7.1...v0.8.0
[v0.7.1]: https://github.com/bufbuild/buf/compare/v0.7.0...v0.7.1
[v0.7.0]: https://github.com/bufbuild/buf/compare/v0.6.0...v0.7.0
[v0.6.0]: https://github.com/bufbuild/buf/compare/v0.5.0...v0.6.0
[v0.5.0]: https://github.com/bufbuild/buf/compare/v0.4.1...v0.5.0
[v0.4.1]: https://github.com/bufbuild/buf/compare/v0.4.0...v0.4.1
[v0.4.0]: https://github.com/bufbuild/buf/compare/v0.3.0...v0.4.0
[v0.3.0]: https://github.com/bufbuild/buf/compare/v0.2.0...v0.3.0
[v0.2.0]: https://github.com/bufbuild/buf/compare/v0.1.0...v0.2.0<|MERGE_RESOLUTION|>--- conflicted
+++ resolved
@@ -4,12 +4,9 @@
 
 - Fix `buf convert` to allow for zero length for `binpb`, `txtpb`, and `yaml` formats.
 - Fix use of deprecated flag `--include-types` for `buf generate`.
-<<<<<<< HEAD
-- Fix type filter with unused image dependencies for `buf generate`.
-=======
 - Add `--against-registry` flag to `buf breaking` that runs breaking checks against the latest
   commit on the default branch of the corresponding module in the registry.
->>>>>>> f69f068a
+- Fix type filter with unused image dependencies for `buf generate`.
 
 ## [v1.50.1] - 2025-03-10
 
