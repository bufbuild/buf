# Changelog

## [Unreleased]

<<<<<<< HEAD
- Fix LSP published diagnostics to filter to the opened file.
=======
- Add `textDocument/documentSymbol` support for `buf lsp serve`.
>>>>>>> 88b3687d

## [v1.59.0] - 2025-10-20

- Promote `buf beta lsp` to `buf lsp serve`. Command `buf beta lsp` is now deprecated.
- Add `textDocument/References` support for `buf lsp serve`.
- Add autocompletion for basic keywords, syntax, package and imports for `buf lsp serve`.
- Add workspace symbol queries for `buf lsp serve`.
- Fix positional encoding for diagnostics in `buf lsp serve`.
- Fix format updates for `buf lsp serve`.
- Fix syntax highlighting on semantic tokens for `buf lsp serve`.
- Fix `buf format` to remove extraneous whitespace before the first header node (syntax/package
  declarations).

## [v1.58.0] - 2025-10-09

- Update `PROTOVALIDATE` lint rule to check `IGNORE_IF_ZERO_VALUE` on fields that track presence.
- Fix `buf format` on fields with missing field number tags.
- Optimize `include` and `exclude` path handling for workspaces to avoid unnecessary file system
  operations. This change can result in a performance improvement for large workspaces.
- Fix buf curl for HTTP/2 services with ` --http2-prior-knowledge` flag set.

## [v1.57.2] - 2025-09-16

- Fix buf curl for HTTP/2 services.

## [v1.57.1] - 2025-09-16

- Minor bug fixes and dependency upgrades.

## [v1.57.0] - 2025-08-27

- Update exclude types to remove unused options reducing the size of generated code.
- Add `gitlab-code-quality` error format to print errors in the GitLab Code Quality format
  for `buf lint` and `buf breaking`.
- Add `source_control_url` to `json` outputs for `buf registry {module, plugin} commit` commands.

## [v1.56.0] - 2025-07-31

- Add `buf export --all` flag to include non-proto source files.
- Add s390x binaries for Linux to releases.
- Fix ppc64le binaries for Linux released as x86_64 binaries.
- `buf lint` will no longer warn about uses of `(buf.validate.message).disabled`, as it was
  removed in protovalidate v0.14.0. Please update to protovalidate v0.14.0 or higher, using the
  steps outlined in the
  [protovalidate release notes](https://github.com/bufbuild/protovalidate/releases/tag/v0.14.0).
- Fix `buf breaking --against-registry` to work with new modules that have no commits on the
  default branch.

## [v1.55.1] - 2025-06-17

- Fix language version for pre-commit hooks.

## [v1.55.0] - 2025-06-17

- Promote `buf beta stats` to `buf stats`.
- Update built-in Well-Known Types to Protobuf v31.1.
- Add `buf registry sdk info` command.
- Allow workspaces that are adding new module(s) with no module-specific breaking configurations
  to run `buf breaking`, ignoring new module(s).

## [v1.54.0] - 2025-05-12

- Add `CSR` category to breaking rules.
- Add support for local bufplugins for `protoc-gen-buf-breaking` and `protoc-gen-buf-lint`.
- Add RISC-V (64-bit) binaries for Linux to releases.
- Fix type filtering on `buf generate` for empty files, files with no declared types.
- Fix CEL check on `buf lint` for predefined `rules` variables.
- Fix `buf config migrate` to filter out removed rules.
- Allow users to set examples without constraints in `PROTOVALIDATE` lint rule.
- Add ppc64le binaries for Linux to releases.

## [v1.53.0] - 2025-04-21

- Fix buf breaking annotations for JSON format.

## [v1.52.1] - 2025-04-08

- Fix language version for pre-commit hooks.

## [v1.52.0] - 2025-04-07

- Fix `exclude_type` on a non imported package.
- Fix `--exclude-type` flag for `buf generate` when an input is specified.
- Fix type filter import filtering for options.
- Add OS environment when invoking local buf plugins.
- Add file path to `buf lint` and `buf breaking` output even when source code info is not
  available. This allows `buf lint` and `buf breaking` to respect `ignore` and `ignore_only`
  configurations when source code info is not available.

## [v1.51.0] - 2025-03-28

- Fix `buf convert` to allow for zero length for `binpb`, `txtpb`, and `yaml` formats.
- Fix use of deprecated flag `--include-types` for `buf generate`.
- Add `--against-registry` flag to `buf breaking` that runs breaking checks against the latest
  commit on the default branch of the corresponding module in the registry.
- Fix type filter with unused image dependencies for `buf generate`.
- Improve type filtering for `buf generate`. Adds the ability to exclude types with the parameter
  `exclude_types` in `buf.gen.yaml` and a flag `--exclude-types` in the CLI.
  Type filters may now also be specified as plugin parameters in `buf.gen.yaml`.

## [v1.50.1] - 2025-03-10

- Minor fixes and dependency updates.

## [v1.50.0] - 2025-01-17

- Add input parameter `filter` for use with git inputs. This sets the filter
  flag argument for the git fetch command.

## [v1.49.0] - 2025-01-07

- Fix `buf plugin push --label` to allow pushing a plugin with a label.
- Add `--digest-changes-only` flag to `buf registry {module,plugin} commit list` to filter
  out commits that have no digest changes.
- Fix `buf plugin push --source-control-url` to allow pushing a plugin with the source
  control url.

## [v1.48.0] - 2024-12-19

- Add `buf registry plugin {create,delete,info,update}` commands to manage BSR plugins.
- Breaking analysis support for `buf beta lsp`.
- Fix bug when using the `--type` flag filter for `buf build` where import ordering is not
  deterministic.
- Add `buf plugin push` command to push a plugin to the Buf Schema Registry.
  Only WebAssembly check plugins are supported at this time.
- Add `buf plugin update` and `buf plugin prune` command to manage plugins in the `buf.lock`
  file. Only WebAssembly check plugins are supported at this time.
- Add `buf registry plugin commit {add-label,info,list,resolve}` to manage BSR plugin commits.
- Add `buf registry plugin label {archive,info,list,unarchive}` to manage BSR plugin commits.
- Move `buf registry module update` to `buf registry module settings update`. Command
  `buf registry module update` is now deprecated.
- Support remote check plugins in `buf lint` and `buf breaking` commands.

## [v1.47.2] - 2024-11-14

- Update the patch version to resolve NPM packaging issues. No command updates or user changes.

## [v1.47.1] - 2024-11-14

- Update the patch version to resolve NPM packaging issues. No command updates or user changes.

## [v1.47.0] - 2024-11-13

- Move `buf registry commit` to `buf registry module commit`. Command
  `buf registry commit` is now deprecated.
- Move `buf registry label` to `buf registry module label`. Command
  `buf registry label` is now deprecated.

## [v1.46.0] - 2024-10-29

- Add `buf registry whoami` command, which checks if you are logged in to the Buf Schema
  Registry at a given domain.

## [v1.45.0] - 2024-10-08

- Update `buf registry module info --format=json` to add `default_label_name`, which provides the name
  of the default label of a module.

## [v1.44.0] - 2024-10-03

- Update the `PROTOVALIDATE` lint rule to check example field options. Examples will be checked that
  they satisfy the field constraints, and are only present if constraints are present.
- Update the `PROTOVALIDATE` lint rule to check predefined rules. Predefined rules will be checked
  that they compile.
- Add support for a WebAssembly (Wasm) runtime for custom lint and breaking changes plugins. Use the
  `.wasm` file extension to specify a path to a Wasm plugin.

## [v1.43.0] - 2024-09-30

- Add new experimental LSP support under `buf beta lsp`.

## [v1.42.0] - 2024-09-18

- Add support for custom lint and breaking change plugins. See
  [our launch blog post](https://buf.build/blog/buf-custom-lint-breaking-change-plugins)
  for more details!
- Add `buf dep graph --format` flag that defaults to `dot`, and adds the option `json`, to print
  the dependency graph in JSON format.
- Fix bugs in `buf format` where trailing comments on commas in message literals were not properly
  propagated to the formatted proto, empty message literals were not properly indented, and
  compound strings in options added an extra newline before trailing commas.

## [v1.41.0] - 2024-09-11

- Add HTTP/3 support for gRPC with `buf curl`.
- Fix issue where errors from protoc plugins may be overwritten when executing plugins in parallel.

## [v1.40.1] - 2024-09-06

- Fix issue with `buf lint` where comment ignores in the shape of `// buf:lint:ignore <RULE_ID> <extra comment>`
  were not recognized due to the extra comment.

## [v1.40.0] - 2024-09-04

- Add concept of a default lint or breaking rule, which is printed out as a property when running
  `buf config ls-{breaking,lint}-rules`. Default rules are those rules which are run if no lint
  or breaking rules are explicitly configured in your `buf.yaml`.
- Rename `DEFAULT` lint rule category to `STANDARD`. With the concept of default rules being introduced,
  having a category named `DEFAULT` is confusing, as while it happens that all the rules in the `DEFAULT`
  lint category are also default rules, the name has become overloaded. As with all `buf` changes, this
  change is backwards-compatible: the `DEFAULT` lint category continues to work, and always will. We
  recommend changing to `STANDARD`, however.

## [v1.39.0] - 2024-08-27

- Fix git input handling of relative HEAD refs without branch names.
- Add `includes` key to module configurations in v2 `buf.yaml`, accepting a list of directories.
  * If `includes` is specified, a proto file is considered in the module only if it is in one of the
    directories specified.
  * If both `includes` and `excludes` keys are specified for a module, a proto file is considered
    part of this module if it is contained in any of the include paths and not in any of the exclude
    paths.
- Allow multiple module configurations in the same v2 `buf.yaml` to have the same directory path.

## [v1.38.0] - 2024-08-22

- Add `--http3` flag to `buf curl` which forces `buf curl` to use HTTP/3 as the transport.
- Fix issue with directory inputs for v2 workspaces where the specified directory was not itself
  a path to a module, but contained directories with modules, and the modules would not build.
- Stop creating empty `buf.lock` files when `buf dep update` does not find new dependencies
  to update and there is no existing `buf.lock`.
- Update `buf push` to push the license file or doc file (e.g. `README.md`, `LICENSE`) in the
  same directory as `buf.yaml` if a module does not have a license file or doc file in the
  module's directory.
- Fix constraints of `--path` flag for lint and breaking rules to avoid resolving all files
  within a module. This change can result in a performance improvement for large workspaces.

## [v1.37.0] - 2024-08-16

- Add `STABLE_PACKAGE_NO_IMPORT_UNSTABLE` lint rule which disallows files from stable packages
  to import files from unstable packages.
- Fix plugin push failures when pushing an image built with containerd image store.

## [v1.36.0] - 2024-08-06

- Add `--list-services` and `--list-methods` flags to `buf curl`, which trigger the command to list
  known services or methods in the RPC schema, instead of invoking an RPC method.
- Add `clean` as a top-level option in `buf.gen.yaml`, matching the `buf generate --clean` flag. If
  set to true, this will delete the directories, jar files, or zip files set to `out` for each
  plugin.
- Fix git input handling of annotated tags.
- Update `buf registry login` to complete the login flow in the browser by default. This allows
  users to login with their browser and have the token automatically provided to the CLI.
- Add `buf registry organization {create, delete, info, update}` commands to manage BSR
  organizations. Remove `buf beta registry organization` commands.
- Add `buf registry module {create, delete, deprecate, info, undeprecate, update}` commands to
  manage BSR modules. Remove `buf beta registry repository` commands.
- Add `buf registry label {archive, info, list, unarchive}` commands to manage BSR module labels.
  Remove `buf beta registry label` commands and `buf beta registry {archive, unarchive}`.
- Add `buf registry commit {add-label, info, list, resolve}` to manage BSR module commits. Remove
  `buf beta registry commit` commands.

## [v1.35.1] - 2024-07-24

- Fix the git input parameter `ref` to align with the `git` notion of a ref. This allows for the use
  of branch names, tag names, and commit hashes.
- Fix unexpected `buf build` errors with absolute path directory inputs without workspace and/or
  module configurations (e.g. `buf.yaml`, `buf.work.yaml`) and proto file paths set to the `--path` flag.

## [v1.35.0] - 2024-07-22

- Add `buf generate --clean` flag that will delete the directories, jar files, or zip files that the
  plugins will write to, prior to generation. Allows cleaning of existing assets without having
  to call `rm -rf`.
- Deprecate `--username` flag on and username prompt on `buf registry login`. A username is no longer
  required to log in.

## [v1.34.0] - 2024-06-21

- Add `buf config ls-modules` command to list configured modules.
- Fix issue where `buf generate` would succeed on missing insertion points and
  panic on empty insertion point files.
- Update `buf generate` to allow the use of Editions syntax when doing local code
  generation by proxying to a `protoc` binary (for languages where code gen is
  implemented inside of `protoc` instead of in a plugin: Java, C++, Python, etc).
- Allow use of an array of strings for the `protoc_path` property of for `buf.gen.yaml`,
  where the first array element is the actual path and other array elements are extra
  arguments that are passed to `protoc` each time it is invoked.

## [v1.33.0] - 2024-06-13

- Allow user to override `--source-control-url` and `--create-default-label` when using
  `--git-metadata` with `buf push`.
- Fix `buf push --git-metadata` when local tags point to different objects than
  the remote tags.
- Fix issue where comment ignores were not respected for `PROTOVALIDATE` lint rule violations.
- Add `buf beta registry label {create,get,list}` to replace `buf beta registry {draft, tag}`
  commands.
- Update `buf beta commit {get,list}` command outputs to display create time and stop
  displaying associated tags.
- Change the behavior of `buf beta commit list <buf.build/owner/repository>` when the
  reference is empty. It now lists commits in the repository instead of listing commits
  of the default label.
- Update output of `buf format` to canonicalize the punctuation used in message literals
  in option values. The output now always uses `{` and `}` instead of `<` and `>`; it
  adds `:` separators between field names and message values if the source omitted them,
  and it removes unnecessary separators between fields (`,` and `;` are allowed, but
  neither is needed).
- Update `buf format -w` so that it does not touch files whose contents don't actually
  change. This eliminates noisy notifications to file-system-watcher tools that are
  watching the directory that contains proto sources.
- Update `buf generate` to work with plugins provided by protoc for versions v24.0
  to v25.3. Editions support was experimental in these releases, and the plugins
  advertise incomplete support for editions, which triggers `buf` to report an error.
  With this fix, these plugins can be used again as long as none of the input files use
  editions syntax.
- Add `buf push --exclude-unnamed` flag to exclude unnamed modules when pushing to the BSR.

## [v1.32.2] - 2024-05-28

- Update `buf generate` to warn instead of error when proto3 optional is required but not
  supported by a plugin.

## [v1.32.1] - 2024-05-21

- Fix archive and git inputs so that `--path` and `--exclude-path` paths are relative to
  the `#subdir` rather than the root of the input. This fixes an unintended behavior change
  that was introduced in `v1.32.0`.
- Add `module` input for `protoc-gen-buf-lint` and `protoc-gen-buf-breaking` to allow
  users to specify the module for `v2` configuration files.

## [v1.32.0] - 2024-05-16

- Add version `v2` for `buf.yaml` and `buf.gen.yaml` configuration files.
- Add `buf config migrate` to migrate configuration files to the latest version (now `v2`).
- Move `buf mod init` to `buf config init`. `buf mod init` is now deprecated.
- Move `buf mod ls-lint-rules` to `buf config ls-lint-rules`. `buf mod ls-lint-rules` is now
  deprecated.
- Move `buf mod ls-breaking-rules` to `buf config ls-breaking-rules`. `buf mod ls-breaking-rules`
  is now deprecated.
- Move `buf mod prune` to `buf dep prune`. `buf mod prune` is now deprecated.
- Move `buf mod update` to `buf dep update`. `buf mod update` is now deprecated.
- Move `buf mod {clear-cache,cc}` to `buf registry cc`. `buf mod {clear-cache,cc}` is now
  deprecated.
- Move `buf beta graph` to stable as `buf dep graph`.
- Change the default visibility of `buf push --create-visibility` to `private` when the `--create`
  flag is set. Users are no longer required to set `--create-visibility` when running
  `buf push --create`.
- Add `buf push --label`, which allows users to set labels when pushing new commits to the BSR.
- Add `buf push --source-control-url`, which allows users to associate commits pushed to the BSR
  with a URL to a source code repository.
- Add `buf push --create-default-label`, which allows users to set a default label for a repository
  when calling `buf push --create`.
- Add `buf push --git-metadata`, which automatically sets appropriate `--label`,
  `--source-control-url`, and `--create-default-label` flags based on the current Git repository.
- Add `buf convert --validate` to apply [protovalidate](https://github.com/bufbuild/protovalidate)
  rules to incoming messages specified with `--from`.
- Deprecate `buf mod open`.
- Delete `buf beta migrate-v1beta1` This is now replaced with `buf config migrate`.
- Add `buf registry sdk version` to get the version of a Generated SDK for a module and plugin.
- Add `buf beta registry archive` and `buf beta registry unarchive` commands for archiving and
  unarchiving labels on the BSR.
- Add support for Protobuf Editions. This allows `buf` to be used with sources that use edition
  2023, instead of proto2 or proto3 syntax. This also updates the `protoc-gen-buf-breaking` and
  `protoc-gen-buf-lint` Protobuf plugins to support files that use edition 2023.
- Update `buf breaking` rules to work with Protobuf Editions. To support Editions, some rules have
  been deprecated and replaced with Editions-aware rules. All deprecated rules continue to work
  for existing users.
  * `FIELD_SAME_CTYPE` has been replaced with `FIELD_SAME_CPP_STRING_TYPE`, which considers both
    `ctype` field options and new `(pb.cpp).string_type` features when deciding on backwards
    compatibility.
  * `FIELD_SAME_LABEL` has been replaced with three rules that all check "cardinality". The new
    rules can distinguish between maps and other repeated fields and between implicit and explicit
    field presence. The new rules are:
    1. `FIELD_SAME_CARDINALITY` in the `FILE` and `PACKAGE` categories.
    2. `FIELD_WIRE_COMPATIBLE_CARDINALITY` in the `WIRE` category.
    3. `FIELD_WIRE_JSON_COMPATIBLE_CARDINALITY` in the `WIRE_JSON` category.
  * `FILE_SAME_JAVA_STRING_CHECK_UTF8` has been replaced with `FIELD_SAME_JAVA_UTF8_VALIDATION`,
    which considers both the `java_string_check_utf8` file option and `(pb.java).utf8_validation`
    features when deciding on backwards compatibility.
  * Add to the existing `FILE_SAME_SYNTAX` rule with a few related rules that can catch the same
    sort of compatibility issues, but in an Editions source file that changes feature values:
    1. `MESSAGE_SAME_JSON_FORMAT` and `ENUM_SAME_JSON_FORMAT` catch changes to the `json_format`
       feature, which controls whether support for the JSON format is best-effort or properly
       supported. When supported, the compiler performs more checks relating to field name
       collisions for the JSON format as well as for FieldMask usage.
    2. `FIELD_SAME_UTF8_VALIDATION` catches changes to the `utf8_validation` feature, which
       controls validation of string values.
    3. `ENUM_SAME_TYPE` catches changes to an enum's type, open vs. closed.
- Add support for extensions to `buf breaking`. All existing rules for fields are now applied to
  extensions, except for `FIELD_NO_DELETE` (and its variants). There are also new
  `EXTENSION_NO_DELETE` and `PACKAGE_EXTENSION_NO_DELETE` rules for catching deletions of an
  extension. The new rules are not active by default in existing `v1` and `v1beta1`
  configurations, for backwards-compatibility reasons. Migrate your config to `v2` to use them.
- Add support for top-level extensions to `buf lint`. It previously only checked extensions that
  were defined inside of messages.
- Add a new `FIELD_NOT_REQUIRED` lint rule that prevents use of required in proto2 files and of
  `features.field_presence = LEGACY_REQUIRED` in Editions files. This new rule is not active by
  default in existing `v1` and `v1beta1` configurations, for backwards-compatibility reasons.
  Migrate your config to `v2` to use them.

## [v1.32.0-beta.1] - 2024-04-23

- Add `buf convert --validate` to apply [protovalidate](https://github.com/bufbuild/protovalidate)
  rules to incoming messages specified with `--from`.
- Add `buf config migrate` to migrate configuration files to the latest version (now `v2`).
- Promote `buf beta graph` to stable as `buf dep graph`.
- Move `buf mod init` to `buf config init`. `buf mod init` is now deprecated.
- Move `buf mod ls-lint-rules` to `buf config ls-lint-rules`. `buf mod ls-lint-rules` is now deprecated.
- Move `buf mod ls-breaking-rules` to `buf config ls-breaking-rules`. `buf mod ls-breaking-rules` is now deprecated.
- Move `buf mod prune` to `buf dep prune`. `buf mod prune` is now deprecated.
- Move `buf mod update` to `buf dep update`. `buf mod update` is now deprecated.
- Move `buf mod {clear-cache,cc}` to `buf registry cc`. `buf mod {clear-cache,cc}` is now deprecated.
- Deprecate `buf mod open`.
- Delete `buf beta migrate-v1beta1`.
- Add `buf registry sdk version` to get the version of a Generated SDK for a module and plugin.

## [v1.31.0] - 2024-04-23

- Update dependencies.

## [v1.30.1] - 2024-04-03

- Fix issue where `buf lint` incorrectly reports an error for `(buf.validate.field).repeated`
  is set for a repeated validation rule.

## [v1.30.0] - 2024-03-07

- Update `buf generate` so it populates the recently-added
  [`source_file_descriptors`](https://github.com/protocolbuffers/protobuf/blob/v24.0/src/google/protobuf/compiler/plugin.proto#L96-L99)
  field of the `CodeGeneratorRequest` message. This provides the plugin with access to options
  that are configured to only be retained in source and not at runtime (via
  [field option](https://github.com/protocolbuffers/protobuf/blob/v24.0/src/google/protobuf/descriptor.proto#L693-L702)).
  Descriptors in the `proto_file` field will not include any options configured this way
  for the files named in `file_to_generate` field.
- Add `--exclude-source-retention-options` flag to `buf build`, which
  causes options configured to only be retained in source to be stripped
  from the output descriptors.

## [v1.29.0] - 2024-01-24

- Add support for `yaml` format. All commands that take image inputs, output images,
  or convert between message formats, now take `yaml` as a format, in addition to
  the existing `binpb` and `txtpb` formats. Some examples:
  - `buf build -o image.yaml`
  - `buf ls-files image.yaml`
  - `buf convert --type foo.Bar --from input.binpb --to output.yaml`
- The `yaml` and `json` formats now accept two new options: `use_proto_names` and
  `use_enum_numbers`. This affects output serialization. Some examples:
  - `buf convert --type foo.Bar --from input.binpb --to output.yaml#use_proto_names=true`
  - `buf convert --type foo.Bar --from input.binpb --to -#format=yaml,use_enum_numbers=true`
- Fix issue where `buf format` would inadvertently mangle files that used
  the [expanded `Any` syntax](https://protobuf.com/docs/language-spec#any-messages)
  in option values.

## [v1.28.1] - 2023-11-15

- The `buf curl` command has been updated to support the use of multiple schemas.
  This allows users to specify multiple `--schema` flags and/or to use both `--schema`
  and `--reflect` flags at the same time. The result is that additional sources can
  be consulted to resolve an element. This can be useful when the result of an RPC
  contains extensions or values in `google.protobuf.Any` messages that are not defined
  in the same schema that defines the RPC service.
- Fix issue where `buf lint` incorrectly reports error when `(buf.validate.field).required`
  is set for an optional field in proto3.

## [v1.28.0] - 2023-11-10

- Add lint rules for [protovalidate](https://github.com/bufbuild/protovalidate). `buf lint`
  will now verify that your protovalidate rules are valid. A single rule `PROTOVALIDATE` has been
  added to the `DEFAULT` group - given that protovalidate is net new, this does not represent
  a breaking change.
- Update `buf beta price` with the latest pricing information.
- Display a warning when reading a `buf.lock` with dependencies with b1 or b3 digests. b1 and b3
  digests will be deprecated in a future version. Run `buf mod update` to update dependency digests.

## [v1.27.2] - 2023-10-27

- Fix issue where `buf build` and other commands may fail when handling certain
  archives created on macOS that contain files with extended attributes.

## [v1.27.1] - 2023-10-16

- Fix issue in v1.27.0 where `--path` did not work with workspaces under certain scenarios.

## [v1.27.0] - 2023-10-04

- Fix issue where `buf generate --exclude-path` was not properly excluding paths
  for remote modules.
- Fix issue where `buf curl` had a user agent that did not properly place the
  extension as a suffix.
- Update `buf beta price` with the latest pricing information.

## [v1.26.1] - 2023-08-09

- Fix issue where `buf build -o` did not properly output files with the `.txtpb`
  extension in Protobuf text format.

## [v1.26.0] - 2023-08-09

- Add support for the `--http2-prior-knowledge` flag when running `buf curl`
  against secure "https" URLs. This can be used with gRPC servers, that only
  support HTTP/2, when used with a network (layer 4) load balancer, that does
  not support protocol negotiation in TLS handshake.

## [v1.25.1] - 2023-08-02

- Fix issue where all files were being iterated over when using the `--path` flag.
- Fix issue where the directory `.` was incorrectly accepted as a value for the
  `directories` key in `buf.work.yaml`.

## [v1.25.0] - 2023-07-18

- Add `txtpb` format to handle the Protobuf text format. and automatically recognize
  `.txtpb` files as Protobuf text files. The `txtpb` format can now be used with
  all `buf` commands that take images as input or output, such as `build`, `convert`,
  and `curl`.

## [v1.24.0] - 2023-07-13

- Update `buf mod update` to block updates that will result in conflicting `.proto`
  files across dependencies.
- Replace `bin` format with `binpb` format, and support the `.binpb` file extension.
  `.binpb` is now the canonical file extension for binary-encoded Protobuf data.
  The `bin` format and the `.bin` file extension continue to be accepted.
- Remove support for `go` subdomain in `.netrc`. This was used as part of the
  remote generation alpha, which has been fully deprecated in favor of remote
  plugins and remote packages. See https://buf.build/blog/remote-packages-remote-plugins-approaching-v1
  for more details.
- Update `buf beta price` with the latest pricing information.

## [v1.23.1] - 2023-06-30

- Fix issue where `buf beta graph` would not print modules within a workspace that
  had no dependencies or dependents.
- Fix issue where `buf beta graph` would print warnings for missing dependencies
  that were actually present.

## [v1.23.0] - 2023-06-29

- Add `buf beta graph` to print the dependency graph for a module in DOT format.
- Various small bug fixes.

## [v1.22.0] - 2023-06-23

- Change default for `--origin` flag of `buf beta studio-agent` to `https://buf.build`

## [v1.21.0] - 2023-06-05

- Fix issue where locally-produced images did not have module information if the corresponding
  module was stored in the new cache.
- Remove `buf beta registry template`.
- Remove `buf beta registry plugin {create,deprecate,list,undeprecate,version}` and replace with
  `buf beta registry plugin {push,delete}`.
- Update `buf beta price` with the latest pricing information.

## [v1.20.0] - 2023-05-30

- Add `--emit-defaults` flag to `buf curl` to emit default values in JSON-encoded responses.
- Indent JSON-encoded responses from `buf curl` by default.
- Log a warning in case an import statement does not point to a file in the module, a file in a
  direct dependency, or a well-known type file.

## [v1.19.0] - 2023-05-17

- Add `--create` flag to `buf push` to create a repository if it does not exist. The user
  is also required to specify the visibility using `--create-visibility`.
- Add `github-actions` error format to print errors in a form parseable by GitHub Actions.
- Fix issue in `buf build` and `buf generate` where the use of type filtering (via
  `--type` flags) would cause the resulting image to have no source code info, even
  when `--exclude-source-info` was not specified. The main impact of the bug was that
  generated code would be missing comments.
- Fix issue in `buf curl` when using `--user` or `--netrc` that would cause a malformed
  Authorization header to be sent.
- Update the module cache to use an optimized content addressable store. The cache is
  now self-healing and uses significantly less space. Users wishing to free unused space
  can run `buf mod --clear-cache` once after upgrading to remove data stored in the
  previous module cache.

## [v1.18.0] - 2023-05-05

- Remove `buf beta registry {plugin,template} {deprecate,undeprecate}`.
- Add `--user` and `--netrc` flags to `buf curl`, providing the same behavior as the
  flags of the same name in the cURL tool.
- Include `DocumentationPath` in the module on `buf push`.
- Support fallback paths, `README.md` and `README.markdown`, for module documentation.
  The default source for module documentation is `buf.md`.
  If `buf.md` is missing, `README.md` or `README.markdown` is used as fallback sources.

## [v1.17.0] - 2023-04-05

- Fix issue with JSON marshalling of errors where line and column fields were
  omitted when line and column information was empty.
- Fix issue with MSVS marshalling of errors where the column could be 0.
- Add `buf beta stats` command to print statistics about a given source or module.
- Update `buf beta price` with the latest pricing information.

## [v1.16.0] - 2023-03-29

- Add `buf beta price` command to help users of the BSR figure out how much a module
  will cost to store on the BSR under the Teams or Pro plans.
- Fix issue in `protoc-gen-buf-lint` that prevented it from reporting lint
  errors for unused imports.
- Fix issue with `buf format` where indents would be produced on certain empty lines.
- Remove `buf alpha registry token create` command. Tokens must be created through the BSR UI.
- Add local WASM plugin support in alpha, gated by the `BUF_ALPHA_ENABLE_WASM` environment variable.
  This feature is under evaluation, and may change at any time. If you are interested in WASM
  Protobuf plugins, reach out to us.

## [v1.15.1] - 2023-03-08

- Fix bug in `buf generate` with `v1beta1` config files.
- Fix potential crash when using the `--type` flag with `buf build` or `buf generate`.

## [v1.15.0] - 2023-02-28

- Update built-in Well-Known Types to Protobuf v22.0.
- Fix bug in `buf format` where C-style block comments in which every
  line includes a prefix (usually "*") would be incorrectly indented.
- Add `--private-network` flag to `buf beta studio-agent` to support handling CORS requests
  from Studio on private networks that set the `Access-Control-Request-Private-Network` header.

## [v1.14.0] - 2023-02-09

- Replace `buf generate --include-types` with `buf generate --type` for consistency. `--include-types`
  is now deprecated but continues to work, consistent with our compatibility guarantee.
- Include type references in `google.protobuf.Any` messages in option values
  when filtering on type, e.g. with `buf build --type` or `buf generate --type`.
- Allow specifying a specific `protoc` path in `buf.gen.yaml` when using `protoc`'s built-in plugins
  via the new `protoc_path` option.
- Allow specifying arguments for local plugins in `buf.gen.yaml`. You can now do e.g.
  `path: ["go, "run", ./cmd/protoc-gen-foo]` in addition to `path: protoc-gen-foo`.
- Add optional name parameter to `buf mod init`, e.g. `buf mod init buf.build/owner/foobar`.
- Fix issue with `php_metadata_namespace` file option in [managed mode](https://docs.buf.build/generate/managed-mode).
- Make all help documentation much clearer. If you notice any inconsistencies, let us know.

## [v1.13.1] - 2023-01-27

- Fix race condition with `buf generate` when remote plugins from multiple
  BSR instances are being used at once.

## [v1.13.0] - 2023-01-26

- Extend the `BUF_TOKEN` environment variable to accept tokens for multiple
  BSR instances. Both `TOKEN` and `TOKEN1@BSRHOSTNAME1,TOKEN2@BSRHOSTNAME2,...`
  are now valid values for `BUF_TOKEN`.
- Remove `buf beta convert` in favor of the now-stable `buf convert`.

## [v1.12.0] - 2023-01-12
- Add `buf curl` command to invoke RPCs via [Connect](https://connect-build),
  [gRPC](https://grpc.io/), or [gRPC-Web](https://github.com/grpc/grpc-web.)
- Introduce `objc_class_prefix` option in managed mode, allowing a `default` value
  for `objc_class_prefix` for all files, `except` and `override`, which both behave
  similarly to other `except` and `override` options. Specifying an empty `default`
  value is equivalent to having managed mode on in previous versions.
- Introduce `ruby_package` option in managed mode, allowing `except` and `override`,
  in the same style as `objc_class_prefix`. Leaving `ruby_package` unspecified has
  the same effect as having mananged mode enabled in previous versions.

## [v1.11.0] - 2022-12-19
- `buf generate` now batches remote plugin generation calls for improved performance.
- Update `optimize_for` option in managed mode, allowing a `default` value for `optimize_for`
  for all files, `except` and `override`, which both behave similarly to other `except`
  and `override` options. Specifying an `optimize_for` value in the earlier versions is
  equivalent to having a `optimize_for` with that value as default.

## [v1.10.0] - 2022-12-07

- When using managed mode, setting `enabled: false` now no longer fails `buf generate`
  and instead prints a warning log and ignores managed mode options.
- Add `csharp_namespace` option to managed mode, allowing `except`, which excludes
  modules from managed mode, and `override`, which specifies `csharp_namespace` values
  per module, overriding the default value. By default, when managed mode is enabled,
  `csharp_namespace` is set to the package name with each package sub-name capitalized.
- Promote `buf convert` to stable, keep `buf beta convert` aliased in the beta command.
- Add `Types` filter to `buf generate` command to specify types (message, enum,
  service) that should be included in the image. When specified, the resulting
  image will only include descriptors to describe the requested types.

## [v1.9.0] - 2022-10-19

- New compiler that is faster and uses less memory than the outgoing one.
  - When generating source code info, the new compiler is 20% faster, and allocates
    13% less memory.
  - If _not_ generating source code info, the new compiler is 50% faster and
    allocates 35% less memory.
  - In addition to allocating less memory through the course of a compilation, the
    new compiler releases some memory much earlier, allowing it to be garbage
    collected much sooner. This means that by the end of a very large compilation
    process, less than half as much memory is live/pinned to the heap, decreasing
    overall memory pressure.

  The new compiler also addresses a few bugs where Buf would accept proto sources
  that protoc would reject:
  - In proto3 files, field and enum names undergo a validation that they are
    sufficiently different so that there will be no conflicts in JSON names.
  - Fully-qualified names of elements (like a message, enum, or service) may not
    conflict with package names.
  - A oneof or extend block may not contain empty statements.
  - Package names may not be >= 512 characters in length or contain > 100 dots.
  - Nesting depth of messages may not be > 32.
  - Field types and method input/output types may not refer to synthetic
    map entry messages.
- Push lint and breaking configuration to the registry.
- Include `LICENSE` file in the module on `buf push`.
- Formatter better edits/preserves whitespace around inline comments.
- Formatter correctly indents multi-line block (C-style) comments.
- Formatter now indents trailing comments at the end of an indented block body
  (including contents of message and array literals and elements in compact options)
  the same as the rest of the body (instead of out one level, like the closing
  punctuation).
- Formatter uses a compact, single-line representation for array and message literals
  in option values that are sufficiently simple (single scalar element or field).
- `buf beta convert` flags have changed from `--input` to `--from` and `--output`/`-o` to `--to`
- fully qualified type names now must be parsed to the `input` argument and `--type` flag separately

## [v1.8.0] - 2022-09-14

- Change default for `--origin` flag of `buf beta studio-agent` to `https://studio.buf.build`
- Change default for `--timeout` flag of `buf beta studio-agent` to `0` (no timeout). Before it was
  `2m` (the default for all the other `buf` commands).
- Add support for experimental code generation with the `plugin:` key in `buf.gen.yaml`.
- Preserve single quotes with `buf format`.
- Support `junit` format errors with `--error-format`.

## [v1.7.0] - 2022-06-27

- Support protocol and encoding client options based on content-type in Studio Agent.
- Add `--draft` flag to `buf push`.
- Add `buf beta registry draft {list,delete}` commands.

## [v1.6.0] - 2022-06-21

- Fix issue where `// buf:lint:ignore` comment ignores did not work for the
  `ENUM_FIRST_VALUE_ZERO` rule.
- Add `buf beta studio-agent` command to support the upcoming Buf Studio.

## [v1.5.0] - 2022-05-30

- Upgrade to `protoc` 3.20.1 support.
- Fix an issue where `buf` would fail if two or more roots contained
  a file with the same name, but with different file types (i.e. a
  regular file vs. a directory).
- Fix check for `PACKAGE_SERVICE_NO_DELETE` to detect deleted services.
- Remove `buf beta registry track`.
- Remove `buf beta registry branch`.

## [v1.4.0] - 2022-04-21

- Fix issue where duplicate synthetic oneofs (such as with proto3 maps or
  optional fields) did not result in a properly formed error.
- Add `buf beta registry repository update` command which supports updating
  repository visibility (public vs private). As with all beta commands, this
  is likely to change in the future.

## [v1.3.1] - 2022-03-30

- Allow `--config` flag to be set when targeting a module within a workspace.
- Update `buf format`'s file option order so that default file options are
  sorted before custom options.
- Update `buf format` to write adjacent string literals across multiple lines.
- Fix `buf format` so that the output directory (if any) is created if and only
  if the input is successfully formatted.

## [v1.3.0] - 2022-03-25

- Add `--exit-code` flag to `buf format` to exit with a non-zero exit code if
  the files were not already formatted.

## [v1.2.1] - 2022-03-24

- Fix a few formatting edge cases.

## [v1.2.0] - 2022-03-24

- Add `buf format` command to format `.proto` files.
- Fix build scripts to avoid using the `command-line-arguments` pseudo-package
  when building binaries and re-introduce checking for proper usage of private
  packages.

## [v1.1.1] - 2022-03-21

- Remove check for proper usage of private packages due to a breaking change made in the Golang standard library in 1.18.

## [v1.1.0] - 2022-03-01
- Add `--type` flag to the `build` command to create filtered images containing
  only the specified types and their required dependencies.
- Trim spaces and new lines from user-supplied token for `buf registry login`.
- Add support for conversion between JSON and binary serialized message for `buf beta convert`.

## [v1.0.0] - 2022-02-17

- Check that the user provided a valid token when running `buf registry login`.
- Add `buf mod open` that opens a module's homepage in a browser.
- Add `buf completion` command to generate auto-completion scripts in commonly used shells.
- Add `--disable-symlinks` flag to the `breaking, build, export, generate, lint, ls-files, push`
  commands. By default, the CLI will follow symlinks except on Windows, and this disables following
  symlinks.
- Add `--include-wkt` flag to `buf generate`. When this flag is specified alongside
  `--include-imports`, this will result in the [Well-Known Types](https://github.com/bufbuild/wellknowntypes/tree/11ea259bf71c4d386131c1986ffe103cb1edb3d6/v3.19.4/google/protobuf)
  being generated as well. Most language runtimes have the Well-Known Types included as part
  of the core library, making generating the Well-Known Types separately undesirable.
- Remove `buf protoc`. This was a pre-v1.0 demonstration to show that `buf` compilation
  produces equivalent results to mainline `protoc`, however `buf` is working on building
  a better Protobuf future that provides easier mechanics than our former `protoc`-based
  world. `buf protoc` itself added no benefit over mainline `protoc` beyond being considerably
  faster and allowing parallel compilation. If `protoc` is required, move back to mainline `protoc`
  until you can upgrade to `buf`. See [#915](https://github.com/bufbuild/buf/pull/915) for more
  details.
- Context modifier no longer overrides an existing token on the context. This allows `buf registry login`
  to properly check the user provided token without the token being overridden by the CLI interceptor.
- Removed the `buf config init` command in favor of `buf mod init`.
- Removed the `buf config ls-breaking-rules` command in favor of `buf mod ls-breaking-rules`.
- Removed the `buf config ls-lint-rules` command in favor of `buf mod ls-lint-rules`.
- Removed the `buf config migrate-v1beta1` command in favor of `buf beta migrate-v1beta1`.
- Add `buf beta decode` command to decode message with provided image source and message type.
- Disable `--config` flag for workspaces.
- Move default config version from `v1beta1` to `v1`.

## [v1.0.0-rc12] - 2022-02-01

- Add `default`, `except` and `override` to `java_package_prefix`.
- Add dependency commits as a part of the `b3` digest.
- Upgrade to `protoc` 3.19.4 support.
- Remove `branch` field from `buf.lock`.

## [v1.0.0-rc11] - 2022-01-18

- Upgrade to `protoc` 3.19.3 support.
- Add `PACKAGE_NO_IMPORT_CYCLE` lint rule to detect package import cycles.
- Add `buf beta registry {plugin,template} {deprecate,undeprecate}`.
- Add warning when using enterprise dependencies without specifying a enterprise
  remote in the module's identity.
- Remove `digest`, and `created_at` fields from the `buf.lock`. This will temporarily create a new commit
  when pushing the same contents to an existing repository, since the `ModulePin` has been reduced down.
- Add `--track` flag to `buf push`
- Update `buf beta registry commit list` to allow a track to be specified.
- Add `buf beta registry track {list,delete}` commands.
- Add manpages for `buf`.

## [v1.0.0-rc10] - 2021-12-16

- Fix issue where remote references were not correctly cached.

## [v1.0.0-rc9] - 2021-12-15

- Always set `compiler_version` parameter in the `CodeGeneratorRequest` to "(unknown)".
- Fix issue where `buf mod update` was unable to resolve dependencies from different remotes.
- Display the user-provided Buf Schema Registry remote, if specified, instead of the default within the `buf login` message.
- Fix issue where `buf generate` fails when the same plugin was specified more than once in a single invocation.
- Update the digest algorithm so that it encodes the `name`, `lint`, and `breaking` configuration encoded in the `buf.yaml`.
  When this change is deployed, users will observe the following:
  - Users on `v0.43.0` or before will notice mismatched digest errors similar to the one described in https://github.com/bufbuild/buf/issues/661.
  - Users on `v0.44.0` or after will have their module cache invalidated, but it will repair itself automatically.
  - The `buf.lock` (across all versions) will reflect the new `b3-` digest values for new commits.

## [v1.0.0-rc8] - 2021-11-10

- Add new endpoints to the recommendation service to make it configurable.
- Add `--exclude-path` flag to `buf breaking`, `buf build`, `buf export`, `buf generate`, and `buf lint` commands. This allows users to exclude specific paths when running commands.
- Change `GetModulePackages` endpoint to return a repeated `ModulePackage` message that now includes package description with the package name.
- Add `Oneof` to the `Message` structure for documentation.

## [v1.0.0-rc7] - 2021-11-08

- Upgrade to `protoc` 3.19.1 support.
- Fix issue with `buf generate` where multiple insertion points are defined in the same file.

## [v1.0.0-rc6] - 2021-10-20

- Fix issue with `buf ls-files` when given an image as an input, imports were being printed,
  even without the `--include-imports` flag.
- Add the ability for users to provide individual protobuf files as inputs to CLI commands. This allows users to run `buf` commands against and file input based on their current working directory, for example, `buf lint foo/bar.proto`, where `foo/bar.proto` is a path to protobuf file on disk.

## [v1.0.0-rc5] - 2021-10-12

- Add `buf beta registry repository deprecate` and `buf beta registry repository undeprecate`.
- Support `--include-imports` for remote plugins.
- Fix issue where `buf config migrate-v1beta1 fails` when files cannot be renamed.
- Fix issue where `buf registry login` panics when an existing .netrc entry exists.

## [v1.0.0-rc4] - 2021-10-07

- Fix issue where `buf generate` could fail when used with large numbers of plugins and files on
  systems with low file limits.
- Add `buf protoc --version` flag back. This was accidentally removed.
- Upgrade to `protoc` 3.18.1 support.

## [v1.0.0-rc3] - 2021-10-04

- Add `--as-import-paths` flag to `ls-files` that strips local directory paths and prints file
  paths as they are imported.
- Fix issue where groups used in custom options did not result in the same behavior as `protoc`.
- Fix issue where insertion points were not applied with respect to the configured output directory.

## [v1.0.0-rc2] - 2021-09-23

- Add `--include-imports` flag to `ls-files`.
- Upgrade to `protoc` 3.18.0 support.
- Fix regression with git inputs using `recurse_submodules=true`.

## [v1.0.0-rc1] - 2021-09-15

This is our first v1.0 release candidate. This release largely concentrates on erroring for
already-deprecated commands and flags.

At Buf, we take compatibility very seriously. When we say v1.0, we mean it - we hope `buf` will be
stable on v1 for the next decade, and if there is something we want to change, it is our responsibility to
make sure that we don't break you, not your responsibility to change because of us. We have learned
a lot about `buf` usage in the last two years of our beta, and have deprecated flags and commands as
we go, but for v1.0, we are removing the deprecated items to make sure we have a clean setup going forward.

All commands and flags have been printing warnings for a long time, and have an easy migration path.
Simply update the command or flag, and you'll be good to go:

- Removed the `buf login` command in favor of `buf registry login`.
- Removed the `buf logout` command in favor of `buf registry logout`.
- Removed the `buf mod init` command in favor of `buf config init`.
- Removed the `--name` and `--dep` flags in `buf config init`.
- Removed the `--log-level` global flag.
- Moved the output of `--version` from stderr to stdout.
- Moved the output of `--help` and `help` from stderr to stdout.
- [From v0.55.0](https://github.com/bufbuild/buf/releases/tag/v0.55.0): The version key in all configuration files (`buf.yaml`, `buf.gen.yaml`, `buf.work.yaml`) is now required.
- [From v0.45.0](https://github.com/bufbuild/buf/releases/tag/v0.45.0): Removed the `buf beta config init` command in favor of `buf config init`.
- [From v0.45.0](https://github.com/bufbuild/buf/releases/tag/v0.45.0): Removed the `buf beta mod export` command in favor of `buf export`.
- [From v0.45.0](https://github.com/bufbuild/buf/releases/tag/v0.45.0): Removed the `buf beta mod init` command in favor of `buf config init`.
- [From v0.45.0](https://github.com/bufbuild/buf/releases/tag/v0.45.0): Removed the `buf beta mod update` command in favor of `buf mod update`.
- [From v0.45.0](https://github.com/bufbuild/buf/releases/tag/v0.45.0): Removed the `buf beta mod clear-cache` command in favor of `buf mod clear-cache`.
- [From v0.45.0](https://github.com/bufbuild/buf/releases/tag/v0.45.0): Removed the `buf beta push` command in favor of `buf push`.
- [From v0.34.0](https://github.com/bufbuild/buf/releases/tag/v0.34.0): Removed the `buf check breaking` command in favor of `buf breaking`.
- [From v0.34.0](https://github.com/bufbuild/buf/releases/tag/v0.34.0): Removed the `buf check lint` command in favor of `buf lint`.
- [From v0.34.0](https://github.com/bufbuild/buf/releases/tag/v0.34.0): Removed the `buf check ls-lint-checkers` command in favor of `buf config ls-lint-rules`.
- [From v0.34.0](https://github.com/bufbuild/buf/releases/tag/v0.34.0): Removed the `buf check ls-breaking-checkers` command in favor of `buf config ls-breaking-rules`.
- [From v0.31.0](https://github.com/bufbuild/buf/releases/tag/v0.31.0): Removed the `--file` flag on `buf build` in favor of the `--path` flag.
- [From v0.31.0](https://github.com/bufbuild/buf/releases/tag/v0.31.0): Removed the `--file` flag on `buf lint` in favor of the `--path` flag.
- [From v0.31.0](https://github.com/bufbuild/buf/releases/tag/v0.31.0): Removed the `--file` flag on `buf breaking` in favor of the `--path` flag.
- [From v0.31.0](https://github.com/bufbuild/buf/releases/tag/v0.31.0): Removed the `--file` flag on `buf generate` in favor of the `--path` flag.
- [From v0.31.0](https://github.com/bufbuild/buf/releases/tag/v0.31.0): Removed the `--file` flag on `buf export` in favor of the `--path` flag.
- [From v0.29.0](https://github.com/bufbuild/buf/releases/tag/v0.29.0): Removed the `--source` flag on `buf build` in favor of the first positional parameter.
- [From v0.29.0](https://github.com/bufbuild/buf/releases/tag/v0.29.0): Removed the `--source-config` flag on `buf build` in favor of the `--config` flag.
- [From v0.29.0](https://github.com/bufbuild/buf/releases/tag/v0.29.0): Removed the `--input` flag on `buf lint` in favor of the first positional parameter.
- [From v0.29.0](https://github.com/bufbuild/buf/releases/tag/v0.29.0): Removed the `--input-config` flag on `buf lint` in favor of the `--config` flag.
- [From v0.29.0](https://github.com/bufbuild/buf/releases/tag/v0.29.0): Removed the `--input` flag on `buf breaking` in favor of the first positional parameter.
- [From v0.29.0](https://github.com/bufbuild/buf/releases/tag/v0.29.0): Removed the `--input-config` flag on `buf breaking` in favor of the `--config` flag.
- [From v0.29.0](https://github.com/bufbuild/buf/releases/tag/v0.29.0): Removed the `--against-input` flag on `buf breaking` in favor of the `--against` flag.
- [From v0.29.0](https://github.com/bufbuild/buf/releases/tag/v0.29.0): Removed the `--against-input-config` flag on `buf breaking` in favor of the `--against-config` flag.
- [From v0.29.0](https://github.com/bufbuild/buf/releases/tag/v0.29.0): Removed the `--input` flag on `buf generate` in favor of the first positional parameter.
- [From v0.29.0](https://github.com/bufbuild/buf/releases/tag/v0.29.0): Removed the `--input-config` flag on `buf generate` in favor of the `--config` flag.
- [From v0.29.0](https://github.com/bufbuild/buf/releases/tag/v0.29.0): Removed the `--input` flag on `buf ls-files` in favor of the first positional parameter.
- [From v0.29.0](https://github.com/bufbuild/buf/releases/tag/v0.29.0): Removed the `--input-config` flag on `buf ls-files` in favor of the `--config` flag.
- [From v0.29.0](https://github.com/bufbuild/buf/releases/tag/v0.29.0): Removed the `buf image build` command in favor of `buf build`.
- [From v0.29.0](https://github.com/bufbuild/buf/releases/tag/v0.29.0): Removed the `buf image convert` command.
- [From v0.29.0](https://github.com/bufbuild/buf/releases/tag/v0.29.0): Removed the `buf beta image convert` command.
- [From v0.23.0](https://github.com/bufbuild/buf/releases/tag/v0.23.0): Removed the `buf experimental image convert` command.
- [From v0.52.0](https://github.com/bufbuild/buf/releases/tag/v0.52.0) [and v0.34.0](https://github.com/bufbuild/buf/releases/tag/v0.34.0): Complete deletion `protoc-gen-buf-check-breaking` and `protoc-gen-buf-check-lint`, which have been moved to `protoc-gen-buf-breaking` and `protoc-gen-buf-lint`.

In January 2021 (v0.34.0), `protoc-gen-buf-check-breaking` and `protoc-gen-buf-check-lint` were deprecated and scheduled for removal for v1.0. In August 2021 (v0.52.0), we began returning error for every invocation of `protoc-gen-buf-check-breaking` and `protoc-gen-buf-check-lint`. This release completes the deletion process.

The only migration necessary is to change your installation and invocation from `protoc-gen-buf-check-breaking` to `protoc-gen-buf-breaking` and `protoc-gen-buf-check-lint` to `protoc-gen-buf-lint`. These can be installed in the exact same manner, whether from GitHub Releases, Homebrew, AUR, or direct Go installation:

```
# instead of go get github.com/bufbuild/buf/cmd/protoc-gen-buf-check-breaking
go get github.com/bufbuild/buf/cmd/protoc-gen-buf-breaking
# instead of curl -sSL https://github.com/bufbuild/buf/releases/download/v0.57.0/protoc-gen-buf-check-breaking-Linux-x86_64
curl -sSL https://github.com/bufbuild/buf/releases/download/v0.57.0/protoc-gen-buf-breaking-Linux-x86_64
```

## [v0.56.0] - 2021-09-08

- Cascade `ENUM_ZERO_VALUE_SUFFIX` comment ignores from the enum level.
- Fix issue where `buf generate --output` was not being respected in 0.55.0.

## [v0.55.0] - 2021-09-07

- Error if `version:` is not set in `buf.yaml`. This is one of the few breaking changes we must make before v1.0 to guarantee stability for the future. If you do not have a version set, simply add `version: v1beta1` to the top of your `buf.yaml`.
- Support `BUF_TOKEN` for authentication. `buf` will now look for a token in the `BUF_TOKEN` environment variable, falling back to `.netrc` as set via `buf login`.
- Add support for using remote plugins with local source files.
- Add per-file overrides for managed mode.
- Fix issue with the module cache where multiple simultaneous downloads would result in a temporarily-corrupted cache.
- Hide verbose messaing behind the `--verbose` (`-v`) flag.
- Add `--debug` flag to print out debug logging.

## [v0.54.1] - 2021-08-30

- Fix docker build.

## [v0.54.0] - 2021-08-30

- Add windows support.
- Add `java_package_prefix` support to managed mode.
- Fix issue with C# namespaces in managed mode.
- Fix issue where `:main` was appended for errors containing references to modules.

## [v0.53.0] - 2021-08-25

- Fix issue where `buf generate --include-imports` would end up generating files for certain imports twice.
- Error when both a `buf.mod` and `buf.yaml` are present. `buf.mod` was briefly used as the new default name for `buf.yaml`, but we've reverted back to `buf.yaml`.

## [v0.52.0] - 2021-08-19

Return error for all invocations of `protoc-gen-buf-check-breaking` and `protoc-gen-buf-check-lint`.

As one of the few changes buf will ever make, `protoc-gen-buf-check-breaking` and `protoc-gen-buf-check-lint` were deprecated and scheduled for removal for v1.0 in January 2021. In preparation for v1.0, instead of just printing out a message notifying users of this, these commands now return an error for every invocation and will be completely removed when v1.0 is released.

The only migration necessary is to change your installation and invocation from `protoc-gen-buf-check-breaking` to `protoc-gen-buf-breaking` and `protoc-gen-buf-check-lint` to `protoc-gen-buf-lint`. These can be installed in the exact same manner, whether from GitHub Releases, Homebrew, AUR, or direct Go installation:

```
# instead of go get github.com/bufbuild/buf/cmd/protoc-gen-buf-check-breaking
go get github.com/bufbuild/buf/cmd/protoc-gen-buf-breaking
# instead of curl -sSL https://github.com/bufbuild/buf/releases/download/v0.52.0/protoc-gen-buf-check-breaking-Linux-x86_64
curl -sSL https://github.com/bufbuild/buf/releases/download/v0.52.0/protoc-gen-buf-breaking-Linux-x86_64
```

There is no change in functionality.

## [v0.51.1] - 2021-08-16

- Fix issue with git LFS where a remote must be set for fetch.

## [v0.51.0] - 2021-08-13

- Accept packages of the form `v\d+alpha` and `v\d+beta` as packages with valid versions. These will be considered unstable packages for the purposes of linting and breaking change detection if `ignore_unstable_packages` is set.
- Fix issue with git clones that occurred when using a previous reference of the current branch.

## [v0.50.0] - 2021-08-12

- Add `buf generate --include-imports` that also generates all imports except for the Well-Known Types.
- Fix issue where a deleted file within an unstable package that contained messages, enums, or services resulted in a breaking change failure if the `PACKAGE` category was used and `ignore_unstable_packages` was set.

## [v0.49.0] - 2021-08-10

- Split `FIELD_SAME_TYPE` breaking change rule into `FIELD_SAME_TYPE, FIELD_WIRE_COMPATIBLE_TYPE, FIELD_WIRE_JSON_COMPATIBLE_TYPE` in `v1`. See https://github.com/bufbuild/buf/pull/400 for details.
- Only export imported dependencies from `buf export`.

## [v0.48.2] - 2021-07-30

- Fix git args for http auth with git lfs.

## [v0.48.1] - 2021-07-30

- Fix: use `-c` on `git` parent command instead of `--config` on `git fetch`.
- Add `ruby_package` to managed mode.

## [v0.48.0] - 2021-07-29

- Add `buf export`. `buf export` will export the files from the specified input (default `"."`) to the given directory in a manner that is buildable by `protoc` without any `-I` flags. It also has options `--exclude-imports`, which excludes imports (and won't result in a buildable set of files), and `--path`, which filters to the specific paths.

## [v0.47.0] - 2021-07-29

- Rewrite the git cloner to use `git init && git fetch` rather than `git clone`. `git clone` is limited to local branches on the remote, whereas `git fetch` we can fetch any references on the remote including remote branches.
- Add `php_namespace` managed mode handling.
- Add `java_string_check_utf8` managed mode handling.

## [v0.46.0] - 2021-07-27

- Add `buf login` and `buf logout` to login and logout from the Buf Schema Registry.
- Fix cache, configuration, and data environment variables for Windows. Note that while Windows is still not officially supported, `buf` largely works on Windows.

## [v0.45.0] - 2021-07-26

- Revert default configuration file location back from `buf.mod` to `buf.yaml`. Note that both continue to work.
- Move default workspace configuration file location from `buf.work` to `buf.work.yaml`. Note that both continue to work.
- Move `buf beta push` to `buf push`. Note that `buf beta push` continues to work.
- Move most `buf beta mod` commands to `buf mod`. Note that all `buf beta mod` commands continue to work.
- Add `--only` flag to `buf mod update`.
- Warn if `buf.yaml` contains dependencies that are not represented in the `buf.lock` file.
- Add `--version` flag to `buf config ls-{breaking,lint}-rules`.
- Add `SYNTAX_SPECIFIED` lint rule to `BASIC, DEFAULT` categories for v1 configuration.
- Add `IMPORT_USED` lint rule to `BASIC, DEFAULT` categories for v1 configuration.
- Bring v1 configuration out of beta.
- Add managed mode for `objc_class_prefix`, `csharp_namespace`.

## [v0.44.0] - 2021-07-08

- Fix issue where C++ scoping rules were not properly enforced.
- Add support for splitting directory paths passed to `buf protoc -I` by a directory separator.
- Fix Windows support for builtin `protoc` plugins when using `buf generate` or `buf protoc`. Note that Windows remains officially unsupported as we have not set up testing, but largely works.
- Upgrade to `protoc` 3.17.3 support.
- Change the default module configuration location from `buf.yaml` to `buf.mod`. Note that `buf.yaml` continues to work.
- Continued work on the workspaces beta, including the `v1` configuration specification.
- Continued work on the managed mode beta, including the `v1` configuration specification.
- Add `v1` module configuration specification in beta - please continue to use `v1beta1` until the `v1` configuration specification is rolled out.
- Add `buf config migrate-v1beta1`.

## [v0.43.2] - 2021-05-31

- Fix namespace resolution diff with protoc.

## [v0.43.1] - 2021-05-28

- Revert `protoc` namespace resolution diff change.

## [v0.43.0] - 2021-05-28

- Do not count `buf:lint:ignore` directives as valid comments for the `COMMENT_.*` lint rules.
- Upgrade to `protoc` 3.17.1 support.
- Fix namespace resolution diff with `protoc`.

## [v0.42.1] - 2021-05-20

- Change the architecture suffix of the Linux ARM release assets from `arm64` to `aarch64` to match the output of `uname -m` on Linux.

## [v0.42.0] - 2021-05-20

- Add managed mode in beta. This is a new feature that automatically sets file option values.
- Add workspaces in beta. This is a new feature that allows multiple modules within the same directory structure.
- Add arm64 releases.

## [v0.41.0] - 2021-04-01

* Add `MESSAGE_SAME_REQUIRED_FIELDS` breaking change rule. This checks to make sure no `required` fields are added or deleted from existing messages.
* Support multi-architecture Docker image.
* Exit with code 100 for `FileAnnotation` errors.

## [v0.40.0] - 2021-03-15

* Add `buf beta registry tag {create,list}` commands.
* Add support for creating tags in `push` via `buf beta push -t`.
* Fix an issue where errors were unnecessarily written in `buf lint` and `buf breaking`.

## [v0.39.1] - 2021-03-04

- Fix issue with CLI build process in 0.39.0.

## [v0.39.0] - 2021-03-04

* `buf beta push` doesn't create a new commit if the content of the push is the same as the latest commit on the branch.
* Fix an issue where no error was shown when authentication failed.
* Fix an issue where `buf protoc` would error if a plugin returned an empty error string.

## [v0.38.0] - 2021-02-25

- Update the tested `protoc` version for compatibility to 3.15.2. The `--experimental_allow_proto3_optional` flag is no longer set for versions >=3.15.
- Update the Well-Known Types to 3.15.2. The `go_package` values for the Well-Known Types now point at google.golang.org/protobuf instead of github.com/golang/protobuf.

## [v0.37.1] - 2021-02-23

- Fix bug where authentication headers were not threaded through for certain Buf Schema Registry commands.
- Fix issue where empty errors would incorrectly be wrapped by the CLI interceptor.
- Update Buf module cache location to include remote.

## [v0.37.0] - 2021-02-09

- Add commands for the Buf Schema Registry. Visit our website to add yourself to [the waitlist](https://buf.build/waitlist).

## [v0.36.0] - 2021-01-18

Allows comment ignores of the form `// buf:lint:ignore ID` to be cascaded upwards for specific rules.

- For  `ENUM_VALUE_PREFIX, ENUM_VALUE_UPPER_SNAKE_CASE`, both the enum value and the enum are checked.
- For `FIELD_LOWER_SNAKE_CASE, FIELD_NO_DESCRIPTOR`, both the field and message are checked.
- For `ONEOF_LOWER_SNAKE_CASE`, both the oneof and message are checked.
- For `RPC_NO_CLIENT_STREAMING, RPC_NO_SERVER_STREAMING, RPC_PASCAL_CASE, RPC_REQUEST_RESPONSE_UNIQUE`, both the method and service are checked.
- For `RPC_REQUEST_STANDARD_NAME, RPC_RESPONSE_STANDARD_NAME`, the input/output type, method, and service are checked.

## [v0.35.1] - 2021-01-08

- Fix error when unmarshalling plugin configuration with no options (#236)

## [v0.35.0] - 2021-01-07

- Allow `opt` in `buf.gen.yaml` files to be either a single string, or a list of strings. Both of the following forms are accepted, and result in `foo=bar,baz,bat`:

```yaml
version: v1beta1
plugins:
  - name: foo
    out: out
    opt: foo=bar,baz,bat
```

```yaml
version: v1beta1
plugins:
  - name: foo
    out: out
    opt:
      - foo=bar
      - baz
      - bat
```

## [v0.34.0] - 2021-01-04

- Move `buf check lint` to `buf lint`.
- Move `buf check breaking` to `buf breaking`.
- Move `buf check ls-lint-checkers` to `buf config ls-lint-rules`.
- Move `buf check ls-breaking-checkers` to `buf config ls-breaking-rules`.
- Move `protoc-gen-buf-check-lint` to `protoc-gen-buf-lint`.
- Move `protoc-gen-buf-check-breaking` to `protoc-gen-buf-breaking`.
- Add `buf beta config init`.

All previous commands continue to work in a backwards-compatible manner, and the previous `protoc-gen-buf-check-lint` and `protoc-gen-buf-check-breaking` binaries continue to be available at the same paths, however deprecation messages are printed.

## [v0.33.0] - 2020-12-12

- Add `strategy` option to `buf.gen.yaml` generation configuration. This allows selecting either plugin invocations with files on a per-directory basis, or plugin invocations with all files at once. See the [generation documentation](https://docs.buf.build/generate-usage) for more details.

## [v0.32.1] - 2020-12-10

- Fix issue where `SourceCodeInfo` for map fields within nested messages could be dropped.
- Fix issue where deleted files would cause a panic when `breaking.ignore_unstable_packages = true`.

## [v0.32.0] - 2020-11-24

- Add symlink support for directory inputs. Symlinks will now be followed within your local directories when running `buf` commands.
- Add the `breaking.ignore_unstable_packages` option to allow ignoring of unstable packages when running `buf check breaking`. See [the documentation](https://docs.buf.build/breaking-configuration#ignore_unstable_packages) for more details.
- Enums that use the `allow_alias` option that add new aliases to a given number will no longer be considered breaking by `ENUM_VALUE_SAME_NAME`. See [the documentation](https://docs.buf.build/breaking-checkers#enum_value_same_name) for more details.

## [v0.31.1] - 2020-11-17

- Fix issue where `--experimental_allow_proto3_optional` was not set when proxying to `protoc` for the builtin plugins via `buf generate` or `buf protoc`. This flag is now set for `protoc` versions >= 3.12.

## [v0.31.0] - 2020-11-16

- Change the `--file` flag to `--path` and allow `--path` to take both files and directories, instead of just files with the old `--file`. This flag is used to filter the actual Protobuf files built under an input for most commands. You can now do for example `buf generate --path proto/foo` to only generate stubs for the files under `proto/foo`. Note that the `--file` flag continues to work, but prints a deprecation message.

## [v0.30.1] - 2020-11-12

- Relax validation of response file names from protoc plugins, so that when possible, plugins that are not compliant with the plugin specification are still usable with `buf generate`.

## [v0.30.0] - 2020-11-03

- Add `git://` protocol handling.

## [v0.29.0] - 2020-10-30

As we work towards v1.0, we are cleaning up the CLI UX. As part of this, we made the following changes:

- `buf image build` has been moved to `buf build` and now accepts images as inputs.
- `buf beta image convert` has been deleted, as `buf build` now covers this functionality.
- The `-o` flag is no longer required for `buf build`, instead defaulting to the OS equivalent of `/dev/null`.
- The `--source` flag on `buf build` has been deprecated in favor of passing the input as the first argument.
- The `--source-config` flag on `buf build` has been moved to `--config`.
- The `--input` flag on `buf check lint` has been deprecated in favor of passing the input as the first argument.
- The `--input-config` flag on `buf check lint` has been moved to `--config`.
- The `--input` flag on `buf check breaking` has been deprecated in favor of passing the input as the first argument.
- The `--input-config` flag on `buf check breaking` has been moved to `--config`.
- The `--against-input` flag on `buf check breaking` has been moved to `--against`.
- The `--against-input-config` flag on `buf check breaking` has been moved to `--against-config`.
- The `--input` flag on `buf generate` has been deprecated in favor of passing the input as the first argument.
- The `--input-config` flag on `buf generate` has been moved to `--config`.
- The `--input` flag on `buf ls-files` has been deprecated in favor of passing the input as the first argument.
- The `--input-config` flag on `buf ls-files` has been moved to `--config`.

We feel these changes make using `buf` more natural. Examples:

```
# compile the files in the current directory
buf build
# equivalent to the default no-arg invocation
buf build .
# build the repository at https://github.com/foo/bar.git
buf build https://github.com/foo/bar.git
# lint the files in the proto directory
buf check lint proto
# check the files in the current directory against the files on the master branch for breaking changes
buf check breaking --against .git#branch=master
# check the files in the proto directory against the files in the proto directory on the master branch
buf check breaking proto --against .git#branch=master,subdir=proto
```

**Note that existing commands and flags continue to work.** While the deprecation messages will be printed, and we recommend migrating to the new invocations, your existing invocations have no change in functionality.

## [v0.28.0] - 2020-10-21

- Add `subdir` option for archive and git [Inputs](https://buf.build/docs/inputs). This allows placement of the `buf.yaml` configuration file in directories other than the base of your repository. You then can check against this subdirectory using, for example, `buf check breaking --against-input https://github.com/foo/bar.git#subdir=proto`.

## [v0.27.1] - 2020-10-16

- Fix minor typo in `buf help generate` documentation.

## [v0.27.0] - 2020-10-16

- Move `buf beta generate` out of beta to `buf generate`. This command now uses a template of configured plugins to generate stubs. See `buf help generate` for more details.

## [v0.26.0] - 2020-10-13

- Add jar and zip support to `buf protoc` and `buf beta generate`.

## [v0.25.0] - 2020-10-09

- Add the concept of configuration file version. The only currently-available version is `v1beta1`. See [buf.build/docs/faq](https://buf.build/docs/faq) for more details.

## [v0.24.0] - 2020-09-21

- Add fish completion to releases.
- Update the `protoc` version for `buf protoc` to be `3.13.0`.

## [v0.23.0] - 2020-09-11

- Move the `experimental` parent command to `beta`. The command `buf experimental image convert` continues to work, but is deprecated in favor of `buf beta image convert`.
- Add `buf beta generate`.

## [v0.22.0] - 2020-09-09

- Add [insertion point](https://github.com/protocolbuffers/protobuf/blob/cdf5022ada7159f0c82888bebee026cbbf4ac697/src/google/protobuf/compiler/plugin.proto#L135) support to `buf protoc`.

## [v0.21.0] - 2020-09-02

- Fix issue where `optional` fields in proto3 would cause the `ONEOF_LOWER_SNAKE_CASE` lint checker to fail.

## [v0.20.5] - 2020-07-24

- Fix issue where parser would fail on files starting with [byte order marks](https://en.wikipedia.org/wiki/Byte_order_mark#UTF-8).

## [v0.20.4] - 2020-07-21

- Fix issue where custom message options that had an unset map field could cause a parser failure.

## [v0.20.3] - 2020-07-18

- Fix issue where parameters passed with `--.*_opt` to `buf protoc` for builtin plugins were not properly propagated.

## [v0.20.2] - 2020-07-17

- Fix issue where roots containing non-proto files with the same path would cause an error.

## [v0.20.1] - 2020-07-14

- Fix issue where Zsh completion would fail due to some flags having brackets in their description.
- Fix issue where non-builtin protoc plugin invocations would not have errors properly propagated.
- Fix issue where multiple `--.*_opt` flags, `--.*_opt` flags with commas, or `--.*_out` flags with options that contained commas, would not be properly added.

## [v0.20.0] - 2020-07-13

- Add `--by-dir` flag to `buf protoc` that parallelizes generation per directory, resulting in a 25-75% reduction in the time taken to generate stubs for medium to large file sets.
- Properly clean up temporary files and commands on interrupts.
- Fix issue where certain files that started with invalid Protobuf would cause the parser to crash.

## [v0.19.1] - 2020-07-10

- Fix issue where stderr was not being propagated for protoc plugins in CLI mode.

## [v0.19.0] - 2020-07-10

- Add `protoc` command. This is a substitute for `protoc` that uses Buf's internal compiler.
- Add `ENUM_FIRST_VALUE_ZERO` lint checker to the `OTHER` category.
- Add support for the Visual Studio error format.

## [v0.18.1] - 2020-06-25

- Fix issue where linking errors for custom options that had a message type were not properly reported (#93)

## [v0.18.0] - 2020-06-22

- Handle custom options when marshalling JSON images (#87).
- Add `buf experimental image convert` command to convert to/from binary/JSON images (#87).

## [v0.17.0] - 2020-06-17

- Add git ref support to allow specifying arbitrary git references as inputs (https://github.com/bufbuild/buf/issues/48). This allows you to do i.e. `buf check lint --input https://github.com/bufbuild/buf.git#ref=fa74aa9c4161304dfa83db4abc4a0effe886d253`.
- Add `depth` input option when specifying git inputs with `ref`. This allows the user to configure the depth at which to clone the repository when looking for the `ref`. If specifying a `ref`, this defaults to 50. Otherwise, this defaults to 1.
- Remove requirement for git branch or tag in inputs. This allows you to do i.e. `buf check lint --input https://github.com/bufbuild/buf.git` and it will automatically choose the default branch as an input.

## [v0.16.0] - 2020-06-02

- Add [proto3 optional](https://github.com/protocolbuffers/protobuf/blob/7cb5597013f0c4b978f02bce4330849f118aa853/docs/field_presence.md#how-to-enable-explicit-presence-in-proto3) support.

## [v0.15.0] - 2020-05-31

- Add opt-in comment-driven lint ignores via the `allow_comment_ignores` lint configuration option and `buf:lint:ignore ID` leading comment annotation (#73).

## [v0.14.0] - 2020-05-30

- Add `--file` flag to `buf image build` to only add specific files and their imports to outputted images. To exclude imports, use `--exclude-imports`.
- Add `zip` as a source format. Buf can now read `zip` files, either locally or remotely, for image building, linting, and breaking change detection.
- Add `zstd` as a compression format. Buf can now read and write Image files that are compressed using zstandard, and can read tarballs compressed with zstandard.
- Deprecated: The formats `bingz, jsongz, targz` are now deprecated. Instead, use `format=bin,compression=gzip`, `format=json,compression=gzip`, or `format=tar,compression=gzip`. The formats `bingz, jsongz, targz` will continue to work forever and will not be broken, but will print a deprecation warning and we recommend updating. Automatic file extension parsing continues to work the same as well.

## [v0.13.0] - 2020-05-17

- Use the `git` binary instead of go-git for internal clones. This also enables using your system git credential management for git repositories cloned using https or ssh. See https://buf.build/docs/inputs#authentication for more details.

## [v0.12.1] - 2020-05-11

- Fix issue where roots were detected as overlapping if one root's name was a prefix of the other.

## [v0.12.0] - 2020-05-11

- Add netrc support for inputs.
- Fix issue where filenames that contained `..` resulted in an error.
- Internal: migrate to golang/protobuf v2.

## [v0.11.0] - 2020-04-09

- Add experimental flag `--experimental-git-clone` to use the `git` binary for git clones.

## [v0.10.0] - 2020-04-06

- Add `recurse_submodules` option for git inputs.
  Example: `https://github.com/foo/bar.git#branch=master,recurse_submodules=true`

## [v0.9.0] - 2020-03-25

- Fix issue where the option value ordering on an outputted `Image` was non-deterministic.
- Fix issue where the `SourceCodeInfo` for the Well-Known Types was not included on an outputted `Image` when requested.

## [v0.8.0] - 2020-03-11

- Update dependencies.

## [v0.7.1] - 2020-03-05

- Tie HTTP download timeout to the `--timeout` flag.

## [v0.7.0] - 2020-01-31

- Add `tag` option for git inputs.

## [v0.6.0] - 2020-01-17

- Add `git` to the Docker container for local filesystem clones.
- Update the JSON error format to use `path` as the file path key instead of `filename`.

## [v0.5.0] - 2020-01-01

- Allow basic authentication for remote tarballs, git repositories, and image files served from HTTPS endpoints. See https://buf.build/docs/inputs#https for more details.
- Allow public key authentication for remote git repositories served from SSH endpoints. See https://buf.build/docs/inputs#ssh for more details.

## [v0.4.1] - 2019-12-30

- Fix issue where comparing enum values for enums that have `allow_alias` set and duplicate enum values present resulted in a system error.

## [v0.4.0] - 2019-12-05

- Change the breaking change detector to compare enum values on number instead of name. This also results in the `ENUM_VALUE_SAME_NUMBER` checker being replaced with the `ENUM_VALUE_SAME_NAME` checker, except this new checker is not in the `WIRE` category.

## [v0.3.0] - 2019-11-05

- Fix issue where multiple timeout errors were printed.
- Add `buf check lint --error-format=config-ignore-yaml` to print out current lint errors in a format that can be copied into a configuration file.

## [v0.2.0] - 2019-10-28

- Add a Docker image for the `buf` binary.

## v0.1.0 - 2019-10-18

Initial beta release.

[Unreleased]: https://github.com/bufbuild/buf/compare/v1.59.0...HEAD
[v1.59.0]: https://github.com/bufbuild/buf/compare/v1.58.0...v1.59.0
[v1.58.0]: https://github.com/bufbuild/buf/compare/v1.57.2...v1.58.0
[v1.57.2]: https://github.com/bufbuild/buf/compare/v1.57.1...v1.57.2
[v1.57.1]: https://github.com/bufbuild/buf/compare/v1.57.0...v1.57.1
[v1.57.0]: https://github.com/bufbuild/buf/compare/v1.56.0...v1.57.0
[v1.56.0]: https://github.com/bufbuild/buf/compare/v1.55.1...v1.56.0
[v1.55.1]: https://github.com/bufbuild/buf/compare/v1.55.0...v1.55.1
[v1.55.0]: https://github.com/bufbuild/buf/compare/v1.54.0...v1.55.0
[v1.54.0]: https://github.com/bufbuild/buf/compare/v1.53.0...v1.54.0
[v1.53.0]: https://github.com/bufbuild/buf/compare/v1.52.1...v1.53.0
[v1.52.1]: https://github.com/bufbuild/buf/compare/v1.52.0...v1.52.1
[v1.52.0]: https://github.com/bufbuild/buf/compare/v1.51.0...v1.52.0
[v1.51.0]: https://github.com/bufbuild/buf/compare/v1.50.1...v1.51.0
[v1.50.1]: https://github.com/bufbuild/buf/compare/v1.50.0...v1.50.1
[v1.50.0]: https://github.com/bufbuild/buf/compare/v1.49.0...v1.50.0
[v1.49.0]: https://github.com/bufbuild/buf/compare/v1.48.0...v1.49.0
[v1.48.0]: https://github.com/bufbuild/buf/compare/v1.47.2...v1.48.0
[v1.47.2]: https://github.com/bufbuild/buf/compare/v1.47.1...v1.47.2
[v1.47.1]: https://github.com/bufbuild/buf/compare/v1.47.0...v1.47.1
[v1.47.0]: https://github.com/bufbuild/buf/compare/v1.46.0...v1.47.0
[v1.46.0]: https://github.com/bufbuild/buf/compare/v1.45.0...v1.46.0
[v1.45.0]: https://github.com/bufbuild/buf/compare/v1.44.0...v1.45.0
[v1.44.0]: https://github.com/bufbuild/buf/compare/v1.43.0...v1.44.0
[v1.43.0]: https://github.com/bufbuild/buf/compare/v1.42.0...v1.43.0
[v1.42.0]: https://github.com/bufbuild/buf/compare/v1.41.0...v1.42.0
[v1.41.0]: https://github.com/bufbuild/buf/compare/v1.40.1...v1.41.0
[v1.40.1]: https://github.com/bufbuild/buf/compare/v1.40.0...v1.40.1
[v1.40.0]: https://github.com/bufbuild/buf/compare/v1.39.0...v1.40.0
[v1.39.0]: https://github.com/bufbuild/buf/compare/v1.38.0...v1.39.0
[v1.38.0]: https://github.com/bufbuild/buf/compare/v1.37.0...v1.38.0
[v1.37.0]: https://github.com/bufbuild/buf/compare/v1.36.0...v1.37.0
[v1.36.0]: https://github.com/bufbuild/buf/compare/v1.35.1...v1.36.0
[v1.35.1]: https://github.com/bufbuild/buf/compare/v1.35.0...v1.35.1
[v1.35.0]: https://github.com/bufbuild/buf/compare/v1.34.0...v1.35.0
[v1.34.0]: https://github.com/bufbuild/buf/compare/v1.33.0...v1.34.0
[v1.33.0]: https://github.com/bufbuild/buf/compare/v1.32.2...v1.33.0
[v1.32.2]: https://github.com/bufbuild/buf/compare/v1.32.1...v1.32.2
[v1.32.1]: https://github.com/bufbuild/buf/compare/v1.32.0...v1.32.1
[v1.32.0]: https://github.com/bufbuild/buf/compare/v1.32.0-beta.1...v1.32.0
[v1.32.0-beta.1]: https://github.com/bufbuild/buf/compare/v1.31.0...v1.32.0-beta.1
[v1.31.0]: https://github.com/bufbuild/buf/compare/v1.30.1...v1.31.0
[v1.30.1]: https://github.com/bufbuild/buf/compare/v1.30.0...v1.30.1
[v1.30.0]: https://github.com/bufbuild/buf/compare/v1.29.0...v1.30.0
[v1.29.0]: https://github.com/bufbuild/buf/compare/v1.28.1...v1.29.0
[v1.28.1]: https://github.com/bufbuild/buf/compare/v1.28.0...v1.28.1
[v1.28.0]: https://github.com/bufbuild/buf/compare/v1.27.2...v1.28.0
[v1.27.2]: https://github.com/bufbuild/buf/compare/v1.27.1...v1.27.2
[v1.27.1]: https://github.com/bufbuild/buf/compare/v1.27.0...v1.27.1
[v1.27.0]: https://github.com/bufbuild/buf/compare/v1.26.1...v1.27.0
[v1.26.1]: https://github.com/bufbuild/buf/compare/v1.26.0...v1.26.1
[v1.26.0]: https://github.com/bufbuild/buf/compare/v1.25.1...v1.26.0
[v1.25.1]: https://github.com/bufbuild/buf/compare/v1.25.0...v1.25.1
[v1.25.0]: https://github.com/bufbuild/buf/compare/v1.24.0...v1.25.0
[v1.24.0]: https://github.com/bufbuild/buf/compare/v1.23.1...v1.24.0
[v1.23.1]: https://github.com/bufbuild/buf/compare/v1.23.0...v1.23.1
[v1.23.0]: https://github.com/bufbuild/buf/compare/v1.22.0...v1.23.0
[v1.22.0]: https://github.com/bufbuild/buf/compare/v1.21.0...v1.22.0
[v1.21.0]: https://github.com/bufbuild/buf/compare/v1.20.0...v1.21.0
[v1.20.0]: https://github.com/bufbuild/buf/compare/v1.19.0...v1.20.0
[v1.19.0]: https://github.com/bufbuild/buf/compare/v1.18.0...v1.19.0
[v1.18.0]: https://github.com/bufbuild/buf/compare/v1.17.0...v1.18.0
[v1.17.0]: https://github.com/bufbuild/buf/compare/v1.16.0...v1.17.0
[v1.16.0]: https://github.com/bufbuild/buf/compare/v1.15.1...v1.16.0
[v1.15.1]: https://github.com/bufbuild/buf/compare/v1.15.0...v1.15.1
[v1.15.0]: https://github.com/bufbuild/buf/compare/v1.14.0...v1.15.0
[v1.14.0]: https://github.com/bufbuild/buf/compare/v1.13.1...v1.14.0
[v1.13.1]: https://github.com/bufbuild/buf/compare/v1.13.0...v1.13.1
[v1.13.0]: https://github.com/bufbuild/buf/compare/v1.12.0...v1.13.0
[v1.12.0]: https://github.com/bufbuild/buf/compare/v1.11.0...v1.12.0
[v1.11.0]: https://github.com/bufbuild/buf/compare/v1.10.0...v1.11.0
[v1.10.0]: https://github.com/bufbuild/buf/compare/v1.9.0...v1.10.0
[v1.9.0]: https://github.com/bufbuild/buf/compare/v1.8.0...v1.9.0
[v1.8.0]: https://github.com/bufbuild/buf/compare/v1.7.0...v1.8.0
[v1.7.0]: https://github.com/bufbuild/buf/compare/v1.6.0...v1.7.0
[v1.6.0]: https://github.com/bufbuild/buf/compare/v1.5.0...v1.6.0
[v1.5.0]: https://github.com/bufbuild/buf/compare/v1.4.0...v1.5.0
[v1.4.0]: https://github.com/bufbuild/buf/compare/v1.3.1...v1.4.0
[v1.3.1]: https://github.com/bufbuild/buf/compare/v1.3.0...v1.3.1
[v1.3.0]: https://github.com/bufbuild/buf/compare/v1.2.1...1.3.0
[v1.2.1]: https://github.com/bufbuild/buf/compare/v1.2.0...v1.2.1
[v1.2.0]: https://github.com/bufbuild/buf/compare/v1.1.1...v1.2.0
[v1.1.1]: https://github.com/bufbuild/buf/compare/v1.1.0...v1.1.1
[v1.1.0]: https://github.com/bufbuild/buf/compare/v1.0.0...v1.1.0
[v1.0.0]: https://github.com/bufbuild/buf/compare/v1.0.0-rc12...v1.0.0
[v1.0.0-rc12]: https://github.com/bufbuild/buf/compare/v1.0.0-rc11...v1.0.0-rc12
[v1.0.0-rc11]: https://github.com/bufbuild/buf/compare/v1.0.0-rc10...v1.0.0-rc11
[v1.0.0-rc10]: https://github.com/bufbuild/buf/compare/v1.0.0-rc9...v1.0.0-rc10
[v1.0.0-rc9]: https://github.com/bufbuild/buf/compare/v1.0.0-rc8...v1.0.0-rc9
[v1.0.0-rc8]: https://github.com/bufbuild/buf/compare/v1.0.0-rc7...v1.0.0-rc8
[v1.0.0-rc7]: https://github.com/bufbuild/buf/compare/v1.0.0-rc6...v1.0.0-rc7
[v1.0.0-rc6]: https://github.com/bufbuild/buf/compare/v1.0.0-rc5...v1.0.0-rc6
[v1.0.0-rc5]: https://github.com/bufbuild/buf/compare/v1.0.0-rc4...v1.0.0-rc5
[v1.0.0-rc4]: https://github.com/bufbuild/buf/compare/v1.0.0-rc3...v1.0.0-rc4
[v1.0.0-rc3]: https://github.com/bufbuild/buf/compare/v1.0.0-rc2...v1.0.0-rc3
[v1.0.0-rc2]: https://github.com/bufbuild/buf/compare/v1.0.0-rc1...v1.0.0-rc2
[v1.0.0-rc1]: https://github.com/bufbuild/buf/compare/v0.56.0...v1.0.0-rc1
[v0.56.0]: https://github.com/bufbuild/buf/compare/v0.55.0...v0.56.0
[v0.55.0]: https://github.com/bufbuild/buf/compare/v0.54.1...v0.55.0
[v0.54.1]: https://github.com/bufbuild/buf/compare/v0.54.0...v0.54.1
[v0.54.0]: https://github.com/bufbuild/buf/compare/v0.53.0...v0.54.0
[v0.53.0]: https://github.com/bufbuild/buf/compare/v0.52.0...v0.53.0
[v0.52.0]: https://github.com/bufbuild/buf/compare/v0.51.1...v0.52.0
[v0.51.1]: https://github.com/bufbuild/buf/compare/v0.51.0...v0.51.1
[v0.51.0]: https://github.com/bufbuild/buf/compare/v0.50.0...v0.51.0
[v0.50.0]: https://github.com/bufbuild/buf/compare/v0.49.0...v0.50.0
[v0.49.0]: https://github.com/bufbuild/buf/compare/v0.48.2...v0.49.0
[v0.48.2]: https://github.com/bufbuild/buf/compare/v0.48.1...v0.48.2
[v0.48.1]: https://github.com/bufbuild/buf/compare/v0.48.0...v0.48.1
[v0.48.0]: https://github.com/bufbuild/buf/compare/v0.47.0...v0.48.0
[v0.47.0]: https://github.com/bufbuild/buf/compare/v0.46.0...v0.47.0
[v0.46.0]: https://github.com/bufbuild/buf/compare/v0.45.0...v0.46.0
[v0.45.0]: https://github.com/bufbuild/buf/compare/v0.44.0...v0.45.0
[v0.44.0]: https://github.com/bufbuild/buf/compare/v0.43.2...v0.44.0
[v0.43.2]: https://github.com/bufbuild/buf/compare/v0.43.1...v0.43.2
[v0.43.1]: https://github.com/bufbuild/buf/compare/v0.43.0...v0.43.1
[v0.43.0]: https://github.com/bufbuild/buf/compare/v0.42.1...v0.43.0
[v0.42.1]: https://github.com/bufbuild/buf/compare/v0.42.0...v0.42.1
[v0.42.0]: https://github.com/bufbuild/buf/compare/v0.41.0...v0.42.0
[v0.41.0]: https://github.com/bufbuild/buf/compare/v0.40.0...v0.41.0
[v0.40.0]: https://github.com/bufbuild/buf/compare/v0.39.1...v0.40.0
[v0.39.1]: https://github.com/bufbuild/buf/compare/v0.39.0...v0.39.1
[v0.39.0]: https://github.com/bufbuild/buf/compare/v0.38.0...v0.39.0
[v0.38.0]: https://github.com/bufbuild/buf/compare/v0.37.1...v0.38.0
[v0.37.1]: https://github.com/bufbuild/buf/compare/v0.37.0...v0.37.1
[v0.37.0]: https://github.com/bufbuild/buf/compare/v0.36.0...v0.37.0
[v0.36.0]: https://github.com/bufbuild/buf/compare/v0.35.1...v0.36.0
[v0.35.1]: https://github.com/bufbuild/buf/compare/v0.35.0...v0.35.1
[v0.35.0]: https://github.com/bufbuild/buf/compare/v0.34.0...v0.35.0
[v0.34.0]: https://github.com/bufbuild/buf/compare/v0.33.0...v0.34.0
[v0.33.0]: https://github.com/bufbuild/buf/compare/v0.32.1...v0.33.0
[v0.32.1]: https://github.com/bufbuild/buf/compare/v0.32.0...v0.32.1
[v0.32.0]: https://github.com/bufbuild/buf/compare/v0.31.1...v0.32.0
[v0.31.1]: https://github.com/bufbuild/buf/compare/v0.31.0...v0.31.1
[v0.31.0]: https://github.com/bufbuild/buf/compare/v0.30.1...v0.31.0
[v0.30.1]: https://github.com/bufbuild/buf/compare/v0.30.0...v0.30.1
[v0.30.0]: https://github.com/bufbuild/buf/compare/v0.29.0...v0.30.0
[v0.29.0]: https://github.com/bufbuild/buf/compare/v0.28.0...v0.29.0
[v0.28.0]: https://github.com/bufbuild/buf/compare/v0.27.1...v0.28.0
[v0.27.1]: https://github.com/bufbuild/buf/compare/v0.27.0...v0.27.1
[v0.27.0]: https://github.com/bufbuild/buf/compare/v0.26.0...v0.27.0
[v0.26.0]: https://github.com/bufbuild/buf/compare/v0.25.0...v0.26.0
[v0.25.0]: https://github.com/bufbuild/buf/compare/v0.24.0...v0.25.0
[v0.24.0]: https://github.com/bufbuild/buf/compare/v0.23.0...v0.24.0
[v0.23.0]: https://github.com/bufbuild/buf/compare/v0.22.0...v0.23.0
[v0.22.0]: https://github.com/bufbuild/buf/compare/v0.21.0...v0.22.0
[v0.21.0]: https://github.com/bufbuild/buf/compare/v0.20.5...v0.21.0
[v0.20.5]: https://github.com/bufbuild/buf/compare/v0.20.4...v0.20.5
[v0.20.4]: https://github.com/bufbuild/buf/compare/v0.20.3...v0.20.4
[v0.20.3]: https://github.com/bufbuild/buf/compare/v0.20.2...v0.20.3
[v0.20.2]: https://github.com/bufbuild/buf/compare/v0.20.1...v0.20.2
[v0.20.1]: https://github.com/bufbuild/buf/compare/v0.20.0...v0.20.1
[v0.20.0]: https://github.com/bufbuild/buf/compare/v0.19.1...v0.20.0
[v0.19.1]: https://github.com/bufbuild/buf/compare/v0.19.0...v0.19.1
[v0.19.0]: https://github.com/bufbuild/buf/compare/v0.18.1...v0.19.0
[v0.18.1]: https://github.com/bufbuild/buf/compare/v0.18.0...v0.18.1
[v0.18.0]: https://github.com/bufbuild/buf/compare/v0.17.0...v0.18.0
[v0.17.0]: https://github.com/bufbuild/buf/compare/v0.16.0...v0.17.0
[v0.16.0]: https://github.com/bufbuild/buf/compare/v0.15.0...v0.16.0
[v0.15.0]: https://github.com/bufbuild/buf/compare/v0.14.0...v0.15.0
[v0.14.0]: https://github.com/bufbuild/buf/compare/v0.13.0...v0.14.0
[v0.13.0]: https://github.com/bufbuild/buf/compare/v0.12.1...v0.13.0
[v0.12.1]: https://github.com/bufbuild/buf/compare/v0.12.0...v0.12.1
[v0.12.0]: https://github.com/bufbuild/buf/compare/v0.11.0...v0.12.0
[v0.11.0]: https://github.com/bufbuild/buf/compare/v0.10.0...v0.11.0
[v0.10.0]: https://github.com/bufbuild/buf/compare/v0.9.0...v0.10.0
[v0.9.0]: https://github.com/bufbuild/buf/compare/v0.8.0...v0.9.0
[v0.8.0]: https://github.com/bufbuild/buf/compare/v0.7.1...v0.8.0
[v0.7.1]: https://github.com/bufbuild/buf/compare/v0.7.0...v0.7.1
[v0.7.0]: https://github.com/bufbuild/buf/compare/v0.6.0...v0.7.0
[v0.6.0]: https://github.com/bufbuild/buf/compare/v0.5.0...v0.6.0
[v0.5.0]: https://github.com/bufbuild/buf/compare/v0.4.1...v0.5.0
[v0.4.1]: https://github.com/bufbuild/buf/compare/v0.4.0...v0.4.1
[v0.4.0]: https://github.com/bufbuild/buf/compare/v0.3.0...v0.4.0
[v0.3.0]: https://github.com/bufbuild/buf/compare/v0.2.0...v0.3.0
[v0.2.0]: https://github.com/bufbuild/buf/compare/v0.1.0...v0.2.0<|MERGE_RESOLUTION|>--- conflicted
+++ resolved
@@ -2,11 +2,8 @@
 
 ## [Unreleased]
 
-<<<<<<< HEAD
 - Fix LSP published diagnostics to filter to the opened file.
-=======
 - Add `textDocument/documentSymbol` support for `buf lsp serve`.
->>>>>>> 88b3687d
 
 ## [v1.59.0] - 2025-10-20
 
