# Changelog

## [Unreleased]

- Add `buf registry plugin {create,delete,info,update}` commands to manage BSR plugins.
- Breaking analysis support for `buf beta lsp`.
- Fix bug when using the `--type` flag filter for `buf build` where import ordering is not
  determinisitic.
- Add `buf plugin push` command to push a plugin to the Buf Schema Registry. 
  Only WebAssembly check plugins are supported at this time.
<<<<<<< HEAD
- Add `buf registry plugin label {archive,info,list,unarchive}` to manage BSR plugin commits.
=======
- Add `buf registry plugin commit {add-label,info,list,resolve}` to manage BSR plugin commits.
>>>>>>> 1101ca10

## [v1.47.2] - 2024-11-14

- Update the patch version to resolve NPM packaging issues. No command updates or user changes.

## [v1.47.1] - 2024-11-14

- Update the patch version to resolve NPM packaging issues. No command updates or user changes.

## [v1.47.0] - 2024-11-13

- Move `buf registry commit` to `buf registry module commit`. Command
  `buf registry commit` is now deprecated.
- Move `buf registry label` to `buf registry module label`. Command
  `buf registry label` is now deprecated.

## [v1.46.0] - 2024-10-29

- Add `buf registry whoami` command, which checks if you are logged in to the Buf Schema
  Registry at a given domain.

## [v1.45.0] - 2024-10-08

- Update `buf registry module info --format=json` to add `default_label_name`, which provides the name
  of the default label of a module.

## [v1.44.0] - 2024-10-03

- Update the `PROTOVALIDATE` lint rule to check example field options. Examples will be checked that
  they satisfy the field constraints, and are only present if constraints are present.
- Update the `PROTOVALIDATE` lint rule to check predefined rules. Predefined rules will be checked
  that they compile.
- Add support for a WebAssembly (Wasm) runtime for custom lint and breaking changes plugins. Use the
  `.wasm` file extension to specify a path to a Wasm plugin.

## [v1.43.0] - 2024-09-30

- Add new experimental LSP support under `buf beta lsp`.

## [v1.42.0] - 2024-09-18

- Add support for custom lint and breaking change plugins. See
  [our launch blog post](https://buf.build/blog/buf-custom-lint-breaking-change-plugins)
  for more details!
- Add `buf dep graph --format` flag that defaults to `dot`, and adds the option `json`, to print
  the dependency graph in JSON format.
- Fix bugs in `buf format` where trailing comments on commas in message literals were not properly
  propagated to the formatted proto, empty message literals were not properly indented, and
  compound strings in options added an extra newline before trailing commas.

## [v1.41.0] - 2024-09-11

- Add HTTP/3 support for gRPC with `buf curl`.
- Fix issue where errors from protoc plugins may be overwritten when executing plugins in parallel.

## [v1.40.1] - 2024-09-06

- Fix issue with `buf lint` where comment ignores in the shape of `// buf:lint:ignore <RULE_ID> <extra comment>`
  were not recognized due to the extra comment.

## [v1.40.0] - 2024-09-04

- Add concept of a default lint or breaking rule, which is printed out as a property when running
  `buf config ls-{breaking,lint}-rules`. Default rules are those rules which are run if no lint
  or breaking rules are explicitly configured in your `buf.yaml`.
- Rename `DEFAULT` lint rule category to `STANDARD`. With the concept of default rules being introduced,
  having a category named `DEFAULT` is confusing, as while it happens that all the rules in the `DEFAULT`
  lint category are also default rules, the name has become overloaded. As with all `buf` changes, this
  change is backwards-compatible: the `DEFAULT` lint category continues to work, and always will. We
  recommend changing to `STANDARD`, however.

## [v1.39.0] - 2024-08-27

- Fix git input handling of relative HEAD refs without branch names.
- Add `includes` key to module configurations in v2 `buf.yaml`, accepting a list of directories.
  * If `includes` is specified, a proto file is considered in the module only if it is in one of the
    directories specified.
  * If both `includes` and `excludes` keys are specified for a module, a proto file is considered
    part of this module if it is contained in any of the include paths and not in any of the exclude
    paths.
- Allow multiple module configurations in the same v2 `buf.yaml` to have the same directory path.

## [v1.38.0] - 2024-08-22

- Add `--http3` flag to `buf curl` which forces `buf curl` to use HTTP/3 as the transport.
- Fix issue with directory inputs for v2 workspaces where the specified directory was not itself
  a path to a module, but contained directories with modules, and the modules would not build.
- Stop creating empty `buf.lock` files when `buf dep update` does not find new dependencies
  to update and there is no existing `buf.lock`.
- Update `buf push` to push the license file or doc file (e.g. `README.md`, `LICENSE`) in the
  same directory as `buf.yaml` if a module does not have a license file or doc file in the
  module's directory.
- Fix constraints of `--path` flag for lint and breaking rules to avoid resolving all files
  within a module. This change can result in a performance improvement for large workspaces.

## [v1.37.0] - 2024-08-16

- Add `STABLE_PACKAGE_NO_IMPORT_UNSTABLE` lint rule which disallows files from stable packages
  to import files from unstable packages.
- Fix plugin push failures when pushing an image built with containerd image store.

## [v1.36.0] - 2024-08-06

- Add `--list-services` and `--list-methods` flags to `buf curl`, which trigger the command to list
  known services or methods in the RPC schema, instead of invoking an RPC method.
- Add `clean` as a top-level option in `buf.gen.yaml`, matching the `buf generate --clean` flag. If
  set to true, this will delete the directories, jar files, or zip files set to `out` for each
  plugin.
- Fix git input handling of annotated tags.
- Update `buf registry login` to complete the login flow in the browser by default. This allows
  users to login with their browser and have the token automatically provided to the CLI.
- Add `buf registry organization {create, delete, info, update}` commands to manage BSR
  organizations. Remove `buf beta registry organization` commands.
- Add `buf registry module {create, delete, deprecate, info, undeprecate, update}` commands to
  manage BSR modules. Remove `buf beta registry repository` commands.
- Add `buf registry label {archive, info, list, unarchive}` commands to manage BSR module labels.
  Remove `buf beta registry label` commands and `buf beta registry {archive, unarchive}`.
- Add `buf registry commit {add-label, info, list, resolve}` to manage BSR module commits. Remove
  `buf beta registry commit` commands.

## [v1.35.1] - 2024-07-24

- Fix the git input parameter `ref` to align with the `git` notion of a ref. This allows for the use
  of branch names, tag names, and commit hashes.
- Fix unexpected `buf build` errors with absolute path directory inputs without workspace and/or
  module configurations (e.g. `buf.yaml`, `buf.work.yaml`) and proto file paths set to the `--path` flag.

## [v1.35.0] - 2024-07-22

- Add `buf generate --clean` flag that will delete the directories, jar files, or zip files that the
  plugins will write to, prior to generation. Allows cleaning of existing assets without having
  to call `rm -rf`.
- Deprecate `--username` flag on and username prompt on `buf registry login`. A username is no longer
  required to log in.

## [v1.34.0] - 2024-06-21

- Add `buf config ls-modules` command to list configured modules.
- Fix issue where `buf generate` would succeed on missing insertion points and
  panic on empty insertion point files.
- Update `buf generate` to allow the use of Editions syntax when doing local code
  generation by proxying to a `protoc` binary (for languages where code gen is
  implemented inside of `protoc` instead of in a plugin: Java, C++, Python, etc).
- Allow use of an array of strings for the `protoc_path` property of for `buf.gen.yaml`,
  where the first array element is the actual path and other array elements are extra
  arguments that are passed to `protoc` each time it is invoked.

## [v1.33.0] - 2024-06-13

- Allow user to override `--source-control-url` and `--create-default-label` when using
  `--git-metadata` with `buf push`.
- Fix `buf push --git-metadata` when local tags point to different objects than
  the remote tags.
- Fix issue where comment ignores were not respected for `PROTOVALIDATE` lint rule violations.
- Add `buf beta registry label {create,get,list}` to replace `buf beta registry {draft, tag}`
  commands.
- Update `buf beta commit {get,list}` command outputs to display create time and stop
  displaying associated tags.
- Change the behavior of `buf beta commit list <buf.build/owner/repository>` when the
  reference is empty. It now lists commits in the repository instead of listing commits
  of the default label.
- Update output of `buf format` to canonicalize the punctuation used in message literals
  in option values. The output now always uses `{` and `}` instead of `<` and `>`; it
  adds `:` separators between field names and message values if the source omitted them,
  and it removes unnecessary separators between fields (`,` and `;` are allowed, but
  neither is needed).
- Update `buf format -w` so that it does not touch files whose contents don't actually
  change. This eliminates noisy notifications to file-system-watcher tools that are
  watching the directory that contains proto sources.
- Update `buf generate` to work with plugins provided by protoc for versions v24.0
  to v25.3. Editions support was experimental in these releases, and the plugins
  advertise incomplete support for editions, which triggers `buf` to report an error.
  With this fix, these plugins can be used again as long as none of the input files use
  editions syntax.
- Add `buf push --exclude-unnamed` flag to exclude unnamed modules when pushing to the BSR.

## [v1.32.2] - 2024-05-28

- Update `buf generate` to warn instead of error when proto3 optional is required but not
  supported by a plugin.

## [v1.32.1] - 2024-05-21

- Fix archive and git inputs so that `--path` and `--exclude-path` paths are relative to
  the `#subdir` rather than the root of the input. This fixes an unintended behavior change
  that was introduced in `v1.32.0`.
- Add `module` input for `protoc-gen-buf-lint` and `protoc-gen-buf-breaking` to allow
  users to specify the module for `v2` configuration files.

## [v1.32.0] - 2024-05-16

- Add version `v2` for `buf.yaml` and `buf.gen.yaml` configuration files.
- Add `buf config migrate` to migrate configuration files to the latest version (now `v2`).
- Move `buf mod init` to `buf config init`. `buf mod init` is now deprecated.
- Move `buf mod ls-lint-rules` to `buf config ls-lint-rules`. `buf mod ls-lint-rules` is now
  deprecated.
- Move `buf mod ls-breaking-rules` to `buf config ls-breaking-rules`. `buf mod ls-breaking-rules`
  is now deprecated.
- Move `buf mod prune` to `buf dep prune`. `buf mod prune` is now deprecated.
- Move `buf mod update` to `buf dep update`. `buf mod update` is now deprecated.
- Move `buf mod {clear-cache,cc}` to `buf registry cc`. `buf mod {clear-cache,cc}` is now
  deprecated.
- Move `buf beta graph` to stable as `buf dep graph`.
- Change the default visibility of `buf push --create-visibility` to `private` when the `--create`
  flag is set. Users are no longer required to set `--create-visibility` when running
  `buf push --create`.
- Add `buf push --label`, which allows users to set labels when pushing new commits to the BSR.
- Add `buf push --source-control-url`, which allows users to associate commits pushed to the BSR
  with a URL to a source code repository.
- Add `buf push --create-default-label`, which allows users to set a default label for a repository
  when calling `buf push --create`.
- Add `buf push --git-metadata`, which automatically sets appropriate `--label`,
  `--source-control-url`, and `--create-default-label` flags based on the current Git repository.
- Add `buf convert --validate` to apply [protovalidate](https://github.com/bufbuild/protovalidate)
  rules to incoming messages specified with `--from`.
- Deprecate `buf mod open`.
- Delete `buf beta migrate-v1beta1` This is now replaced with `buf config migrate`.
- Add `buf registry sdk version` to get the version of a Generated SDK for a module and plugin.
- Add `buf beta registry archive` and `buf beta registry unarchive` commands for archiving and
  unarchiving labels on the BSR.
- Add support for Protobuf Editions. This allows `buf` to be used with sources that use edition
  2023, instead of proto2 or proto3 syntax. This also updates the `protoc-gen-buf-breaking` and
  `protoc-gen-buf-lint` Protobuf plugins to support files that use edition 2023.
- Update `buf breaking` rules to work with Protobuf Editions. To support Editions, some rules have
  been deprecated and replaced with Editions-aware rules. All deprecated rules continue to work
  for existing users.
  * `FIELD_SAME_CTYPE` has been replaced with `FIELD_SAME_CPP_STRING_TYPE`, which considers both
    `ctype` field options and new `(pb.cpp).string_type` features when deciding on backwards
    compatibility.
  * `FIELD_SAME_LABEL` has been replaced with three rules that all check "cardinality". The new
    rules can distinguish between maps and other repeated fields and between implicit and explicit
    field presence. The new rules are:
    1. `FIELD_SAME_CARDINALITY` in the `FILE` and `PACKAGE` categories.
    2. `FIELD_WIRE_COMPATIBLE_CARDINALITY` in the `WIRE` category.
    3. `FIELD_WIRE_JSON_COMPATIBLE_CARDINALITY` in the `WIRE_JSON` category.
  * `FILE_SAME_JAVA_STRING_CHECK_UTF8` has been replaced with `FIELD_SAME_JAVA_UTF8_VALIDATION`,
    which considers both the `java_string_check_utf8` file option and `(pb.java).utf8_validation`
    features when deciding on backwards compatibility.
  * Add to the existing `FILE_SAME_SYNTAX` rule with a few related rules that can catch the same
    sort of compatibility issues, but in an Editions source file that changes feature values:
    1. `MESSAGE_SAME_JSON_FORMAT` and `ENUM_SAME_JSON_FORMAT` catch changes to the `json_format`
       feature, which controls whether support for the JSON format is best-effort or properly
       supported. When supported, the compiler performs more checks relating to field name
       collisions for the JSON format as well as for FieldMask usage.
    2. `FIELD_SAME_UTF8_VALIDATION` catches changes to the `utf8_validation` feature, which
       controls validation of string values.
    3. `ENUM_SAME_TYPE` catches changes to an enum's type, open vs. closed.
- Add support for extensions to `buf breaking`. All existing rules for fields are now applied to
  extensions, except for `FIELD_NO_DELETE` (and its variants). There are also new
  `EXTENSION_NO_DELETE` and `PACKAGE_EXTENSION_NO_DELETE` rules for catching deletions of an
  extension. The new rules are not active by default in existing `v1` and `v1beta1`
  configurations, for backwards-compatibility reasons. Migrate your config to `v2` to use them.
- Add support for top-level extensions to `buf lint`. It previously only checked extensions that
  were defined inside of messages.
- Add a new `FIELD_NOT_REQUIRED` lint rule that prevents use of required in proto2 files and of
  `features.field_presence = LEGACY_REQUIRED` in Editions files. This new rule is not active by
  default in existing `v1` and `v1beta1` configurations, for backwards-compatibility reasons.
  Migrate your config to `v2` to use them.

## [v1.32.0-beta.1] - 2024-04-23

- Add `buf convert --validate` to apply [protovalidate](https://github.com/bufbuild/protovalidate)
  rules to incoming messages specified with `--from`.
- Add `buf config migrate` to migrate configuration files to the latest version (now `v2`).
- Promote `buf beta graph` to stable as `buf dep graph`.
- Move `buf mod init` to `buf config init`. `buf mod init` is now deprecated.
- Move `buf mod ls-lint-rules` to `buf config ls-lint-rules`. `buf mod ls-lint-rules` is now deprecated.
- Move `buf mod ls-breaking-rules` to `buf config ls-breaking-rules`. `buf mod ls-breaking-rules` is now deprecated.
- Move `buf mod prune` to `buf dep prune`. `buf mod prune` is now deprecated.
- Move `buf mod update` to `buf dep update`. `buf mod update` is now deprecated.
- Move `buf mod {clear-cache,cc}` to `buf registry cc`. `buf mod {clear-cache,cc}` is now deprecated.
- Deprecate `buf mod open`.
- Delete `buf beta migrate-v1beta1`.
- Add `buf registry sdk version` to get the version of a Generated SDK for a module and plugin.

## [v1.31.0] - 2024-04-23

- Update dependencies.

## [v1.30.1] - 2024-04-03

- Fix issue where `buf lint` incorrectly reports an error for `(buf.validate.field).repeated`
  is set for a repeated validation rule.

## [v1.30.0] - 2024-03-07

- Update `buf generate` so it populates the recently-added
  [`source_file_descriptors`](https://github.com/protocolbuffers/protobuf/blob/v24.0/src/google/protobuf/compiler/plugin.proto#L96-L99)
  field of the `CodeGeneratorRequest` message. This provides the plugin with access to options
  that are configured to only be retained in source and not at runtime (via
  [field option](https://github.com/protocolbuffers/protobuf/blob/v24.0/src/google/protobuf/descriptor.proto#L693-L702)).
  Descriptors in the `proto_file` field will not include any options configured this way
  for the files named in `file_to_generate` field.
- Add `--exclude-source-retention-options` flag to `buf build`, which
  causes options configured to only be retained in source to be stripped
  from the output descriptors.

## [v1.29.0] - 2024-01-24

- Add support for `yaml` format. All commands that take image inputs, output images,
  or convert between message formats, now take `yaml` as a format, in addition to
  the existing `binpb` and `txtpb` formats. Some examples:
  - `buf build -o image.yaml`
  - `buf ls-files image.yaml`
  - `buf convert --type foo.Bar --from input.binpb --to output.yaml`
- The `yaml` and `json` formats now accept two new options: `use_proto_names` and
  `use_enum_numbers`. This affects output serialization. Some examples:
  - `buf convert --type foo.Bar --from input.binpb --to output.yaml#use_proto_names=true`
  - `buf convert --type foo.Bar --from input.binpb --to -#format=yaml,use_enum_numbers=true`
- Fix issue where `buf format` would inadvertently mangle files that used
  the [expanded `Any` syntax](https://protobuf.com/docs/language-spec#any-messages)
  in option values.

## [v1.28.1] - 2023-11-15

- The `buf curl` command has been updated to support the use of multiple schemas.
  This allows users to specify multiple `--schema` flags and/or to use both `--schema`
  and `--reflect` flags at the same time. The result is that additional sources can
  be consulted to resolve an element. This can be useful when the result of an RPC
  contains extensions or values in `google.protobuf.Any` messages that are not defined
  in the same schema that defines the RPC service.
- Fix issue where `buf lint` incorrectly reports error when `(buf.validate.field).required`
  is set for an optional field in proto3.

## [v1.28.0] - 2023-11-10

- Add lint rules for [protovalidate](https://github.com/bufbuild/protovalidate). `buf lint`
  will now verify that your protovalidate rules are valid. A single rule `PROTOVALIDATE` has been
  added to the `DEFAULT` group - given that protovalidate is net new, this does not represent
  a breaking change.
- Update `buf beta price` with the latest pricing information.
- Display a warning when reading a `buf.lock` with dependencies with b1 or b3 digests. b1 and b3
  digests will be deprecated in a future version. Run `buf mod update` to update dependency digests.

## [v1.27.2] - 2023-10-27

- Fix issue where `buf build` and other commands may fail when handling certain
  archives created on macOS that contain files with extended attributes.

## [v1.27.1] - 2023-10-16

- Fix issue in v1.27.0 where `--path` did not work with workspaces under certain scenarios.

## [v1.27.0] - 2023-10-04

- Fix issue where `buf generate --exclude-path` was not properly excluding paths
  for remote modules.
- Fix issue where `buf curl` had a user agent that did not properly place the
  extension as a suffix.
- Update `buf beta price` with the latest pricing information.

## [v1.26.1] - 2023-08-09

- Fix issue where `buf build -o` did not properly output files with the `.txtpb`
  extension in Protobuf text format.

## [v1.26.0] - 2023-08-09

- Add support for the `--http2-prior-knowledge` flag when running `buf curl`
  against secure "https" URLs. This can be used with gRPC servers, that only
  support HTTP/2, when used with a network (layer 4) load balancer, that does
  not support protocol negotiation in TLS handshake.

## [v1.25.1] - 2023-08-02

- Fix issue where all files were being iterated over when using the `--path` flag.
- Fix issue where the directory `.` was incorrectly accepted as a value for the
  `directories` key in `buf.work.yaml`.

## [v1.25.0] - 2023-07-18

- Add `txtpb` format to handle the Protobuf text format. and automatically recognize
  `.txtpb` files as Protobuf text files. The `txtpb` format can now be used with
  all `buf` commands that take images as input or output, such as `build`, `convert`,
  and `curl`.

## [v1.24.0] - 2023-07-13

- Update `buf mod update` to block updates that will result in conflicting `.proto`
  files across dependencies.
- Replace `bin` format with `binpb` format, and support the `.binpb` file extension.
  `.binpb` is now the canonical file extension for binary-encoded Protobuf data.
  The `bin` format and the `.bin` file extension continue to be accepted.
- Remove support for `go` subdomain in `.netrc`. This was used as part of the
  remote generation alpha, which has been fully deprecated in favor of remote
  plugins and remote packages. See https://buf.build/blog/remote-packages-remote-plugins-approaching-v1
  for more details.
- Update `buf beta price` with the latest pricing information.

## [v1.23.1] - 2023-06-30

- Fix issue where `buf beta graph` would not print modules within a workspace that
  had no dependencies or dependents.
- Fix issue where `buf beta graph` would print warnings for missing dependencies
  that were actually present.

## [v1.23.0] - 2023-06-29

- Add `buf beta graph` to print the dependency graph for a module in DOT format.
- Various small bug fixes.

## [v1.22.0] - 2023-06-23

- Change default for `--origin` flag of `buf beta studio-agent` to `https://buf.build`

## [v1.21.0] - 2023-06-05

- Fix issue where locally-produced images did not have module information if the corresponding
  module was stored in the new cache.
- Remove `buf beta registry template`.
- Remove `buf beta registry plugin {create,deprecate,list,undeprecate,version}` and replace with
  `buf beta registry plugin {push,delete}`.
- Update `buf beta price` with the latest pricing information.

## [v1.20.0] - 2023-05-30

- Add `--emit-defaults` flag to `buf curl` to emit default values in JSON-encoded responses.
- Indent JSON-encoded responses from `buf curl` by default.
- Log a warning in case an import statement does not point to a file in the module, a file in a
  direct dependency, or a well-known type file.

## [v1.19.0] - 2023-05-17

- Add `--create` flag to `buf push` to create a repository if it does not exist. The user
  is also required to specify the visibility using `--create-visibility`.
- Add `github-actions` error format to print errors in a form parseable by GitHub Actions.
- Fix issue in `buf build` and `buf generate` where the use of type filtering (via
  `--type` flags) would cause the resulting image to have no source code info, even
  when `--exclude-source-info` was not specified. The main impact of the bug was that
  generated code would be missing comments.
- Fix issue in `buf curl` when using `--user` or `--netrc` that would cause a malformed
  Authorization header to be sent.
- Update the module cache to use an optimized content addressable store. The cache is
  now self-healing and uses significantly less space. Users wishing to free unused space
  can run `buf mod --clear-cache` once after upgrading to remove data stored in the
  previous module cache.

## [v1.18.0] - 2023-05-05

- Remove `buf beta registry {plugin,template} {deprecate,undeprecate}`.
- Add `--user` and `--netrc` flags to `buf curl`, providing the same behavior as the
  flags of the same name in the cURL tool.
- Include `DocumentationPath` in the module on `buf push`.
- Support fallback paths, `README.md` and `README.markdown`, for module documentation.
  The default source for module documentation is `buf.md`.
  If `buf.md` is missing, `README.md` or `README.markdown` is used as fallback sources.

## [v1.17.0] - 2023-04-05

- Fix issue with JSON marshalling of errors where line and column fields were
  omitted when line and column information was empty.
- Fix issue with MSVS marshalling of errors where the column could be 0.
- Add `buf beta stats` command to print statistics about a given source or module.
- Update `buf beta price` with the latest pricing information.

## [v1.16.0] - 2023-03-29

- Add `buf beta price` command to help users of the BSR figure out how much a module
  will cost to store on the BSR under the Teams or Pro plans.
- Fix issue in `protoc-gen-buf-lint` that prevented it from reporting lint
  errors for unused imports.
- Fix issue with `buf format` where indents would be produced on certain empty lines.
- Remove `buf alpha registry token create` command. Tokens must be created through the BSR UI.
- Add local WASM plugin support in alpha, gated by the `BUF_ALPHA_ENABLE_WASM` environment variable.
  This feature is under evaluation, and may change at any time. If you are interested in WASM
  Protobuf plugins, reach out to us.

## [v1.15.1] - 2023-03-08

- Fix bug in `buf generate` with `v1beta1` config files.
- Fix potential crash when using the `--type` flag with `buf build` or `buf generate`.

## [v1.15.0] - 2023-02-28

- Update built-in Well-Known Types to Protobuf v22.0.
- Fix bug in `buf format` where C-style block comments in which every
  line includes a prefix (usually "*") would be incorrectly indented.
- Add `--private-network` flag to `buf beta studio-agent` to support handling CORS requests
  from Studio on private networks that set the `Access-Control-Request-Private-Network` header.

## [v1.14.0] - 2023-02-09

- Replace `buf generate --include-types` with `buf generate --type` for consistency. `--include-types`
  is now deprecated but continues to work, consistent with our compatibility guarantee.
- Include type references in `google.protobuf.Any` messages in option values
  when filtering on type, e.g. with `buf build --type` or `buf generate --type`.
- Allow specifying a specific `protoc` path in `buf.gen.yaml` when using `protoc`'s built-in plugins
  via the new `protoc_path` option.
- Allow specifying arguments for local plugins in `buf.gen.yaml`. You can now do e.g.
  `path: ["go, "run", ./cmd/protoc-gen-foo]` in addition to `path: protoc-gen-foo`.
- Add optional name parameter to `buf mod init`, e.g. `buf mod init buf.build/owner/foobar`.
- Fix issue with `php_metadata_namespace` file option in [managed mode](https://docs.buf.build/generate/managed-mode).
- Make all help documentation much clearer. If you notice any inconsistencies, let us know.

## [v1.13.1] - 2023-01-27

- Fix race condition with `buf generate` when remote plugins from multiple
  BSR instances are being used at once.

## [v1.13.0] - 2023-01-26

- Extend the `BUF_TOKEN` environment variable to accept tokens for multiple
  BSR instances. Both `TOKEN` and `TOKEN1@BSRHOSTNAME1,TOKEN2@BSRHOSTNAME2,...`
  are now valid values for `BUF_TOKEN`.
- Remove `buf beta convert` in favor of the now-stable `buf convert`.

## [v1.12.0] - 2023-01-12
- Add `buf curl` command to invoke RPCs via [Connect](https://connect-build),
  [gRPC](https://grpc.io/), or [gRPC-Web](https://github.com/grpc/grpc-web.)
- Introduce `objc_class_prefix` option in managed mode, allowing a `default` value
  for `objc_class_prefix` for all files, `except` and `override`, which both behave
  similarly to other `except` and `override` options. Specifying an empty `default`
  value is equivalent to having managed mode on in previous versions.
- Introduce `ruby_package` option in managed mode, allowing `except` and `override`,
  in the same style as `objc_class_prefix`. Leaving `ruby_package` unspecified has
  the same effect as having mananged mode enabled in previous versions.

## [v1.11.0] - 2022-12-19
- `buf generate` now batches remote plugin generation calls for improved performance.
- Update `optimize_for` option in managed mode, allowing a `default` value for `optimize_for`
  for all files, `except` and `override`, which both behave similarly to other `except`
  and `override` options. Specifying an `optimize_for` value in the earlier versions is
  equivalent to having a `optimize_for` with that value as default.

## [v1.10.0] - 2022-12-07

- When using managed mode, setting `enabled: false` now no longer fails `buf generate`
  and instead prints a warning log and ignores managed mode options.
- Add `csharp_namespace` option to managed mode, allowing `except`, which excludes
  modules from managed mode, and `override`, which specifies `csharp_namespace` values
  per module, overriding the default value. By default, when managed mode is enabled,
  `csharp_namespace` is set to the package name with each package sub-name capitalized.
- Promote `buf convert` to stable, keep `buf beta convert` aliased in the beta command.
- Add `Types` filter to `buf generate` command to specify types (message, enum,
  service) that should be included in the image. When specified, the resulting
  image will only include descriptors to describe the requested types.

## [v1.9.0] - 2022-10-19

- New compiler that is faster and uses less memory than the outgoing one.
  - When generating source code info, the new compiler is 20% faster, and allocates
    13% less memory.
  - If _not_ generating source code info, the new compiler is 50% faster and
    allocates 35% less memory.
  - In addition to allocating less memory through the course of a compilation, the
    new compiler releases some memory much earlier, allowing it to be garbage
    collected much sooner. This means that by the end of a very large compilation
    process, less than half as much memory is live/pinned to the heap, decreasing
    overall memory pressure.

  The new compiler also addresses a few bugs where Buf would accept proto sources
  that protoc would reject:
  - In proto3 files, field and enum names undergo a validation that they are
    sufficiently different so that there will be no conflicts in JSON names.
  - Fully-qualified names of elements (like a message, enum, or service) may not
    conflict with package names.
  - A oneof or extend block may not contain empty statements.
  - Package names may not be >= 512 characters in length or contain > 100 dots.
  - Nesting depth of messages may not be > 32.
  - Field types and method input/output types may not refer to synthetic
    map entry messages.
- Push lint and breaking configuration to the registry.
- Include `LICENSE` file in the module on `buf push`.
- Formatter better edits/preserves whitespace around inline comments.
- Formatter correctly indents multi-line block (C-style) comments.
- Formatter now indents trailing comments at the end of an indented block body
  (including contents of message and array literals and elements in compact options)
  the same as the rest of the body (instead of out one level, like the closing
  punctuation).
- Formatter uses a compact, single-line representation for array and message literals
  in option values that are sufficiently simple (single scalar element or field).
- `buf beta convert` flags have changed from `--input` to `--from` and `--output`/`-o` to `--to`
- fully qualified type names now must be parsed to the `input` argument and `--type` flag separately

## [v1.8.0] - 2022-09-14

- Change default for `--origin` flag of `buf beta studio-agent` to `https://studio.buf.build`
- Change default for `--timeout` flag of `buf beta studio-agent` to `0` (no timeout). Before it was
  `2m` (the default for all the other `buf` commands).
- Add support for experimental code generation with the `plugin:` key in `buf.gen.yaml`.
- Preserve single quotes with `buf format`.
- Support `junit` format errors with `--error-format`.

## [v1.7.0] - 2022-06-27

- Support protocol and encoding client options based on content-type in Studio Agent.
- Add `--draft` flag to `buf push`.
- Add `buf beta registry draft {list,delete}` commands.

## [v1.6.0] - 2022-06-21

- Fix issue where `// buf:lint:ignore` comment ignores did not work for the
  `ENUM_FIRST_VALUE_ZERO` rule.
- Add `buf beta studio-agent` command to support the upcoming Buf Studio.

## [v1.5.0] - 2022-05-30

- Upgrade to `protoc` 3.20.1 support.
- Fix an issue where `buf` would fail if two or more roots contained
  a file with the same name, but with different file types (i.e. a
  regular file vs. a directory).
- Fix check for `PACKAGE_SERVICE_NO_DELETE` to detect deleted services.
- Remove `buf beta registry track`.
- Remove `buf beta registry branch`.

## [v1.4.0] - 2022-04-21

- Fix issue where duplicate synthetic oneofs (such as with proto3 maps or
  optional fields) did not result in a properly formed error.
- Add `buf beta registry repository update` command which supports updating
  repository visibility (public vs private). As with all beta commands, this
  is likely to change in the future.

## [v1.3.1] - 2022-03-30

- Allow `--config` flag to be set when targeting a module within a workspace.
- Update `buf format`'s file option order so that default file options are
  sorted before custom options.
- Update `buf format` to write adjacent string literals across multiple lines.
- Fix `buf format` so that the output directory (if any) is created if and only
  if the input is successfully formatted.

## [v1.3.0] - 2022-03-25

- Add `--exit-code` flag to `buf format` to exit with a non-zero exit code if
  the files were not already formatted.

## [v1.2.1] - 2022-03-24

- Fix a few formatting edge cases.

## [v1.2.0] - 2022-03-24

- Add `buf format` command to format `.proto` files.
- Fix build scripts to avoid using the `command-line-arguments` pseudo-package
  when building binaries and re-introduce checking for proper usage of private
  packages.

## [v1.1.1] - 2022-03-21

- Remove check for proper usage of private packages due to a breaking change made in the Golang standard library in 1.18.

## [v1.1.0] - 2022-03-01
- Add `--type` flag to the `build` command to create filtered images containing
  only the specified types and their required dependencies.
- Trim spaces and new lines from user-supplied token for `buf registry login`.
- Add support for conversion between JSON and binary serialized message for `buf beta convert`.

## [v1.0.0] - 2022-02-17

- Check that the user provided a valid token when running `buf registry login`.
- Add `buf mod open` that opens a module's homepage in a browser.
- Add `buf completion` command to generate auto-completion scripts in commonly used shells.
- Add `--disable-symlinks` flag to the `breaking, build, export, generate, lint, ls-files, push`
  commands. By default, the CLI will follow symlinks except on Windows, and this disables following
  symlinks.
- Add `--include-wkt` flag to `buf generate`. When this flag is specified alongside
  `--include-imports`, this will result in the [Well-Known Types](https://github.com/bufbuild/wellknowntypes/tree/11ea259bf71c4d386131c1986ffe103cb1edb3d6/v3.19.4/google/protobuf)
  being generated as well. Most language runtimes have the Well-Known Types included as part
  of the core library, making generating the Well-Known Types separately undesirable.
- Remove `buf protoc`. This was a pre-v1.0 demonstration to show that `buf` compilation
  produces equivalent results to mainline `protoc`, however `buf` is working on building
  a better Protobuf future that provides easier mechanics than our former `protoc`-based
  world. `buf protoc` itself added no benefit over mainline `protoc` beyond being considerably
  faster and allowing parallel compilation. If `protoc` is required, move back to mainline `protoc`
  until you can upgrade to `buf`. See [#915](https://github.com/bufbuild/buf/pull/915) for more
  details.
- Context modifier no longer overrides an existing token on the context. This allows `buf registry login`
  to properly check the user provided token without the token being overridden by the CLI interceptor.
- Removed the `buf config init` command in favor of `buf mod init`.
- Removed the `buf config ls-breaking-rules` command in favor of `buf mod ls-breaking-rules`.
- Removed the `buf config ls-lint-rules` command in favor of `buf mod ls-lint-rules`.
- Removed the `buf config migrate-v1beta1` command in favor of `buf beta migrate-v1beta1`.
- Add `buf beta decode` command to decode message with provided image source and message type.
- Disable `--config` flag for workspaces.
- Move default config version from `v1beta1` to `v1`.

## [v1.0.0-rc12] - 2022-02-01

- Add `default`, `except` and `override` to `java_package_prefix`.
- Add dependency commits as a part of the `b3` digest.
- Upgrade to `protoc` 3.19.4 support.
- Remove `branch` field from `buf.lock`.

## [v1.0.0-rc11] - 2022-01-18

- Upgrade to `protoc` 3.19.3 support.
- Add `PACKAGE_NO_IMPORT_CYCLE` lint rule to detect package import cycles.
- Add `buf beta registry {plugin,template} {deprecate,undeprecate}`.
- Add warning when using enterprise dependencies without specifying a enterprise
  remote in the module's identity.
- Remove `digest`, and `created_at` fields from the `buf.lock`. This will temporarily create a new commit
  when pushing the same contents to an existing repository, since the `ModulePin` has been reduced down.
- Add `--track` flag to `buf push`
- Update `buf beta registry commit list` to allow a track to be specified.
- Add `buf beta registry track {list,delete}` commands.
- Add manpages for `buf`.

## [v1.0.0-rc10] - 2021-12-16

- Fix issue where remote references were not correctly cached.

## [v1.0.0-rc9] - 2021-12-15

- Always set `compiler_version` parameter in the `CodeGeneratorRequest` to "(unknown)".
- Fix issue where `buf mod update` was unable to resolve dependencies from different remotes.
- Display the user-provided Buf Schema Registry remote, if specified, instead of the default within the `buf login` message.
- Fix issue where `buf generate` fails when the same plugin was specified more than once in a single invocation.
- Update the digest algorithm so that it encodes the `name`, `lint`, and `breaking` configuration encoded in the `buf.yaml`.
  When this change is deployed, users will observe the following:
  - Users on `v0.43.0` or before will notice mismatched digest errors similar to the one described in https://github.com/bufbuild/buf/issues/661.
  - Users on `v0.44.0` or after will have their module cache invalidated, but it will repair itself automatically.
  - The `buf.lock` (across all versions) will reflect the new `b3-` digest values for new commits.

## [v1.0.0-rc8] - 2021-11-10

- Add new endpoints to the recommendation service to make it configurable.
- Add `--exclude-path` flag to `buf breaking`, `buf build`, `buf export`, `buf generate`, and `buf lint` commands. This allows users to exclude specific paths when running commands.
- Change `GetModulePackages` endpoint to return a repeated `ModulePackage` message that now includes package description with the package name.
- Add `Oneof` to the `Message` structure for documentation.

## [v1.0.0-rc7] - 2021-11-08

- Upgrade to `protoc` 3.19.1 support.
- Fix issue with `buf generate` where multiple insertion points are defined in the same file.

## [v1.0.0-rc6] - 2021-10-20

- Fix issue with `buf ls-files` when given an image as an input, imports were being printed,
  even without the `--include-imports` flag.
- Add the ability for users to provide individual protobuf files as inputs to CLI commands. This allows users to run `buf` commands against and file input based on their current working directory, for example, `buf lint foo/bar.proto`, where `foo/bar.proto` is a path to protobuf file on disk.

## [v1.0.0-rc5] - 2021-10-12

- Add `buf beta registry repository deprecate` and `buf beta registry repository undeprecate`.
- Support `--include-imports` for remote plugins.
- Fix issue where `buf config migrate-v1beta1 fails` when files cannot be renamed.
- Fix issue where `buf registry login` panics when an existing .netrc entry exists.

## [v1.0.0-rc4] - 2021-10-07

- Fix issue where `buf generate` could fail when used with large numbers of plugins and files on
  systems with low file limits.
- Add `buf protoc --version` flag back. This was accidentally removed.
- Upgrade to `protoc` 3.18.1 support.

## [v1.0.0-rc3] - 2021-10-04

- Add `--as-import-paths` flag to `ls-files` that strips local directory paths and prints file
  paths as they are imported.
- Fix issue where groups used in custom options did not result in the same behavior as `protoc`.
- Fix issue where insertion points were not applied with respect to the configured output directory.

## [v1.0.0-rc2] - 2021-09-23

- Add `--include-imports` flag to `ls-files`.
- Upgrade to `protoc` 3.18.0 support.
- Fix regression with git inputs using `recurse_submodules=true`.

## [v1.0.0-rc1] - 2021-09-15

This is our first v1.0 release candidate. This release largely concentrates on erroring for
already-deprecated commands and flags.

At Buf, we take compatibility very seriously. When we say v1.0, we mean it - we hope `buf` will be
stable on v1 for the next decade, and if there is something we want to change, it is our responsibility to
make sure that we don't break you, not your responsibility to change because of us. We have learned
a lot about `buf` usage in the last two years of our beta, and have deprecated flags and commands as
we go, but for v1.0, we are removing the deprecated items to make sure we have a clean setup going forward.

All commands and flags have been printing warnings for a long time, and have an easy migration path.
Simply update the command or flag, and you'll be good to go:

- Removed the `buf login` command in favor of `buf registry login`.
- Removed the `buf logout` command in favor of `buf registry logout`.
- Removed the `buf mod init` command in favor of `buf config init`.
- Removed the `--name` and `--dep` flags in `buf config init`.
- Removed the `--log-level` global flag.
- Moved the output of `--version` from stderr to stdout.
- Moved the output of `--help` and `help` from stderr to stdout.
- [From v0.55.0](https://github.com/bufbuild/buf/releases/tag/v0.55.0): The version key in all configuration files (`buf.yaml`, `buf.gen.yaml`, `buf.work.yaml`) is now required.
- [From v0.45.0](https://github.com/bufbuild/buf/releases/tag/v0.45.0): Removed the `buf beta config init` command in favor of `buf config init`.
- [From v0.45.0](https://github.com/bufbuild/buf/releases/tag/v0.45.0): Removed the `buf beta mod export` command in favor of `buf export`.
- [From v0.45.0](https://github.com/bufbuild/buf/releases/tag/v0.45.0): Removed the `buf beta mod init` command in favor of `buf config init`.
- [From v0.45.0](https://github.com/bufbuild/buf/releases/tag/v0.45.0): Removed the `buf beta mod update` command in favor of `buf mod update`.
- [From v0.45.0](https://github.com/bufbuild/buf/releases/tag/v0.45.0): Removed the `buf beta mod clear-cache` command in favor of `buf mod clear-cache`.
- [From v0.45.0](https://github.com/bufbuild/buf/releases/tag/v0.45.0): Removed the `buf beta push` command in favor of `buf push`.
- [From v0.34.0](https://github.com/bufbuild/buf/releases/tag/v0.34.0): Removed the `buf check breaking` command in favor of `buf breaking`.
- [From v0.34.0](https://github.com/bufbuild/buf/releases/tag/v0.34.0): Removed the `buf check lint` command in favor of `buf lint`.
- [From v0.34.0](https://github.com/bufbuild/buf/releases/tag/v0.34.0): Removed the `buf check ls-lint-checkers` command in favor of `buf config ls-lint-rules`.
- [From v0.34.0](https://github.com/bufbuild/buf/releases/tag/v0.34.0): Removed the `buf check ls-breaking-checkers` command in favor of `buf config ls-breaking-rules`.
- [From v0.31.0](https://github.com/bufbuild/buf/releases/tag/v0.31.0): Removed the `--file` flag on `buf build` in favor of the `--path` flag.
- [From v0.31.0](https://github.com/bufbuild/buf/releases/tag/v0.31.0): Removed the `--file` flag on `buf lint` in favor of the `--path` flag.
- [From v0.31.0](https://github.com/bufbuild/buf/releases/tag/v0.31.0): Removed the `--file` flag on `buf breaking` in favor of the `--path` flag.
- [From v0.31.0](https://github.com/bufbuild/buf/releases/tag/v0.31.0): Removed the `--file` flag on `buf generate` in favor of the `--path` flag.
- [From v0.31.0](https://github.com/bufbuild/buf/releases/tag/v0.31.0): Removed the `--file` flag on `buf export` in favor of the `--path` flag.
- [From v0.29.0](https://github.com/bufbuild/buf/releases/tag/v0.29.0): Removed the `--source` flag on `buf build` in favor of the first positional parameter.
- [From v0.29.0](https://github.com/bufbuild/buf/releases/tag/v0.29.0): Removed the `--source-config` flag on `buf build` in favor of the `--config` flag.
- [From v0.29.0](https://github.com/bufbuild/buf/releases/tag/v0.29.0): Removed the `--input` flag on `buf lint` in favor of the first positional parameter.
- [From v0.29.0](https://github.com/bufbuild/buf/releases/tag/v0.29.0): Removed the `--input-config` flag on `buf lint` in favor of the `--config` flag.
- [From v0.29.0](https://github.com/bufbuild/buf/releases/tag/v0.29.0): Removed the `--input` flag on `buf breaking` in favor of the first positional parameter.
- [From v0.29.0](https://github.com/bufbuild/buf/releases/tag/v0.29.0): Removed the `--input-config` flag on `buf breaking` in favor of the `--config` flag.
- [From v0.29.0](https://github.com/bufbuild/buf/releases/tag/v0.29.0): Removed the `--against-input` flag on `buf breaking` in favor of the `--against` flag.
- [From v0.29.0](https://github.com/bufbuild/buf/releases/tag/v0.29.0): Removed the `--against-input-config` flag on `buf breaking` in favor of the `--against-config` flag.
- [From v0.29.0](https://github.com/bufbuild/buf/releases/tag/v0.29.0): Removed the `--input` flag on `buf generate` in favor of the first positional parameter.
- [From v0.29.0](https://github.com/bufbuild/buf/releases/tag/v0.29.0): Removed the `--input-config` flag on `buf generate` in favor of the `--config` flag.
- [From v0.29.0](https://github.com/bufbuild/buf/releases/tag/v0.29.0): Removed the `--input` flag on `buf ls-files` in favor of the first positional parameter.
- [From v0.29.0](https://github.com/bufbuild/buf/releases/tag/v0.29.0): Removed the `--input-config` flag on `buf ls-files` in favor of the `--config` flag.
- [From v0.29.0](https://github.com/bufbuild/buf/releases/tag/v0.29.0): Removed the `buf image build` command in favor of `buf build`.
- [From v0.29.0](https://github.com/bufbuild/buf/releases/tag/v0.29.0): Removed the `buf image convert` command.
- [From v0.29.0](https://github.com/bufbuild/buf/releases/tag/v0.29.0): Removed the `buf beta image convert` command.
- [From v0.23.0](https://github.com/bufbuild/buf/releases/tag/v0.23.0): Removed the `buf experimental image convert` command.
- [From v0.52.0](https://github.com/bufbuild/buf/releases/tag/v0.52.0) [and v0.34.0](https://github.com/bufbuild/buf/releases/tag/v0.34.0): Complete deletion `protoc-gen-buf-check-breaking` and `protoc-gen-buf-check-lint`, which have been moved to `protoc-gen-buf-breaking` and `protoc-gen-buf-lint`.

In January 2021 (v0.34.0), `protoc-gen-buf-check-breaking` and `protoc-gen-buf-check-lint` were deprecated and scheduled for removal for v1.0. In August 2021 (v0.52.0), we began returning error for every invocation of `protoc-gen-buf-check-breaking` and `protoc-gen-buf-check-lint`. This release completes the deletion process.

The only migration necessary is to change your installation and invocation from `protoc-gen-buf-check-breaking` to `protoc-gen-buf-breaking` and `protoc-gen-buf-check-lint` to `protoc-gen-buf-lint`. These can be installed in the exact same manner, whether from GitHub Releases, Homebrew, AUR, or direct Go installation:

```
# instead of go get github.com/bufbuild/buf/cmd/protoc-gen-buf-check-breaking
go get github.com/bufbuild/buf/cmd/protoc-gen-buf-breaking
# instead of curl -sSL https://github.com/bufbuild/buf/releases/download/v0.57.0/protoc-gen-buf-check-breaking-Linux-x86_64
curl -sSL https://github.com/bufbuild/buf/releases/download/v0.57.0/protoc-gen-buf-breaking-Linux-x86_64
```

## [v0.56.0] - 2021-09-08

- Cascade `ENUM_ZERO_VALUE_SUFFIX` comment ignores from the enum level.
- Fix issue where `buf genarate --output` was not being respected in 0.55.0.

## [v0.55.0] - 2021-09-07

- Error if `version:` is not set in `buf.yaml`. This is one of the few breaking changes we must make before v1.0 to guarantee stability for the future. If you do not have a version set, simply add `version: v1beta1` to the top of your `buf.yaml`.
- Support `BUF_TOKEN` for authentication. `buf` will now look for a token in the `BUF_TOKEN` environment variable, falling back to `.netrc` as set via `buf login`.
- Add support for using remote plugins with local source files.
- Add per-file overrides for managed mode.
- Fix issue with the module cache where multiple simulataneous downloads would result in a temporarily-corrupted cache.
- Hide verbose messaing behind the `--verbose` (`-v`) flag.
- Add `--debug` flag to print out debug logging.

## [v0.54.1] - 2021-08-30

- Fix docker build.

## [v0.54.0] - 2021-08-30

- Add windows support.
- Add `java_package_prefix` support to managed mode.
- Fix issue with C# namespaces in managed mode.
- Fix issue where `:main` was appended for errors containing references to modules.

## [v0.53.0] - 2021-08-25

- Fix issue where `buf generate --include-imports` would end up generating files for certain imports twice.
- Error when both a `buf.mod` and `buf.yaml` are present. `buf.mod` was briefly used as the new default name for `buf.yaml`, but we've reverted back to `buf.yaml`.

## [v0.52.0] - 2021-08-19

Return error for all invocations of `protoc-gen-buf-check-breaking` and `protoc-gen-buf-check-lint`.

As one of the few changes buf will ever make, `protoc-gen-buf-check-breaking` and `protoc-gen-buf-check-lint` were deprecated and scheduled for removal for v1.0 in January 2021. In preparation for v1.0, instead of just printing out a message notifying users of this, these commands now return an error for every invocation and will be completely removed when v1.0 is released.

The only migration necessary is to change your installation and invocation from `protoc-gen-buf-check-breaking` to `protoc-gen-buf-breaking` and `protoc-gen-buf-check-lint` to `protoc-gen-buf-lint`. These can be installed in the exact same manner, whether from GitHub Releases, Homebrew, AUR, or direct Go installation:

```
# instead of go get github.com/bufbuild/buf/cmd/protoc-gen-buf-check-breaking
go get github.com/bufbuild/buf/cmd/protoc-gen-buf-breaking
# instead of curl -sSL https://github.com/bufbuild/buf/releases/download/v0.52.0/protoc-gen-buf-check-breaking-Linux-x86_64
curl -sSL https://github.com/bufbuild/buf/releases/download/v0.52.0/protoc-gen-buf-breaking-Linux-x86_64
```

There is no change in functionality.

## [v0.51.1] - 2021-08-16

- Fix issue with git LFS where a remote must be set for fetch.

## [v0.51.0] - 2021-08-13

- Accept packages of the form `v\d+alpha` and `v\d+beta` as packages with valid versions. These will be considered unstable packages for the purposes of linting and breaking change detection if `ignore_unstable_packages` is set.
- Fix issue with git clones that occurred when using a previous reference of the current branch.

## [v0.50.0] - 2021-08-12

- Add `buf generate --include-imports` that also generates all imports except for the Well-Known Types.
- Fix issue where a deleted file within an unstable package that contained messages, enums, or services resulted in a breaking change failure if the `PACKAGE` category was used and `ignore_unstable_packages` was set.

## [v0.49.0] - 2021-08-10

- Split `FIELD_SAME_TYPE` breaking change rule into `FIELD_SAME_TYPE, FIELD_WIRE_COMPATIBLE_TYPE, FIELD_WIRE_JSON_COMPATIBLE_TYPE` in `v1`. See https://github.com/bufbuild/buf/pull/400 for details.
- Only export imported dependencies from `buf export`.

## [v0.48.2] - 2021-07-30

- Fix git args for http auth with git lfs.

## [v0.48.1] - 2021-07-30

- Fix: use `-c` on `git` parent command instead of `--config` on `git fetch`.
- Add `ruby_package` to managed mode.

## [v0.48.0] - 2021-07-29

- Add `buf export`. `buf export` will export the files from the specified input (default `"."`) to the given directory in a manner that is buildable by `protoc` without any `-I` flags. It also has options `--exclude-imports`, which excludes imports (and won't result in a buildable set of files), and `--path`, which filters to the specific paths.

## [v0.47.0] - 2021-07-29

- Rewrite the git cloner to use `git init && git fetch` rather than `git clone`. `git clone` is limited to local branches on the remote, whereas `git fetch` we can fetch any references on the remote including remote branches.
- Add `php_namespace` managed mode handling.
- Add `java_string_check_utf8` managed mode handling.

## [v0.46.0] - 2021-07-27

- Add `buf login` and `buf logout` to login and logout from the Buf Schema Registry.
- Fix cache, configuration, and data environment variables for Windows. Note that while Windows is still not officially supported, `buf` largely works on Windows.

## [v0.45.0] - 2021-07-26

- Revert default configuration file location back from `buf.mod` to `buf.yaml`. Note that both continue to work.
- Move default workspace configuration file location from `buf.work` to `buf.work.yaml`. Note that both continue to work.
- Move `buf beta push` to `buf push`. Note that `buf beta push` continues to work.
- Move most `buf beta mod` commands to `buf mod`. Note that all `buf beta mod` commands continue to work.
- Add `--only` flag to `buf mod update`.
- Warn if `buf.yaml` contains dependencies that are not represented in the `buf.lock` file.
- Add `--version` flag to `buf config ls-{breaking,lint}-rules`.
- Add `SYNTAX_SPECIFIED` lint rule to `BASIC, DEFAULT` categories for v1 configuration.
- Add `IMPORT_USED` lint rule to `BASIC, DEFAULT` categories for v1 configuration.
- Bring v1 configuration out of beta.
- Add managed mode for `objc_class_prefix`, `csharp_namespace`.

## [v0.44.0] - 2021-07-08

- Fix issue where C++ scoping rules were not properly enforced.
- Add support for splitting directory paths passed to `buf protoc -I` by a directory separator.
- Fix Windows support for builtin `protoc` plugins when using `buf generate` or `buf protoc`. Note that Windows remains officially unsupported as we have not set up testing, but largely works.
- Upgrade to `protoc` 3.17.3 support.
- Change the default module configuration location from `buf.yaml` to `buf.mod`. Note that `buf.yaml` continues to work.
- Continued work on the workspaces beta, including the `v1` configuration specification.
- Continued work on the managed mode beta, including the `v1` configuration specification.
- Add `v1` module configuration specification in beta - please continue to use `v1beta1` until the `v1` configuration specification is rolled out.
- Add `buf config migrate-v1beta1`.

## [v0.43.2] - 2021-05-31

- Fix namespace resolution diff with protoc.

## [v0.43.1] - 2021-05-28

- Revert `protoc` namespace resolution diff change.

## [v0.43.0] - 2021-05-28

- Do not count `buf:lint:ignore` directives as valid comments for the `COMMENT_.*` lint rules.
- Upgrade to `protoc` 3.17.1 support.
- Fix namespace resolution diff with `protoc`.

## [v0.42.1] - 2021-05-20

- Change the architecture suffix of the Linux ARM release assets from `arm64` to `aarch64` to match the output of `uname -m` on Linux.

## [v0.42.0] - 2021-05-20

- Add managed mode in beta. This is a new feature that automatically sets file option values.
- Add workspaces in beta. This is a new feature that allows multiple modules within the same directory structure.
- Add arm64 releases.

## [v0.41.0] - 2021-04-01

* Add `MESSAGE_SAME_REQUIRED_FIELDS` breaking change rule. This checks to make sure no `required` fields are added or deleted from existing messages.
* Support multi-architecture Docker image.
* Exit with code 100 for `FileAnnotation` errors.

## [v0.40.0] - 2021-03-15

* Add `buf beta registry tag {create,list}` commands.
* Add support for creating tags in `push` via `buf beta push -t`.
* Fix an issue where errors were unnecessarily written in `buf lint` and `buf breaking`.

## [v0.39.1] - 2021-03-04

- Fix issue with CLI build process in 0.39.0.

## [v0.39.0] - 2021-03-04

* `buf beta push` doesn't create a new commit if the content of the push is the same as the latest commit on the branch.
* Fix an issue where no error was shown when authentication failed.
* Fix an issue where `buf protoc` would error if a plugin returned an empty error string.

## [v0.38.0] - 2021-02-25

- Update the tested `protoc` version for compatibility to 3.15.2. The `--experimental_allow_proto3_optional` flag is no longer set for versions >=3.15.
- Update the Well-Known Types to 3.15.2. The `go_package` values for the Well-Known Types now point at google.golang.org/protobuf instead of github.com/golang/protobuf.

## [v0.37.1] - 2021-02-23

- Fix bug where authentication headers were not threaded through for certain Buf Schema Registry commands.
- Fix issue where empty errors would incorrectly be wrapped by the CLI interceptor.
- Update Buf module cache location to include remote.

## [v0.37.0] - 2021-02-09

- Add commands for the Buf Schema Registry. Visit our website to add yourself to [the waitlist](https://buf.build/waitlist).

## [v0.36.0] - 2021-01-18

Allows comment ignores of the form `// buf:lint:ignore ID` to be cascaded upwards for specific rules.

- For  `ENUM_VALUE_PREFIX, ENUM_VALUE_UPPER_SNAKE_CASE`, both the enum value and the enum are checked.
- For `FIELD_LOWER_SNAKE_CASE, FIELD_NO_DESCRIPTOR`, both the field and message are checked.
- For `ONEOF_LOWER_SNAKE_CASE`, both the oneof and message are checked.
- For `RPC_NO_CLIENT_STREAMING, RPC_NO_SERVER_STREAMING, RPC_PASCAL_CASE, RPC_REQUEST_RESPONSE_UNIQUE`, both the method and service are checked.
- For `RPC_REQUEST_STANDARD_NAME, RPC_RESPONSE_STANDARD_NAME`, the input/output type, method, and service are checked.

## [v0.35.1] - 2021-01-08

- Fix error when unmarshalling plugin configuration with no options (#236)

## [v0.35.0] - 2021-01-07

- Allow `opt` in `buf.gen.yaml` files to be either a single string, or a list of strings. Both of the following forms are accepted, and result in `foo=bar,baz,bat`:

```yaml
version: v1beta1
plugins:
  - name: foo
    out: out
    opt: foo=bar,baz,bat
```

```yaml
version: v1beta1
plugins:
  - name: foo
    out: out
    opt:
      - foo=bar
      - baz
      - bat
```

## [v0.34.0] - 2021-01-04

- Move `buf check lint` to `buf lint`.
- Move `buf check breaking` to `buf breaking`.
- Move `buf check ls-lint-checkers` to `buf config ls-lint-rules`.
- Move `buf check ls-breaking-checkers` to `buf config ls-breaking-rules`.
- Move `protoc-gen-buf-check-lint` to `protoc-gen-buf-lint`.
- Move `protoc-gen-buf-check-breaking` to `protoc-gen-buf-breaking`.
- Add `buf beta config init`.

All previous commands continue to work in a backwards-compatible manner, and the previous `protoc-gen-buf-check-lint` and `protoc-gen-buf-check-breaking` binaries continue to be available at the same paths, however deprecation messages are printed.

## [v0.33.0] - 2020-12-12

- Add `strategy` option to `buf.gen.yaml` generation configuration. This allows selecting either plugin invocations with files on a per-directory basis, or plugin invocations with all files at once. See the [generation documentation](https://docs.buf.build/generate-usage) for more details.

## [v0.32.1] - 2020-12-10

- Fix issue where `SourceCodeInfo` for map fields within nested messages could be dropped.
- Fix issue where deleted files would cause a panic when `breaking.ignore_unstable_packages = true`.

## [v0.32.0] - 2020-11-24

- Add symlink support for directory inputs. Symlinks will now be followed within your local directories when running `buf` commands.
- Add the `breaking.ignore_unstable_packages` option to allow ignoring of unstable packages when running `buf check breaking`. See [the documentation](https://docs.buf.build/breaking-configuration#ignore_unstable_packages) for more details.
- Enums that use the `allow_alias` option that add new aliases to a given number will no longer be considered breaking by `ENUM_VALUE_SAME_NAME`. See [the documentation](https://docs.buf.build/breaking-checkers#enum_value_same_name) for more details.

## [v0.31.1] - 2020-11-17

- Fix issue where `--experimental_allow_proto3_optional` was not set when proxying to `protoc` for the builtin plugins via `buf generate` or `buf protoc`. This flag is now set for `protoc` versions >= 3.12.

## [v0.31.0] - 2020-11-16

- Change the `--file` flag to `--path` and allow `--path` to take both files and directories, instead of just files with the old `--file`. This flag is used to filter the actual Protobuf files built under an input for most commands. You can now do for example `buf generate --path proto/foo` to only generate stubs for the files under `proto/foo`. Note that the `--file` flag continues to work, but prints a deprecation message.

## [v0.30.1] - 2020-11-12

- Relax validation of response file names from protoc plugins, so that when possible, plugins that are not compliant with the plugin specification are still usable with `buf generate`.

## [v0.30.0] - 2020-11-03

- Add `git://` protocol handling.

## [v0.29.0] - 2020-10-30

As we work towards v1.0, we are cleaning up the CLI UX. As part of this, we made the following changes:

- `buf image build` has been moved to `buf build` and now accepts images as inputs.
- `buf beta image convert` has been deleted, as `buf build` now covers this functionality.
- The `-o` flag is no longer required for `buf build`, instead defaulting to the OS equivalent of `/dev/null`.
- The `--source` flag on `buf build` has been deprecated in favor of passing the input as the first argument.
- The `--source-config` flag on `buf build` has been moved to `--config`.
- The `--input` flag on `buf check lint` has been deprecated in favor of passing the input as the first argument.
- The `--input-config` flag on `buf check lint` has been moved to `--config`.
- The `--input` flag on `buf check breaking` has been deprecated in favor of passing the input as the first argument.
- The `--input-config` flag on `buf check breaking` has been moved to `--config`.
- The `--against-input` flag on `buf check breaking` has been moved to `--against`.
- The `--against-input-config` flag on `buf check breaking` has been moved to `--against-config`.
- The `--input` flag on `buf generate` has been deprecated in favor of passing the input as the first argument.
- The `--input-config` flag on `buf generate` has been moved to `--config`.
- The `--input` flag on `buf ls-files` has been deprecated in favor of passing the input as the first argument.
- The `--input-config` flag on `buf ls-files` has been moved to `--config`.

We feel these changes make using `buf` more natural. Examples:

```
# compile the files in the current directory
buf build
# equivalent to the default no-arg invocation
buf build .
# build the repository at https://github.com/foo/bar.git
buf build https://github.com/foo/bar.git
# lint the files in the proto directory
buf check lint proto
# check the files in the current directory against the files on the master branch for breaking changes
buf check breaking --against .git#branch=master
# check the files in the proto directory against the files in the proto directory on the master branch
buf check breaking proto --against .git#branch=master,subdir=proto
```

**Note that existing commands and flags continue to work.** While the deprecation messages will be printed, and we recommend migrating to the new invocations, your existing invocations have no change in functionality.

## [v0.28.0] - 2020-10-21

- Add `subdir` option for archive and git [Inputs](https://buf.build/docs/inputs). This allows placement of the `buf.yaml` configuration file in directories other than the base of your repository. You then can check against this subdirectory using, for example, `buf check breaking --against-input https://github.com/foo/bar.git#subdir=proto`.

## [v0.27.1] - 2020-10-16

- Fix minor typo in `buf help generate` documentation.

## [v0.27.0] - 2020-10-16

- Move `buf beta generate` out of beta to `buf generate`. This command now uses a template of configured plugins to generate stubs. See `buf help generate` for more details.

## [v0.26.0] - 2020-10-13

- Add jar and zip support to `buf protoc` and `buf beta generate`.

## [v0.25.0] - 2020-10-09

- Add the concept of configuration file version. The only currently-available version is `v1beta1`. See [buf.build/docs/faq](https://buf.build/docs/faq) for more details.

## [v0.24.0] - 2020-09-21

- Add fish completion to releases.
- Update the `protoc` version for `buf protoc` to be `3.13.0`.

## [v0.23.0] - 2020-09-11

- Move the `experimental` parent command to `beta`. The command `buf experimental image convert` continues to work, but is deprecated in favor of `buf beta image convert`.
- Add `buf beta generate`.

## [v0.22.0] - 2020-09-09

- Add [insertion point](https://github.com/protocolbuffers/protobuf/blob/cdf5022ada7159f0c82888bebee026cbbf4ac697/src/google/protobuf/compiler/plugin.proto#L135) support to `buf protoc`.

## [v0.21.0] - 2020-09-02

- Fix issue where `optional` fields in proto3 would cause the `ONEOF_LOWER_SNAKE_CASE` lint checker to fail.

## [v0.20.5] - 2020-07-24

- Fix issue where parser would fail on files starting with [byte order marks](https://en.wikipedia.org/wiki/Byte_order_mark#UTF-8).

## [v0.20.4] - 2020-07-21

- Fix issue where custom message options that had an unset map field could cause a parser failure.

## [v0.20.3] - 2020-07-18

- Fix issue where parameters passed with `--.*_opt` to `buf protoc` for builtin plugins were not properly propagated.

## [v0.20.2] - 2020-07-17

- Fix issue where roots containing non-proto files with the same path would cause an error.

## [v0.20.1] - 2020-07-14

- Fix issue where Zsh completion would fail due to some flags having brackets in their description.
- Fix issue where non-builtin protoc plugin invocations would not have errors properly propagated.
- Fix issue where multiple `--.*_opt` flags, `--.*_opt` flags with commas, or `--.*_out` flags with options that contained commas, would not be properly added.

## [v0.20.0] - 2020-07-13

- Add `--by-dir` flag to `buf protoc` that parallelizes generation per directory, resulting in a 25-75% reduction in the time taken to generate stubs for medium to large file sets.
- Properly clean up temporary files and commands on interrupts.
- Fix issue where certain files that started with invalid Protobuf would cause the parser to crash.

## [v0.19.1] - 2020-07-10

- Fix issue where stderr was not being propagated for protoc plugins in CLI mode.

## [v0.19.0] - 2020-07-10

- Add `protoc` command. This is a substitute for `protoc` that uses Buf's internal compiler.
- Add `ENUM_FIRST_VALUE_ZERO` lint checker to the `OTHER` category.
- Add support for the Visual Studio error format.

## [v0.18.1] - 2020-06-25

- Fix issue where linking errors for custom options that had a message type were not properly reported (#93)

## [v0.18.0] - 2020-06-22

- Handle custom options when marshalling JSON images (#87).
- Add `buf experimental image convert` command to convert to/from binary/JSON images (#87).

## [v0.17.0] - 2020-06-17

- Add git ref support to allow specifying arbitrary git references as inputs (https://github.com/bufbuild/buf/issues/48). This allows you to do i.e. `buf check lint --input https://github.com/bufbuild/buf.git#ref=fa74aa9c4161304dfa83db4abc4a0effe886d253`.
- Add `depth` input option when specifying git inputs with `ref`. This allows the user to configure the depth at which to clone the repository when looking for the `ref`. If specifying a `ref`, this defaults to 50. Otherwise, this defaults to 1.
- Remove requirement for git branch or tag in inputs. This allows you to do i.e. `buf check lint --input https://github.com/bufbuild/buf.git` and it will automatically choose the default branch as an input.

## [v0.16.0] - 2020-06-02

- Add [proto3 optional](https://github.com/protocolbuffers/protobuf/blob/7cb5597013f0c4b978f02bce4330849f118aa853/docs/field_presence.md#how-to-enable-explicit-presence-in-proto3) support.

## [v0.15.0] - 2020-05-31

- Add opt-in comment-driven lint ignores via the `allow_comment_ignores` lint configuration option and `buf:lint:ignore ID` leading comment annotation (#73).

## [v0.14.0] - 2020-05-30

- Add `--file` flag to `buf image build` to only add specific files and their imports to outputted images. To exclude imports, use `--exclude-imports`.
- Add `zip` as a source format. Buf can now read `zip` files, either locally or remotely, for image building, linting, and breaking change detection.
- Add `zstd` as a compression format. Buf can now read and write Image files that are compressed using zstandard, and can read tarballs compressed with zstandard.
- Deprecated: The formats `bingz, jsongz, targz` are now deprecated. Instead, use `format=bin,compression=gzip`, `format=json,compression=gzip`, or `format=tar,compression=gzip`. The formats `bingz, jsongz, targz` will continue to work forever and will not be broken, but will print a deprecation warning and we recommend updating. Automatic file extension parsing continues to work the same as well.

## [v0.13.0] - 2020-05-17

- Use the `git` binary instead of go-git for internal clones. This also enables using your system git credential management for git repositories cloned using https or ssh. See https://buf.build/docs/inputs#authentication for more details.

## [v0.12.1] - 2020-05-11

- Fix issue where roots were detected as overlapping if one root's name was a prefix of the other.

## [v0.12.0] - 2020-05-11

- Add netrc support for inputs.
- Fix issue where filenames that contained `..` resulted in an error.
- Internal: migrate to golang/protobuf v2.

## [v0.11.0] - 2020-04-09

- Add experimental flag `--experimental-git-clone` to use the `git` binary for git clones.

## [v0.10.0] - 2020-04-06

- Add `recurse_submodules` option for git inputs.
  Example: `https://github.com/foo/bar.git#branch=master,recurse_submodules=true`

## [v0.9.0] - 2020-03-25

- Fix issue where the option value ordering on an outputted `Image` was non-deterministic.
- Fix issue where the `SourceCodeInfo` for the Well-Known Types was not included on an outputted `Image` when requested.

## [v0.8.0] - 2020-03-11

- Update dependencies.

## [v0.7.1] - 2020-03-05

- Tie HTTP download timeout to the `--timeout` flag.

## [v0.7.0] - 2020-01-31

- Add `tag` option for git inputs.

## [v0.6.0] - 2020-01-17

- Add `git` to the Docker container for local filesystem clones.
- Update the JSON error format to use `path` as the file path key instead of `filename`.

## [v0.5.0] - 2020-01-01

- Allow basic authentication for remote tarballs, git repositories, and image files served from HTTPS endpoints. See https://buf.build/docs/inputs#https for more details.
- Allow public key authentication for remote git repositories served from SSH endpoints. See https://buf.build/docs/inputs#ssh for more details.

## [v0.4.1] - 2019-12-30

- Fix issue where comparing enum values for enums that have `allow_alias` set and duplicate enum values present resulted in a system error.

## [v0.4.0] - 2019-12-05

- Change the breaking change detector to compare enum values on number instead of name. This also results in the `ENUM_VALUE_SAME_NUMBER` checker being replaced with the `ENUM_VALUE_SAME_NAME` checker, except this new checker is not in the `WIRE` category.

## [v0.3.0] - 2019-11-05

- Fix issue where multiple timeout errors were printed.
- Add `buf check lint --error-format=config-ignore-yaml` to print out current lint errors in a format that can be copied into a configuration file.

## [v0.2.0] - 2019-10-28

- Add a Docker image for the `buf` binary.

## v0.1.0 - 2019-10-18

Initial beta release.

[Unreleased]: https://github.com/bufbuild/buf/compare/v1.47.2...HEAD
[v1.47.2]: https://github.com/bufbuild/buf/compare/v1.47.1...v1.47.2
[v1.47.1]: https://github.com/bufbuild/buf/compare/v1.47.0...v1.47.1
[v1.47.0]: https://github.com/bufbuild/buf/compare/v1.46.0...v1.47.0
[v1.46.0]: https://github.com/bufbuild/buf/compare/v1.45.0...v1.46.0
[v1.45.0]: https://github.com/bufbuild/buf/compare/v1.44.0...v1.45.0
[v1.44.0]: https://github.com/bufbuild/buf/compare/v1.43.0...v1.44.0
[v1.43.0]: https://github.com/bufbuild/buf/compare/v1.42.0...v1.43.0
[v1.42.0]: https://github.com/bufbuild/buf/compare/v1.41.0...v1.42.0
[v1.41.0]: https://github.com/bufbuild/buf/compare/v1.40.1...v1.41.0
[v1.40.1]: https://github.com/bufbuild/buf/compare/v1.40.0...v1.40.1
[v1.40.0]: https://github.com/bufbuild/buf/compare/v1.39.0...v1.40.0
[v1.39.0]: https://github.com/bufbuild/buf/compare/v1.38.0...v1.39.0
[v1.38.0]: https://github.com/bufbuild/buf/compare/v1.37.0...v1.38.0
[v1.37.0]: https://github.com/bufbuild/buf/compare/v1.36.0...v1.37.0
[v1.36.0]: https://github.com/bufbuild/buf/compare/v1.35.1...v1.36.0
[v1.35.1]: https://github.com/bufbuild/buf/compare/v1.35.0...v1.35.1
[v1.35.0]: https://github.com/bufbuild/buf/compare/v1.34.0...v1.35.0
[v1.34.0]: https://github.com/bufbuild/buf/compare/v1.33.0...v1.34.0
[v1.33.0]: https://github.com/bufbuild/buf/compare/v1.32.2...v1.33.0
[v1.32.2]: https://github.com/bufbuild/buf/compare/v1.32.1...v1.32.2
[v1.32.1]: https://github.com/bufbuild/buf/compare/v1.32.0...v1.32.1
[v1.32.0]: https://github.com/bufbuild/buf/compare/v1.32.0-beta.1...v1.32.0
[v1.32.0-beta.1]: https://github.com/bufbuild/buf/compare/v1.31.0...v1.32.0-beta.1
[v1.31.0]: https://github.com/bufbuild/buf/compare/v1.30.1...v1.31.0
[v1.30.1]: https://github.com/bufbuild/buf/compare/v1.30.0...v1.30.1
[v1.30.0]: https://github.com/bufbuild/buf/compare/v1.29.0...v1.30.0
[v1.29.0]: https://github.com/bufbuild/buf/compare/v1.28.1...v1.29.0
[v1.28.1]: https://github.com/bufbuild/buf/compare/v1.28.0...v1.28.1
[v1.28.0]: https://github.com/bufbuild/buf/compare/v1.27.2...v1.28.0
[v1.27.2]: https://github.com/bufbuild/buf/compare/v1.27.1...v1.27.2
[v1.27.1]: https://github.com/bufbuild/buf/compare/v1.27.0...v1.27.1
[v1.27.0]: https://github.com/bufbuild/buf/compare/v1.26.1...v1.27.0
[v1.26.1]: https://github.com/bufbuild/buf/compare/v1.26.0...v1.26.1
[v1.26.0]: https://github.com/bufbuild/buf/compare/v1.25.1...v1.26.0
[v1.25.1]: https://github.com/bufbuild/buf/compare/v1.25.0...v1.25.1
[v1.25.0]: https://github.com/bufbuild/buf/compare/v1.24.0...v1.25.0
[v1.24.0]: https://github.com/bufbuild/buf/compare/v1.23.1...v1.24.0
[v1.23.1]: https://github.com/bufbuild/buf/compare/v1.23.0...v1.23.1
[v1.23.0]: https://github.com/bufbuild/buf/compare/v1.22.0...v1.23.0
[v1.22.0]: https://github.com/bufbuild/buf/compare/v1.21.0...v1.22.0
[v1.21.0]: https://github.com/bufbuild/buf/compare/v1.20.0...v1.21.0
[v1.20.0]: https://github.com/bufbuild/buf/compare/v1.19.0...v1.20.0
[v1.19.0]: https://github.com/bufbuild/buf/compare/v1.18.0...v1.19.0
[v1.18.0]: https://github.com/bufbuild/buf/compare/v1.17.0...v1.18.0
[v1.17.0]: https://github.com/bufbuild/buf/compare/v1.16.0...v1.17.0
[v1.16.0]: https://github.com/bufbuild/buf/compare/v1.15.1...v1.16.0
[v1.15.1]: https://github.com/bufbuild/buf/compare/v1.15.0...v1.15.1
[v1.15.0]: https://github.com/bufbuild/buf/compare/v1.14.0...v1.15.0
[v1.14.0]: https://github.com/bufbuild/buf/compare/v1.13.1...v1.14.0
[v1.13.1]: https://github.com/bufbuild/buf/compare/v1.13.0...v1.13.1
[v1.13.0]: https://github.com/bufbuild/buf/compare/v1.12.0...v1.13.0
[v1.12.0]: https://github.com/bufbuild/buf/compare/v1.11.0...v1.12.0
[v1.11.0]: https://github.com/bufbuild/buf/compare/v1.10.0...v1.11.0
[v1.10.0]: https://github.com/bufbuild/buf/compare/v1.9.0...v1.10.0
[v1.9.0]: https://github.com/bufbuild/buf/compare/v1.8.0...v1.9.0
[v1.8.0]: https://github.com/bufbuild/buf/compare/v1.7.0...v1.8.0
[v1.7.0]: https://github.com/bufbuild/buf/compare/v1.6.0...v1.7.0
[v1.6.0]: https://github.com/bufbuild/buf/compare/v1.5.0...v1.6.0
[v1.5.0]: https://github.com/bufbuild/buf/compare/v1.4.0...v1.5.0
[v1.4.0]: https://github.com/bufbuild/buf/compare/v1.3.1...v1.4.0
[v1.3.1]: https://github.com/bufbuild/buf/compare/v1.3.0...v1.3.1
[v1.3.0]: https://github.com/bufbuild/buf/compare/v1.2.1...1.3.0
[v1.2.1]: https://github.com/bufbuild/buf/compare/v1.2.0...v1.2.1
[v1.2.0]: https://github.com/bufbuild/buf/compare/v1.1.1...v1.2.0
[v1.1.1]: https://github.com/bufbuild/buf/compare/v1.1.0...v1.1.1
[v1.1.0]: https://github.com/bufbuild/buf/compare/v1.0.0...v1.1.0
[v1.0.0]: https://github.com/bufbuild/buf/compare/v1.0.0-rc12...v1.0.0
[v1.0.0-rc12]: https://github.com/bufbuild/buf/compare/v1.0.0-rc11...v1.0.0-rc12
[v1.0.0-rc11]: https://github.com/bufbuild/buf/compare/v1.0.0-rc10...v1.0.0-rc11
[v1.0.0-rc10]: https://github.com/bufbuild/buf/compare/v1.0.0-rc9...v1.0.0-rc10
[v1.0.0-rc9]: https://github.com/bufbuild/buf/compare/v1.0.0-rc8...v1.0.0-rc9
[v1.0.0-rc8]: https://github.com/bufbuild/buf/compare/v1.0.0-rc7...v1.0.0-rc8
[v1.0.0-rc7]: https://github.com/bufbuild/buf/compare/v1.0.0-rc6...v1.0.0-rc7
[v1.0.0-rc6]: https://github.com/bufbuild/buf/compare/v1.0.0-rc5...v1.0.0-rc6
[v1.0.0-rc5]: https://github.com/bufbuild/buf/compare/v1.0.0-rc4...v1.0.0-rc5
[v1.0.0-rc4]: https://github.com/bufbuild/buf/compare/v1.0.0-rc3...v1.0.0-rc4
[v1.0.0-rc3]: https://github.com/bufbuild/buf/compare/v1.0.0-rc2...v1.0.0-rc3
[v1.0.0-rc2]: https://github.com/bufbuild/buf/compare/v1.0.0-rc1...v1.0.0-rc2
[v1.0.0-rc1]: https://github.com/bufbuild/buf/compare/v0.56.0...v1.0.0-rc1
[v0.56.0]: https://github.com/bufbuild/buf/compare/v0.55.0...v0.56.0
[v0.55.0]: https://github.com/bufbuild/buf/compare/v0.54.1...v0.55.0
[v0.54.1]: https://github.com/bufbuild/buf/compare/v0.54.0...v0.54.1
[v0.54.0]: https://github.com/bufbuild/buf/compare/v0.53.0...v0.54.0
[v0.53.0]: https://github.com/bufbuild/buf/compare/v0.52.0...v0.53.0
[v0.52.0]: https://github.com/bufbuild/buf/compare/v0.51.1...v0.52.0
[v0.51.1]: https://github.com/bufbuild/buf/compare/v0.51.0...v0.51.1
[v0.51.0]: https://github.com/bufbuild/buf/compare/v0.50.0...v0.51.0
[v0.50.0]: https://github.com/bufbuild/buf/compare/v0.49.0...v0.50.0
[v0.49.0]: https://github.com/bufbuild/buf/compare/v0.48.2...v0.49.0
[v0.48.2]: https://github.com/bufbuild/buf/compare/v0.48.1...v0.48.2
[v0.48.1]: https://github.com/bufbuild/buf/compare/v0.48.0...v0.48.1
[v0.48.0]: https://github.com/bufbuild/buf/compare/v0.47.0...v0.48.0
[v0.47.0]: https://github.com/bufbuild/buf/compare/v0.46.0...v0.47.0
[v0.46.0]: https://github.com/bufbuild/buf/compare/v0.45.0...v0.46.0
[v0.45.0]: https://github.com/bufbuild/buf/compare/v0.44.0...v0.45.0
[v0.44.0]: https://github.com/bufbuild/buf/compare/v0.43.2...v0.44.0
[v0.43.2]: https://github.com/bufbuild/buf/compare/v0.43.1...v0.43.2
[v0.43.1]: https://github.com/bufbuild/buf/compare/v0.43.0...v0.43.1
[v0.43.0]: https://github.com/bufbuild/buf/compare/v0.42.1...v0.43.0
[v0.42.1]: https://github.com/bufbuild/buf/compare/v0.42.0...v0.42.1
[v0.42.0]: https://github.com/bufbuild/buf/compare/v0.41.0...v0.42.0
[v0.41.0]: https://github.com/bufbuild/buf/compare/v0.40.0...v0.41.0
[v0.40.0]: https://github.com/bufbuild/buf/compare/v0.39.1...v0.40.0
[v0.39.1]: https://github.com/bufbuild/buf/compare/v0.39.0...v0.39.1
[v0.39.0]: https://github.com/bufbuild/buf/compare/v0.38.0...v0.39.0
[v0.38.0]: https://github.com/bufbuild/buf/compare/v0.37.1...v0.38.0
[v0.37.1]: https://github.com/bufbuild/buf/compare/v0.37.0...v0.37.1
[v0.37.0]: https://github.com/bufbuild/buf/compare/v0.36.0...v0.37.0
[v0.36.0]: https://github.com/bufbuild/buf/compare/v0.35.1...v0.36.0
[v0.35.1]: https://github.com/bufbuild/buf/compare/v0.35.0...v0.35.1
[v0.35.0]: https://github.com/bufbuild/buf/compare/v0.34.0...v0.35.0
[v0.34.0]: https://github.com/bufbuild/buf/compare/v0.33.0...v0.34.0
[v0.33.0]: https://github.com/bufbuild/buf/compare/v0.32.1...v0.33.0
[v0.32.1]: https://github.com/bufbuild/buf/compare/v0.32.0...v0.32.1
[v0.32.0]: https://github.com/bufbuild/buf/compare/v0.31.1...v0.32.0
[v0.31.1]: https://github.com/bufbuild/buf/compare/v0.31.0...v0.31.1
[v0.31.0]: https://github.com/bufbuild/buf/compare/v0.30.1...v0.31.0
[v0.30.1]: https://github.com/bufbuild/buf/compare/v0.30.0...v0.30.1
[v0.30.0]: https://github.com/bufbuild/buf/compare/v0.29.0...v0.30.0
[v0.29.0]: https://github.com/bufbuild/buf/compare/v0.28.0...v0.29.0
[v0.28.0]: https://github.com/bufbuild/buf/compare/v0.27.1...v0.28.0
[v0.27.1]: https://github.com/bufbuild/buf/compare/v0.27.0...v0.27.1
[v0.27.0]: https://github.com/bufbuild/buf/compare/v0.26.0...v0.27.0
[v0.26.0]: https://github.com/bufbuild/buf/compare/v0.25.0...v0.26.0
[v0.25.0]: https://github.com/bufbuild/buf/compare/v0.24.0...v0.25.0
[v0.24.0]: https://github.com/bufbuild/buf/compare/v0.23.0...v0.24.0
[v0.23.0]: https://github.com/bufbuild/buf/compare/v0.22.0...v0.23.0
[v0.22.0]: https://github.com/bufbuild/buf/compare/v0.21.0...v0.22.0
[v0.21.0]: https://github.com/bufbuild/buf/compare/v0.20.5...v0.21.0
[v0.20.5]: https://github.com/bufbuild/buf/compare/v0.20.4...v0.20.5
[v0.20.4]: https://github.com/bufbuild/buf/compare/v0.20.3...v0.20.4
[v0.20.3]: https://github.com/bufbuild/buf/compare/v0.20.2...v0.20.3
[v0.20.2]: https://github.com/bufbuild/buf/compare/v0.20.1...v0.20.2
[v0.20.1]: https://github.com/bufbuild/buf/compare/v0.20.0...v0.20.1
[v0.20.0]: https://github.com/bufbuild/buf/compare/v0.19.1...v0.20.0
[v0.19.1]: https://github.com/bufbuild/buf/compare/v0.19.0...v0.19.1
[v0.19.0]: https://github.com/bufbuild/buf/compare/v0.18.1...v0.19.0
[v0.18.1]: https://github.com/bufbuild/buf/compare/v0.18.0...v0.18.1
[v0.18.0]: https://github.com/bufbuild/buf/compare/v0.17.0...v0.18.0
[v0.17.0]: https://github.com/bufbuild/buf/compare/v0.16.0...v0.17.0
[v0.16.0]: https://github.com/bufbuild/buf/compare/v0.15.0...v0.16.0
[v0.15.0]: https://github.com/bufbuild/buf/compare/v0.14.0...v0.15.0
[v0.14.0]: https://github.com/bufbuild/buf/compare/v0.13.0...v0.14.0
[v0.13.0]: https://github.com/bufbuild/buf/compare/v0.12.1...v0.13.0
[v0.12.1]: https://github.com/bufbuild/buf/compare/v0.12.0...v0.12.1
[v0.12.0]: https://github.com/bufbuild/buf/compare/v0.11.0...v0.12.0
[v0.11.0]: https://github.com/bufbuild/buf/compare/v0.10.0...v0.11.0
[v0.10.0]: https://github.com/bufbuild/buf/compare/v0.9.0...v0.10.0
[v0.9.0]: https://github.com/bufbuild/buf/compare/v0.8.0...v0.9.0
[v0.8.0]: https://github.com/bufbuild/buf/compare/v0.7.1...v0.8.0
[v0.7.1]: https://github.com/bufbuild/buf/compare/v0.7.0...v0.7.1
[v0.7.0]: https://github.com/bufbuild/buf/compare/v0.6.0...v0.7.0
[v0.6.0]: https://github.com/bufbuild/buf/compare/v0.5.0...v0.6.0
[v0.5.0]: https://github.com/bufbuild/buf/compare/v0.4.1...v0.5.0
[v0.4.1]: https://github.com/bufbuild/buf/compare/v0.4.0...v0.4.1
[v0.4.0]: https://github.com/bufbuild/buf/compare/v0.3.0...v0.4.0
[v0.3.0]: https://github.com/bufbuild/buf/compare/v0.2.0...v0.3.0
[v0.2.0]: https://github.com/bufbuild/buf/compare/v0.1.0...v0.2.0<|MERGE_RESOLUTION|>--- conflicted
+++ resolved
@@ -8,11 +8,8 @@
   determinisitic.
 - Add `buf plugin push` command to push a plugin to the Buf Schema Registry. 
   Only WebAssembly check plugins are supported at this time.
-<<<<<<< HEAD
+- Add `buf registry plugin commit {add-label,info,list,resolve}` to manage BSR plugin commits.
 - Add `buf registry plugin label {archive,info,list,unarchive}` to manage BSR plugin commits.
-=======
-- Add `buf registry plugin commit {add-label,info,list,resolve}` to manage BSR plugin commits.
->>>>>>> 1101ca10
 
 ## [v1.47.2] - 2024-11-14
 
