# Changelog

## [Unreleased]

<<<<<<< HEAD
- Breaking analysis support for `buf beta lsp`.
=======
- Add `buf registry plugin {create,delete,info,update}` commands to manage BSR plugins.
>>>>>>> b93d0e4c

## [v1.47.2] - 2024-11-14

- Update the patch version to resolve NPM packaging issues. No command updates or user changes.

## [v1.47.1] - 2024-11-14

- Update the patch version to resolve NPM packaging issues. No command updates or user changes.

## [v1.47.0] - 2024-11-13

- Move `buf registry commit` to `buf registry module commit`. Command
  `buf registry commit` is now deprecated.
- Move `buf registry label` to `buf registry module label`. Command
  `buf registry label` is now deprecated.

## [v1.46.0] - 2024-10-29

- Add `buf registry whoami` command, which checks if you are logged in to the Buf Schema
  Registry at a given domain.

## [v1.45.0] - 2024-10-08

- Update `buf registry module info --format=json` to add `default_label_name`, which provides the name
  of the default label of a module.

## [v1.44.0] - 2024-10-03

- Update the `PROTOVALIDATE` lint rule to check example field options. Examples will be checked that
  they satisfy the field constraints, and are only present if constraints are present.
- Update the `PROTOVALIDATE` lint rule to check predefined rules. Predefined rules will be checked
  that they compile.
- Add support for a WebAssembly (Wasm) runtime for custom lint and breaking changes plugins. Use the
  `.wasm` file extension to specify a path to a Wasm plugin.

## [v1.43.0] - 2024-09-30

- Add new experimental LSP support under `buf beta lsp`.

## [v1.42.0] - 2024-09-18

- Add support for custom lint and breaking change plugins. See
  [our launch blog post](https://buf.build/blog/buf-custom-lint-breaking-change-plugins)
  for more details!
- Add `buf dep graph --format` flag that defaults to `dot`, and adds the option `json`, to print
  the dependency graph in JSON format.
- Fix bugs in `buf format` where trailing comments on commas in message literals were not properly
  propagated to the formatted proto, empty message literals were not properly indented, and
  compound strings in options added an extra newline before trailing commas.

## [v1.41.0] - 2024-09-11

- Add HTTP/3 support for gRPC with `buf curl`.
- Fix issue where errors from protoc plugins may be overwritten when executing plugins in parallel.

## [v1.40.1] - 2024-09-06

- Fix issue with `buf lint` where comment ignores in the shape of `// buf:lint:ignore <RULE_ID> <extra comment>`
  were not recognized due to the extra comment.

## [v1.40.0] - 2024-09-04

- Add concept of a default lint or breaking rule, which is printed out as a property when running
  `buf config ls-{breaking,lint}-rules`. Default rules are those rules which are run if no lint
  or breaking rules are explicitly configured in your `buf.yaml`.
- Rename `DEFAULT` lint rule category to `STANDARD`. With the concept of default rules being introduced,
  having a category named `DEFAULT` is confusing, as while it happens that all the rules in the `DEFAULT`
  lint category are also default rules, the name has become overloaded. As with all `buf` changes, this
  change is backwards-compatible: the `DEFAULT` lint category continues to work, and always will. We
  recommend changing to `STANDARD`, however.

## [v1.39.0] - 2024-08-27

- Fix git input handling of relative HEAD refs without branch names.
- Add `includes` key to module configurations in v2 `buf.yaml`, accepting a list of directories.
  * If `includes` is specified, a proto file is considered in the module only if it is in one of the
    directories specified.
  * If both `includes` and `excludes` keys are specified for a module, a proto file is considered
    part of this module if it is contained in any of the include paths and not in any of the exclude
    paths.
- Allow multiple module configurations in the same v2 `buf.yaml` to have the same directory path.

## [v1.38.0] - 2024-08-22

- Add `--http3` flag to `buf curl` which forces `buf curl` to use HTTP/3 as the transport.
- Fix issue with directory inputs for v2 workspaces where the specified directory was not itself
  a path to a module, but contained directories with modules, and the modules would not build.
- Stop creating empty `buf.lock` files when `buf dep update` does not find new dependencies
  to update and there is no existing `buf.lock`.
- Update `buf push` to push the license file or doc file (e.g. `README.md`, `LICENSE`) in the
  same directory as `buf.yaml` if a module does not have a license file or doc file in the
  module's directory.
- Fix constraints of `--path` flag for lint and breaking rules to avoid resolving all files
  within a module. This change can result in a performance improvement for large workspaces.

## [v1.37.0] - 2024-08-16

- Add `STABLE_PACKAGE_NO_IMPORT_UNSTABLE` lint rule which disallows files from stable packages
  to import files from unstable packages.
- Fix plugin push failures when pushing an image built with containerd image store.

## [v1.36.0] - 2024-08-06

- Add `--list-services` and `--list-methods` flags to `buf curl`, which trigger the command to list
  known services or methods in the RPC schema, instead of invoking an RPC method.
- Add `clean` as a top-level option in `buf.gen.yaml`, matching the `buf generate --clean` flag. If
  set to true, this will delete the directories, jar files, or zip files set to `out` for each
  plugin.
- Fix git input handling of annotated tags.
- Update `buf registry login` to complete the login flow in the browser by default. This allows
  users to login with their browser and have the token automatically provided to the CLI.
- Add `buf registry organization {create, delete, info, update}` commands to manage BSR
  organizations. Remove `buf beta registry organization` commands.
- Add `buf registry module {create, delete, deprecate, info, undeprecate, update}` commands to
  manage BSR modules. Remove `buf beta registry repository` commands.
- Add `buf registry label {archive, info, list, unarchive}` commands to manage BSR module labels.
  Remove `buf beta registry label` commands and `buf beta registry {archive, unarchive}`.
- Add `buf registry commit {add-label, info, list, resolve}` to manage BSR module commits. Remove
  `buf beta registry commit` commands.

## [v1.35.1] - 2024-07-24

- Fix the git input parameter `ref` to align with the `git` notion of a ref. This allows for the use
  of branch names, tag names, and commit hashes.
- Fix unexpected `buf build` errors with absolute path directory inputs without workspace and/or
  module configurations (e.g. `buf.yaml`, `buf.work.yaml`) and proto file paths set to the `--path` flag.

## [v1.35.0] - 2024-07-22

- Add `buf generate --clean` flag that will delete the directories, jar files, or zip files that the
  plugins will write to, prior to generation. Allows cleaning of existing assets without having
  to call `rm -rf`.
- Deprecate `--username` flag on and username prompt on `buf registry login`. A username is no longer
  required to log in.

## [v1.34.0] - 2024-06-21

- Add `buf config ls-modules` command to list configured modules.
- Fix issue where `buf generate` would succeed on missing insertion points and
  panic on empty insertion point files.
- Update `buf generate` to allow the use of Editions syntax when doing local code
  generation by proxying to a `protoc` binary (for languages where code gen is
  implemented inside of `protoc` instead of in a plugin: Java, C++, Python, etc).
- Allow use of an array of strings for the `protoc_path` property of for `buf.gen.yaml`,
  where the first array element is the actual path and other array elements are extra
  arguments that are passed to `protoc` each time it is invoked.

## [v1.33.0] - 2024-06-13

- Allow user to override `--source-control-url` and `--create-default-label` when using
  `--git-metadata` with `buf push`.
- Fix `buf push --git-metadata` when local tags point to different objects than
  the remote tags.
- Fix issue where comment ignores were not respected for `PROTOVALIDATE` lint rule violations.
- Add `buf beta registry label {create,get,list}` to replace `buf beta registry {draft, tag}`
  commands.
- Update `buf beta commit {get,list}` command outputs to display create time and stop
  displaying associated tags.
- Change the behavior of `buf beta commit list <buf.build/owner/repository>` when the
  reference is empty. It now lists commits in the repository instead of listing commits
  of the default label.
- Update output of `buf format` to canonicalize the punctuation used in message literals
  in option values. The output now always uses `{` and `}` instead of `<` and `>`; it
  adds `:` separators between field names and message values if the source omitted them,
  and it removes unnecessary separators between fields (`,` and `;` are allowed, but
  neither is needed).
- Update `buf format -w` so that it does not touch files whose contents don't actually
  change. This eliminates noisy notifications to file-system-watcher tools that are
  watching the directory that contains proto sources.
- Update `buf generate` to work with plugins provided by protoc for versions v24.0
  to v25.3. Editions support was experimental in these releases, and the plugins
  advertise incomplete support for editions, which triggers `buf` to report an error.
  With this fix, these plugins can be used again as long as none of the input files use
  editions syntax.
- Add `buf push --exclude-unnamed` flag to exclude unnamed modules when pushing to the BSR.

## [v1.32.2] - 2024-05-28

- Update `buf generate` to warn instead of error when proto3 optional is required but not
  supported by a plugin.

## [v1.32.1] - 2024-05-21

- Fix archive and git inputs so that `--path` and `--exclude-path` paths are relative to
  the `#subdir` rather than the root of the input. This fixes an unintended behavior change
  that was introduced in `v1.32.0`.
- Add `module` input for `protoc-gen-buf-lint` and `protoc-gen-buf-breaking` to allow
  users to specify the module for `v2` configuration files.

## [v1.32.0] - 2024-05-16

- Add version `v2` for `buf.yaml` and `buf.gen.yaml` configuration files.
- Add `buf config migrate` to migrate configuration files to the latest version (now `v2`).
- Move `buf mod init` to `buf config init`. `buf mod init` is now deprecated.
- Move `buf mod ls-lint-rules` to `buf config ls-lint-rules`. `buf mod ls-lint-rules` is now
  deprecated.
- Move `buf mod ls-breaking-rules` to `buf config ls-breaking-rules`. `buf mod ls-breaking-rules`
  is now deprecated.
- Move `buf mod prune` to `buf dep prune`. `buf mod prune` is now deprecated.
- Move `buf mod update` to `buf dep update`. `buf mod update` is now deprecated.
- Move `buf mod {clear-cache,cc}` to `buf registry cc`. `buf mod {clear-cache,cc}` is now
  deprecated.
- Move `buf beta graph` to stable as `buf dep graph`.
- Change the default visibility of `buf push --create-visibility` to `private` when the `--create`
  flag is set. Users are no longer required to set `--create-visibility` when running
  `buf push --create`.
- Add `buf push --label`, which allows users to set labels when pushing new commits to the BSR.
- Add `buf push --source-control-url`, which allows users to associate commits pushed to the BSR
  with a URL to a source code repository.
- Add `buf push --create-default-label`, which allows users to set a default label for a repository
  when calling `buf push --create`.
- Add `buf push --git-metadata`, which automatically sets appropriate `--label`,
  `--source-control-url`, and `--create-default-label` flags based on the current Git repository.
- Add `buf convert --validate` to apply [protovalidate](https://github.com/bufbuild/protovalidate)
  rules to incoming messages specified with `--from`.
- Deprecate `buf mod open`.
- Delete `buf beta migrate-v1beta1` This is now replaced with `buf config migrate`.
- Add `buf registry sdk version` to get the version of a Generated SDK for a module and plugin.
- Add `buf beta registry archive` and `buf beta registry unarchive` commands for archiving and
  unarchiving labels on the BSR.
- Add support for Protobuf Editions. This allows `buf` to be used with sources that use edition
  2023, instead of proto2 or proto3 syntax. This also updates the `protoc-gen-buf-breaking` and
  `protoc-gen-buf-lint` Protobuf plugins to support files that use edition 2023.
- Update `buf breaking` rules to work with Protobuf Editions. To support Editions, some rules have
  been deprecated and replaced with Editions-aware rules. All deprecated rules continue to work
  for existing users.
  * `FIELD_SAME_CTYPE` has been replaced with `FIELD_SAME_CPP_STRING_TYPE`, which considers both
    `ctype` field options and new `(pb.cpp).string_type` features when deciding on backwards
    compatibility.
  * `FIELD_SAME_LABEL` has been replaced with three rules that all check "cardinality". The new
    rules can distinguish between maps and other repeated fields and between implicit and explicit
    field presence. The new rules are:
    1. `FIELD_SAME_CARDINALITY` in the `FILE` and `PACKAGE` categories.
    2. `FIELD_WIRE_COMPATIBLE_CARDINALITY` in the `WIRE` category.
    3. `FIELD_WIRE_JSON_COMPATIBLE_CARDINALITY` in the `WIRE_JSON` category.
  * `FILE_SAME_JAVA_STRING_CHECK_UTF8` has been replaced with `FIELD_SAME_JAVA_UTF8_VALIDATION`,
    which considers both the `java_string_check_utf8` file option and `(pb.java).utf8_validation`
    features when deciding on backwards compatibility.
  * Add to the existing `FILE_SAME_SYNTAX` rule with a few related rules that can catch the same
    sort of compatibility issues, but in an Editions source file that changes feature values:
    1. `MESSAGE_SAME_JSON_FORMAT` and `ENUM_SAME_JSON_FORMAT` catch changes to the `json_format`
       feature, which controls whether support for the JSON format is best-effort or properly
       supported. When supported, the compiler performs more checks relating to field name
       collisions for the JSON format as well as for FieldMask usage.
    2. `FIELD_SAME_UTF8_VALIDATION` catches changes to the `utf8_validation` feature, which
       controls validation of string values.
    3. `ENUM_SAME_TYPE` catches changes to an enum's type, open vs. closed.
- Add support for extensions to `buf breaking`. All existing rules for fields are now applied to
  extensions, except for `FIELD_NO_DELETE` (and its variants). There are also new
  `EXTENSION_NO_DELETE` and `PACKAGE_EXTENSION_NO_DELETE` rules for catching deletions of an
  extension. The new rules are not active by default in existing `v1` and `v1beta1`
  configurations, for backwards-compatibility reasons. Migrate your config to `v2` to use them.
- Add support for top-level extensions to `buf lint`. It previously only checked extensions that
  were defined inside of messages.
- Add a new `FIELD_NOT_REQUIRED` lint rule that prevents use of required in proto2 files and of
  `features.field_presence = LEGACY_REQUIRED` in Editions files. This new rule is not active by
  default in existing `v1` and `v1beta1` configurations, for backwards-compatibility reasons.
  Migrate your config to `v2` to use them.

## [v1.32.0-beta.1] - 2024-04-23

- Add `buf convert --validate` to apply [protovalidate](https://github.com/bufbuild/protovalidate)
  rules to incoming messages specified with `--from`.
- Add `buf config migrate` to migrate configuration files to the latest version (now `v2`).
- Promote `buf beta graph` to stable as `buf dep graph`.
- Move `buf mod init` to `buf config init`. `buf mod init` is now deprecated.
- Move `buf mod ls-lint-rules` to `buf config ls-lint-rules`. `buf mod ls-lint-rules` is now deprecated.
- Move `buf mod ls-breaking-rules` to `buf config ls-breaking-rules`. `buf mod ls-breaking-rules` is now deprecated.
- Move `buf mod prune` to `buf dep prune`. `buf mod prune` is now deprecated.
- Move `buf mod update` to `buf dep update`. `buf mod update` is now deprecated.
- Move `buf mod {clear-cache,cc}` to `buf registry cc`. `buf mod {clear-cache,cc}` is now deprecated.
- Deprecate `buf mod open`.
- Delete `buf beta migrate-v1beta1`.
- Add `buf registry sdk version` to get the version of a Generated SDK for a module and plugin.

## [v1.31.0] - 2024-04-23

- Update dependencies.

## [v1.30.1] - 2024-04-03

- Fix issue where `buf lint` incorrectly reports an error for `(buf.validate.field).repeated`
  is set for a repeated validation rule.

## [v1.30.0] - 2024-03-07

- Update `buf generate` so it populates the recently-added
  [`source_file_descriptors`](https://github.com/protocolbuffers/protobuf/blob/v24.0/src/google/protobuf/compiler/plugin.proto#L96-L99)
  field of the `CodeGeneratorRequest` message. This provides the plugin with access to options
  that are configured to only be retained in source and not at runtime (via
  [field option](https://github.com/protocolbuffers/protobuf/blob/v24.0/src/google/protobuf/descriptor.proto#L693-L702)).
  Descriptors in the `proto_file` field will not include any options configured this way
  for the files named in `file_to_generate` field.
- Add `--exclude-source-retention-options` flag to `buf build`, which
  causes options configured to only be retained in source to be stripped
  from the output descriptors.

## [v1.29.0] - 2024-01-24

- Add support for `yaml` format. All commands that take image inputs, output images,
  or convert between message formats, now take `yaml` as a format, in addition to
  the existing `binpb` and `txtpb` formats. Some examples:
  - `buf build -o image.yaml`
  - `buf ls-files image.yaml`
  - `buf convert --type foo.Bar --from input.binpb --to output.yaml`
- The `yaml` and `json` formats now accept two new options: `use_proto_names` and
  `use_enum_numbers`. This affects output serialization. Some examples:
  - `buf convert --type foo.Bar --from input.binpb --to output.yaml#use_proto_names=true`
  - `buf convert --type foo.Bar --from input.binpb --to -#format=yaml,use_enum_numbers=true`
- Fix issue where `buf format` would inadvertently mangle files that used
  the [expanded `Any` syntax](https://protobuf.com/docs/language-spec#any-messages)
  in option values.

## [v1.28.1] - 2023-11-15

- The `buf curl` command has been updated to support the use of multiple schemas.
  This allows users to specify multiple `--schema` flags and/or to use both `--schema`
  and `--reflect` flags at the same time. The result is that additional sources can
  be consulted to resolve an element. This can be useful when the result of an RPC
  contains extensions or values in `google.protobuf.Any` messages that are not defined
  in the same schema that defines the RPC service.
- Fix issue where `buf lint` incorrectly reports error when `(buf.validate.field).required`
  is set for an optional field in proto3.

## [v1.28.0] - 2023-11-10

- Add lint rules for [protovalidate](https://github.com/bufbuild/protovalidate). `buf lint`
  will now verify that your protovalidate rules are valid. A single rule `PROTOVALIDATE` has been
  added to the `DEFAULT` group - given that protovalidate is net new, this does not represent
  a breaking change.
- Update `buf beta price` with the latest pricing information.
- Display a warning when reading a `buf.lock` with dependencies with b1 or b3 digests. b1 and b3
  digests will be deprecated in a future version. Run `buf mod update` to update dependency digests.

## [v1.27.2] - 2023-10-27

- Fix issue where `buf build` and other commands may fail when handling certain
  archives created on macOS that contain files with extended attributes.

## [v1.27.1] - 2023-10-16

- Fix issue in v1.27.0 where `--path` did not work with workspaces under certain scenarios.

## [v1.27.0] - 2023-10-04

- Fix issue where `buf generate --exclude-path` was not properly excluding paths
  for remote modules.
- Fix issue where `buf curl` had a user agent that did not properly place the
  extension as a suffix.
- Update `buf beta price` with the latest pricing information.

## [v1.26.1] - 2023-08-09

- Fix issue where `buf build -o` did not properly output files with the `.txtpb`
  extension in Protobuf text format.

## [v1.26.0] - 2023-08-09

- Add support for the `--http2-prior-knowledge` flag when running `buf curl`
  against secure "https" URLs. This can be used with gRPC servers, that only
  support HTTP/2, when used with a network (layer 4) load balancer, that does
  not support protocol negotiation in TLS handshake.

## [v1.25.1] - 2023-08-02

- Fix issue where all files were being iterated over when using the `--path` flag.
- Fix issue where the directory `.` was incorrectly accepted as a value for the
  `directories` key in `buf.work.yaml`.

## [v1.25.0] - 2023-07-18

- Add `txtpb` format to handle the Protobuf text format. and automatically recognize
  `.txtpb` files as Protobuf text files. The `txtpb` format can now be used with
  all `buf` commands that take images as input or output, such as `build`, `convert`,
  and `curl`.

## [v1.24.0] - 2023-07-13

- Update `buf mod update` to block updates that will result in conflicting `.proto`
  files across dependencies.
- Replace `bin` format with `binpb` format, and support the `.binpb` file extension.
  `.binpb` is now the canonical file extension for binary-encoded Protobuf data.
  The `bin` format and the `.bin` file extension continue to be accepted.
- Remove support for `go` subdomain in `.netrc`. This was used as part of the
  remote generation alpha, which has been fully deprecated in favor of remote
  plugins and remote packages. See https://buf.build/blog/remote-packages-remote-plugins-approaching-v1
  for more details.
- Update `buf beta price` with the latest pricing information.

## [v1.23.1] - 2023-06-30

- Fix issue where `buf beta graph` would not print modules within a workspace that
  had no dependencies or dependents.
- Fix issue where `buf beta graph` would print warnings for missing dependencies
  that were actually present.

## [v1.23.0] - 2023-06-29

- Add `buf beta graph` to print the dependency graph for a module in DOT format.
- Various small bug fixes.

## [v1.22.0] - 2023-06-23

- Change default for `--origin` flag of `buf beta studio-agent` to `https://buf.build`

## [v1.21.0] - 2023-06-05

- Fix issue where locally-produced images did not have module information if the corresponding
  module was stored in the new cache.
- Remove `buf beta registry template`.
- Remove `buf beta registry plugin {create,deprecate,list,undeprecate,version}` and replace with
  `buf beta registry plugin {push,delete}`.
- Update `buf beta price` with the latest pricing information.

## [v1.20.0] - 2023-05-30

- Add `--emit-defaults` flag to `buf curl` to emit default values in JSON-encoded responses.
- Indent JSON-encoded responses from `buf curl` by default.
- Log a warning in case an import statement does not point to a file in the module, a file in a
  direct dependency, or a well-known type file.

## [v1.19.0] - 2023-05-17

- Add `--create` flag to `buf push` to create a repository if it does not exist. The user
  is also required to specify the visibility using `--create-visibility`.
- Add `github-actions` error format to print errors in a form parseable by GitHub Actions.
- Fix issue in `buf build` and `buf generate` where the use of type filtering (via
  `--type` flags) would cause the resulting image to have no source code info, even
  when `--exclude-source-info` was not specified. The main impact of the bug was that
  generated code would be missing comments.
- Fix issue in `buf curl` when using `--user` or `--netrc` that would cause a malformed
  Authorization header to be sent.
- Update the module cache to use an optimized content addressable store. The cache is
  now self-healing and uses significantly less space. Users wishing to free unused space
  can run `buf mod --clear-cache` once after upgrading to remove data stored in the
  previous module cache.

## [v1.18.0] - 2023-05-05

- Remove `buf beta registry {plugin,template} {deprecate,undeprecate}`.
- Add `--user` and `--netrc` flags to `buf curl`, providing the same behavior as the
  flags of the same name in the cURL tool.
- Include `DocumentationPath` in the module on `buf push`.
- Support fallback paths, `README.md` and `README.markdown`, for module documentation.
  The default source for module documentation is `buf.md`.
  If `buf.md` is missing, `README.md` or `README.markdown` is used as fallback sources.

## [v1.17.0] - 2023-04-05

- Fix issue with JSON marshalling of errors where line and column fields were
  omitted when line and column information was empty.
- Fix issue with MSVS marshalling of errors where the column could be 0.
- Add `buf beta stats` command to print statistics about a given source or module.
- Update `buf beta price` with the latest pricing information.

## [v1.16.0] - 2023-03-29

- Add `buf beta price` command to help users of the BSR figure out how much a module
  will cost to store on the BSR under the Teams or Pro plans.
- Fix issue in `protoc-gen-buf-lint` that prevented it from reporting lint
  errors for unused imports.
- Fix issue with `buf format` where indents would be produced on certain empty lines.
- Remove `buf alpha registry token create` command. Tokens must be created through the BSR UI.
- Add local WASM plugin support in alpha, gated by the `BUF_ALPHA_ENABLE_WASM` environment variable.
  This feature is under evaluation, and may change at any time. If you are interested in WASM
  Protobuf plugins, reach out to us.

## [v1.15.1] - 2023-03-08

- Fix bug in `buf generate` with `v1beta1` config files.
- Fix potential crash when using the `--type` flag with `buf build` or `buf generate`.

## [v1.15.0] - 2023-02-28

- Update built-in Well-Known Types to Protobuf v22.0.
- Fix bug in `buf format` where C-style block comments in which every
  line includes a prefix (usually "*") would be incorrectly indented.
- Add `--private-network` flag to `buf beta studio-agent` to support handling CORS requests
  from Studio on private networks that set the `Access-Control-Request-Private-Network` header.

## [v1.14.0] - 2023-02-09

- Replace `buf generate --include-types` with `buf generate --type` for consistency. `--include-types`
  is now deprecated but continues to work, consistent with our compatibility guarantee.
- Include type references in `google.protobuf.Any` messages in option values
  when filtering on type, e.g. with `buf build --type` or `buf generate --type`.
- Allow specifying a specific `protoc` path in `buf.gen.yaml` when using `protoc`'s built-in plugins
  via the new `protoc_path` option.
- Allow specifying arguments for local plugins in `buf.gen.yaml`. You can now do e.g.
  `path: ["go, "run", ./cmd/protoc-gen-foo]` in addition to `path: protoc-gen-foo`.
- Add optional name parameter to `buf mod init`, e.g. `buf mod init buf.build/owner/foobar`.
- Fix issue with `php_metadata_namespace` file option in [managed mode](https://docs.buf.build/generate/managed-mode).
- Make all help documentation much clearer. If you notice any inconsistencies, let us know.

## [v1.13.1] - 2023-01-27

- Fix race condition with `buf generate` when remote plugins from multiple
  BSR instances are being used at once.

## [v1.13.0] - 2023-01-26

- Extend the `BUF_TOKEN` environment variable to accept tokens for multiple
  BSR instances. Both `TOKEN` and `TOKEN1@BSRHOSTNAME1,TOKEN2@BSRHOSTNAME2,...`
  are now valid values for `BUF_TOKEN`.
- Remove `buf beta convert` in favor of the now-stable `buf convert`.

## [v1.12.0] - 2023-01-12
- Add `buf curl` command to invoke RPCs via [Connect](https://connect-build),
  [gRPC](https://grpc.io/), or [gRPC-Web](https://github.com/grpc/grpc-web.)
- Introduce `objc_class_prefix` option in managed mode, allowing a `default` value
  for `objc_class_prefix` for all files, `except` and `override`, which both behave
  similarly to other `except` and `override` options. Specifying an empty `default`
  value is equivalent to having managed mode on in previous versions.
- Introduce `ruby_package` option in managed mode, allowing `except` and `override`,
  in the same style as `objc_class_prefix`. Leaving `ruby_package` unspecified has
  the same effect as having mananged mode enabled in previous versions.

## [v1.11.0] - 2022-12-19
- `buf generate` now batches remote plugin generation calls for improved performance.
- Update `optimize_for` option in managed mode, allowing a `default` value for `optimize_for`
  for all files, `except` and `override`, which both behave similarly to other `except`
  and `override` options. Specifying an `optimize_for` value in the earlier versions is
  equivalent to having a `optimize_for` with that value as default.

## [v1.10.0] - 2022-12-07

- When using managed mode, setting `enabled: false` now no longer fails `buf generate`
  and instead prints a warning log and ignores managed mode options.
- Add `csharp_namespace` option to managed mode, allowing `except`, which excludes
  modules from managed mode, and `override`, which specifies `csharp_namespace` values
  per module, overriding the default value. By default, when managed mode is enabled,
  `csharp_namespace` is set to the package name with each package sub-name capitalized.
- Promote `buf convert` to stable, keep `buf beta convert` aliased in the beta command.
- Add `Types` filter to `buf generate` command to specify types (message, enum,
  service) that should be included in the image. When specified, the resulting
  image will only include descriptors to describe the requested types.

## [v1.9.0] - 2022-10-19

- New compiler that is faster and uses less memory than the outgoing one.
  - When generating source code info, the new compiler is 20% faster, and allocates
    13% less memory.
  - If _not_ generating source code info, the new compiler is 50% faster and
    allocates 35% less memory.
  - In addition to allocating less memory through the course of a compilation, the
    new compiler releases some memory much earlier, allowing it to be garbage
    collected much sooner. This means that by the end of a very large compilation
    process, less than half as much memory is live/pinned to the heap, decreasing
    overall memory pressure.

  The new compiler also addresses a few bugs where Buf would accept proto sources
  that protoc would reject:
  - In proto3 files, field and enum names undergo a validation that they are
    sufficiently different so that there will be no conflicts in JSON names.
  - Fully-qualified names of elements (like a message, enum, or service) may not
    conflict with package names.
  - A oneof or extend block may not contain empty statements.
  - Package names may not be >= 512 characters in length or contain > 100 dots.
  - Nesting depth of messages may not be > 32.
  - Field types and method input/output types may not refer to synthetic
    map entry messages.
- Push lint and breaking configuration to the registry.
- Include `LICENSE` file in the module on `buf push`.
- Formatter better edits/preserves whitespace around inline comments.
- Formatter correctly indents multi-line block (C-style) comments.
- Formatter now indents trailing comments at the end of an indented block body
  (including contents of message and array literals and elements in compact options)
  the same as the rest of the body (instead of out one level, like the closing
  punctuation).
- Formatter uses a compact, single-line representation for array and message literals
  in option values that are sufficiently simple (single scalar element or field).
- `buf beta convert` flags have changed from `--input` to `--from` and `--output`/`-o` to `--to`
- fully qualified type names now must be parsed to the `input` argument and `--type` flag separately

## [v1.8.0] - 2022-09-14

- Change default for `--origin` flag of `buf beta studio-agent` to `https://studio.buf.build`
- Change default for `--timeout` flag of `buf beta studio-agent` to `0` (no timeout). Before it was
  `2m` (the default for all the other `buf` commands).
- Add support for experimental code generation with the `plugin:` key in `buf.gen.yaml`.
- Preserve single quotes with `buf format`.
- Support `junit` format errors with `--error-format`.

## [v1.7.0] - 2022-06-27

- Support protocol and encoding client options based on content-type in Studio Agent.
- Add `--draft` flag to `buf push`.
- Add `buf beta registry draft {list,delete}` commands.

## [v1.6.0] - 2022-06-21

- Fix issue where `// buf:lint:ignore` comment ignores did not work for the
  `ENUM_FIRST_VALUE_ZERO` rule.
- Add `buf beta studio-agent` command to support the upcoming Buf Studio.

## [v1.5.0] - 2022-05-30

- Upgrade to `protoc` 3.20.1 support.
- Fix an issue where `buf` would fail if two or more roots contained
  a file with the same name, but with different file types (i.e. a
  regular file vs. a directory).
- Fix check for `PACKAGE_SERVICE_NO_DELETE` to detect deleted services.
- Remove `buf beta registry track`.
- Remove `buf beta registry branch`.

## [v1.4.0] - 2022-04-21

- Fix issue where duplicate synthetic oneofs (such as with proto3 maps or
  optional fields) did not result in a properly formed error.
- Add `buf beta registry repository update` command which supports updating
  repository visibility (public vs private). As with all beta commands, this
  is likely to change in the future.

## [v1.3.1] - 2022-03-30

- Allow `--config` flag to be set when targeting a module within a workspace.
- Update `buf format`'s file option order so that default file options are
  sorted before custom options.
- Update `buf format` to write adjacent string literals across multiple lines.
- Fix `buf format` so that the output directory (if any) is created if and only
  if the input is successfully formatted.

## [v1.3.0] - 2022-03-25

- Add `--exit-code` flag to `buf format` to exit with a non-zero exit code if
  the files were not already formatted.

## [v1.2.1] - 2022-03-24

- Fix a few formatting edge cases.

## [v1.2.0] - 2022-03-24

- Add `buf format` command to format `.proto` files.
- Fix build scripts to avoid using the `command-line-arguments` pseudo-package
  when building binaries and re-introduce checking for proper usage of private
  packages.

## [v1.1.1] - 2022-03-21

- Remove check for proper usage of private packages due to a breaking change made in the Golang standard library in 1.18.

## [v1.1.0] - 2022-03-01
- Add `--type` flag to the `build` command to create filtered images containing
  only the specified types and their required dependencies.
- Trim spaces and new lines from user-supplied token for `buf registry login`.
- Add support for conversion between JSON and binary serialized message for `buf beta convert`.

## [v1.0.0] - 2022-02-17

- Check that the user provided a valid token when running `buf registry login`.
- Add `buf mod open` that opens a module's homepage in a browser.
- Add `buf completion` command to generate auto-completion scripts in commonly used shells.
- Add `--disable-symlinks` flag to the `breaking, build, export, generate, lint, ls-files, push`
  commands. By default, the CLI will follow symlinks except on Windows, and this disables following
  symlinks.
- Add `--include-wkt` flag to `buf generate`. When this flag is specified alongside
  `--include-imports`, this will result in the [Well-Known Types](https://github.com/bufbuild/wellknowntypes/tree/11ea259bf71c4d386131c1986ffe103cb1edb3d6/v3.19.4/google/protobuf)
  being generated as well. Most language runtimes have the Well-Known Types included as part
  of the core library, making generating the Well-Known Types separately undesirable.
- Remove `buf protoc`. This was a pre-v1.0 demonstration to show that `buf` compilation
  produces equivalent results to mainline `protoc`, however `buf` is working on building
  a better Protobuf future that provides easier mechanics than our former `protoc`-based
  world. `buf protoc` itself added no benefit over mainline `protoc` beyond being considerably
  faster and allowing parallel compilation. If `protoc` is required, move back to mainline `protoc`
  until you can upgrade to `buf`. See [#915](https://github.com/bufbuild/buf/pull/915) for more
  details.
- Context modifier no longer overrides an existing token on the context. This allows `buf registry login`
  to properly check the user provided token without the token being overridden by the CLI interceptor.
- Removed the `buf config init` command in favor of `buf mod init`.
- Removed the `buf config ls-breaking-rules` command in favor of `buf mod ls-breaking-rules`.
- Removed the `buf config ls-lint-rules` command in favor of `buf mod ls-lint-rules`.
- Removed the `buf config migrate-v1beta1` command in favor of `buf beta migrate-v1beta1`.
- Add `buf beta decode` command to decode message with provided image source and message type.
- Disable `--config` flag for workspaces.
- Move default config version from `v1beta1` to `v1`.

## [v1.0.0-rc12] - 2022-02-01

- Add `default`, `except` and `override` to `java_package_prefix`.
- Add dependency commits as a part of the `b3` digest.
- Upgrade to `protoc` 3.19.4 support.
- Remove `branch` field from `buf.lock`.

## [v1.0.0-rc11] - 2022-01-18

- Upgrade to `protoc` 3.19.3 support.
- Add `PACKAGE_NO_IMPORT_CYCLE` lint rule to detect package import cycles.
- Add `buf beta registry {plugin,template} {deprecate,undeprecate}`.
- Add warning when using enterprise dependencies without specifying a enterprise
  remote in the module's identity.
- Remove `digest`, and `created_at` fields from the `buf.lock`. This will temporarily create a new commit
  when pushing the same contents to an existing repository, since the `ModulePin` has been reduced down.
- Add `--track` flag to `buf push`
- Update `buf beta registry commit list` to allow a track to be specified.
- Add `buf beta registry track {list,delete}` commands.
- Add manpages for `buf`.

## [v1.0.0-rc10] - 2021-12-16

- Fix issue where remote references were not correctly cached.

## [v1.0.0-rc9] - 2021-12-15

- Always set `compiler_version` parameter in the `CodeGeneratorRequest` to "(unknown)".
- Fix issue where `buf mod update` was unable to resolve dependencies from different remotes.
- Display the user-provided Buf Schema Registry remote, if specified, instead of the default within the `buf login` message.
- Fix issue where `buf generate` fails when the same plugin was specified more than once in a single invocation.
- Update the digest algorithm so that it encodes the `name`, `lint`, and `breaking` configuration encoded in the `buf.yaml`.
  When this change is deployed, users will observe the following:
  - Users on `v0.43.0` or before will notice mismatched digest errors similar to the one described in https://github.com/bufbuild/buf/issues/661.
  - Users on `v0.44.0` or after will have their module cache invalidated, but it will repair itself automatically.
  - The `buf.lock` (across all versions) will reflect the new `b3-` digest values for new commits.

## [v1.0.0-rc8] - 2021-11-10

- Add new endpoints to the recommendation service to make it configurable.
- Add `--exclude-path` flag to `buf breaking`, `buf build`, `buf export`, `buf generate`, and `buf lint` commands. This allows users to exclude specific paths when running commands.
- Change `GetModulePackages` endpoint to return a repeated `ModulePackage` message that now includes package description with the package name.
- Add `Oneof` to the `Message` structure for documentation.

## [v1.0.0-rc7] - 2021-11-08

- Upgrade to `protoc` 3.19.1 support.
- Fix issue with `buf generate` where multiple insertion points are defined in the same file.

## [v1.0.0-rc6] - 2021-10-20

- Fix issue with `buf ls-files` when given an image as an input, imports were being printed,
  even without the `--include-imports` flag.
- Add the ability for users to provide individual protobuf files as inputs to CLI commands. This allows users to run `buf` commands against and file input based on their current working directory, for example, `buf lint foo/bar.proto`, where `foo/bar.proto` is a path to protobuf file on disk.

## [v1.0.0-rc5] - 2021-10-12

- Add `buf beta registry repository deprecate` and `buf beta registry repository undeprecate`.
- Support `--include-imports` for remote plugins.
- Fix issue where `buf config migrate-v1beta1 fails` when files cannot be renamed.
- Fix issue where `buf registry login` panics when an existing .netrc entry exists.

## [v1.0.0-rc4] - 2021-10-07

- Fix issue where `buf generate` could fail when used with large numbers of plugins and files on
  systems with low file limits.
- Add `buf protoc --version` flag back. This was accidentally removed.
- Upgrade to `protoc` 3.18.1 support.

## [v1.0.0-rc3] - 2021-10-04

- Add `--as-import-paths` flag to `ls-files` that strips local directory paths and prints file
  paths as they are imported.
- Fix issue where groups used in custom options did not result in the same behavior as `protoc`.
- Fix issue where insertion points were not applied with respect to the configured output directory.

## [v1.0.0-rc2] - 2021-09-23

- Add `--include-imports` flag to `ls-files`.
- Upgrade to `protoc` 3.18.0 support.
- Fix regression with git inputs using `recurse_submodules=true`.

## [v1.0.0-rc1] - 2021-09-15

This is our first v1.0 release candidate. This release largely concentrates on erroring for
already-deprecated commands and flags.

At Buf, we take compatibility very seriously. When we say v1.0, we mean it - we hope `buf` will be
stable on v1 for the next decade, and if there is something we want to change, it is our responsibility to
make sure that we don't break you, not your responsibility to change because of us. We have learned
a lot about `buf` usage in the last two years of our beta, and have deprecated flags and commands as
we go, but for v1.0, we are removing the deprecated items to make sure we have a clean setup going forward.

All commands and flags have been printing warnings for a long time, and have an easy migration path.
Simply update the command or flag, and you'll be good to go:

- Removed the `buf login` command in favor of `buf registry login`.
- Removed the `buf logout` command in favor of `buf registry logout`.
- Removed the `buf mod init` command in favor of `buf config init`.
- Removed the `--name` and `--dep` flags in `buf config init`.
- Removed the `--log-level` global flag.
- Moved the output of `--version` from stderr to stdout.
- Moved the output of `--help` and `help` from stderr to stdout.
- [From v0.55.0](https://github.com/bufbuild/buf/releases/tag/v0.55.0): The version key in all configuration files (`buf.yaml`, `buf.gen.yaml`, `buf.work.yaml`) is now required.
- [From v0.45.0](https://github.com/bufbuild/buf/releases/tag/v0.45.0): Removed the `buf beta config init` command in favor of `buf config init`.
- [From v0.45.0](https://github.com/bufbuild/buf/releases/tag/v0.45.0): Removed the `buf beta mod export` command in favor of `buf export`.
- [From v0.45.0](https://github.com/bufbuild/buf/releases/tag/v0.45.0): Removed the `buf beta mod init` command in favor of `buf config init`.
- [From v0.45.0](https://github.com/bufbuild/buf/releases/tag/v0.45.0): Removed the `buf beta mod update` command in favor of `buf mod update`.
- [From v0.45.0](https://github.com/bufbuild/buf/releases/tag/v0.45.0): Removed the `buf beta mod clear-cache` command in favor of `buf mod clear-cache`.
- [From v0.45.0](https://github.com/bufbuild/buf/releases/tag/v0.45.0): Removed the `buf beta push` command in favor of `buf push`.
- [From v0.34.0](https://github.com/bufbuild/buf/releases/tag/v0.34.0): Removed the `buf check breaking` command in favor of `buf breaking`.
- [From v0.34.0](https://github.com/bufbuild/buf/releases/tag/v0.34.0): Removed the `buf check lint` command in favor of `buf lint`.
- [From v0.34.0](https://github.com/bufbuild/buf/releases/tag/v0.34.0): Removed the `buf check ls-lint-checkers` command in favor of `buf config ls-lint-rules`.
- [From v0.34.0](https://github.com/bufbuild/buf/releases/tag/v0.34.0): Removed the `buf check ls-breaking-checkers` command in favor of `buf config ls-breaking-rules`.
- [From v0.31.0](https://github.com/bufbuild/buf/releases/tag/v0.31.0): Removed the `--file` flag on `buf build` in favor of the `--path` flag.
- [From v0.31.0](https://github.com/bufbuild/buf/releases/tag/v0.31.0): Removed the `--file` flag on `buf lint` in favor of the `--path` flag.
- [From v0.31.0](https://github.com/bufbuild/buf/releases/tag/v0.31.0): Removed the `--file` flag on `buf breaking` in favor of the `--path` flag.
- [From v0.31.0](https://github.com/bufbuild/buf/releases/tag/v0.31.0): Removed the `--file` flag on `buf generate` in favor of the `--path` flag.
- [From v0.31.0](https://github.com/bufbuild/buf/releases/tag/v0.31.0): Removed the `--file` flag on `buf export` in favor of the `--path` flag.
- [From v0.29.0](https://github.com/bufbuild/buf/releases/tag/v0.29.0): Removed the `--source` flag on `buf build` in favor of the first positional parameter.
- [From v0.29.0](https://github.com/bufbuild/buf/releases/tag/v0.29.0): Removed the `--source-config` flag on `buf build` in favor of the `--config` flag.
- [From v0.29.0](https://github.com/bufbuild/buf/releases/tag/v0.29.0): Removed the `--input` flag on `buf lint` in favor of the first positional parameter.
- [From v0.29.0](https://github.com/bufbuild/buf/releases/tag/v0.29.0): Removed the `--input-config` flag on `buf lint` in favor of the `--config` flag.
- [From v0.29.0](https://github.com/bufbuild/buf/releases/tag/v0.29.0): Removed the `--input` flag on `buf breaking` in favor of the first positional parameter.
- [From v0.29.0](https://github.com/bufbuild/buf/releases/tag/v0.29.0): Removed the `--input-config` flag on `buf breaking` in favor of the `--config` flag.
- [From v0.29.0](https://github.com/bufbuild/buf/releases/tag/v0.29.0): Removed the `--against-input` flag on `buf breaking` in favor of the `--against` flag.
- [From v0.29.0](https://github.com/bufbuild/buf/releases/tag/v0.29.0): Removed the `--against-input-config` flag on `buf breaking` in favor of the `--against-config` flag.
- [From v0.29.0](https://github.com/bufbuild/buf/releases/tag/v0.29.0): Removed the `--input` flag on `buf generate` in favor of the first positional parameter.
- [From v0.29.0](https://github.com/bufbuild/buf/releases/tag/v0.29.0): Removed the `--input-config` flag on `buf generate` in favor of the `--config` flag.
- [From v0.29.0](https://github.com/bufbuild/buf/releases/tag/v0.29.0): Removed the `--input` flag on `buf ls-files` in favor of the first positional parameter.
- [From v0.29.0](https://github.com/bufbuild/buf/releases/tag/v0.29.0): Removed the `--input-config` flag on `buf ls-files` in favor of the `--config` flag.
- [From v0.29.0](https://github.com/bufbuild/buf/releases/tag/v0.29.0): Removed the `buf image build` command in favor of `buf build`.
- [From v0.29.0](https://github.com/bufbuild/buf/releases/tag/v0.29.0): Removed the `buf image convert` command.
- [From v0.29.0](https://github.com/bufbuild/buf/releases/tag/v0.29.0): Removed the `buf beta image convert` command.
- [From v0.23.0](https://github.com/bufbuild/buf/releases/tag/v0.23.0): Removed the `buf experimental image convert` command.
- [From v0.52.0](https://github.com/bufbuild/buf/releases/tag/v0.52.0) [and v0.34.0](https://github.com/bufbuild/buf/releases/tag/v0.34.0): Complete deletion `protoc-gen-buf-check-breaking` and `protoc-gen-buf-check-lint`, which have been moved to `protoc-gen-buf-breaking` and `protoc-gen-buf-lint`.

In January 2021 (v0.34.0), `protoc-gen-buf-check-breaking` and `protoc-gen-buf-check-lint` were deprecated and scheduled for removal for v1.0. In August 2021 (v0.52.0), we began returning error for every invocation of `protoc-gen-buf-check-breaking` and `protoc-gen-buf-check-lint`. This release completes the deletion process.

The only migration necessary is to change your installation and invocation from `protoc-gen-buf-check-breaking` to `protoc-gen-buf-breaking` and `protoc-gen-buf-check-lint` to `protoc-gen-buf-lint`. These can be installed in the exact same manner, whether from GitHub Releases, Homebrew, AUR, or direct Go installation:

```
# instead of go get github.com/bufbuild/buf/cmd/protoc-gen-buf-check-breaking
go get github.com/bufbuild/buf/cmd/protoc-gen-buf-breaking
# instead of curl -sSL https://github.com/bufbuild/buf/releases/download/v0.57.0/protoc-gen-buf-check-breaking-Linux-x86_64
curl -sSL https://github.com/bufbuild/buf/releases/download/v0.57.0/protoc-gen-buf-breaking-Linux-x86_64
```

## [v0.56.0] - 2021-09-08

- Cascade `ENUM_ZERO_VALUE_SUFFIX` comment ignores from the enum level.
- Fix issue where `buf genarate --output` was not being respected in 0.55.0.

## [v0.55.0] - 2021-09-07

- Error if `version:` is not set in `buf.yaml`. This is one of the few breaking changes we must make before v1.0 to guarantee stability for the future. If you do not have a version set, simply add `version: v1beta1` to the top of your `buf.yaml`.
- Support `BUF_TOKEN` for authentication. `buf` will now look for a token in the `BUF_TOKEN` environment variable, falling back to `.netrc` as set via `buf login`.
- Add support for using remote plugins with local source files.
- Add per-file overrides for managed mode.
- Fix issue with the module cache where multiple simulataneous downloads would result in a temporarily-corrupted cache.
- Hide verbose messaing behind the `--verbose` (`-v`) flag.
- Add `--debug` flag to print out debug logging.

## [v0.54.1] - 2021-08-30

- Fix docker build.

## [v0.54.0] - 2021-08-30

- Add windows support.
- Add `java_package_prefix` support to managed mode.
- Fix issue with C# namespaces in managed mode.
- Fix issue where `:main` was appended for errors containing references to modules.

## [v0.53.0] - 2021-08-25

- Fix issue where `buf generate --include-imports` would end up generating files for certain imports twice.
- Error when both a `buf.mod` and `buf.yaml` are present. `buf.mod` was briefly used as the new default name for `buf.yaml`, but we've reverted back to `buf.yaml`.

## [v0.52.0] - 2021-08-19

Return error for all invocations of `protoc-gen-buf-check-breaking` and `protoc-gen-buf-check-lint`.

As one of the few changes buf will ever make, `protoc-gen-buf-check-breaking` and `protoc-gen-buf-check-lint` were deprecated and scheduled for removal for v1.0 in January 2021. In preparation for v1.0, instead of just printing out a message notifying users of this, these commands now return an error for every invocation and will be completely removed when v1.0 is released.

The only migration necessary is to change your installation and invocation from `protoc-gen-buf-check-breaking` to `protoc-gen-buf-breaking` and `protoc-gen-buf-check-lint` to `protoc-gen-buf-lint`. These can be installed in the exact same manner, whether from GitHub Releases, Homebrew, AUR, or direct Go installation:

```
# instead of go get github.com/bufbuild/buf/cmd/protoc-gen-buf-check-breaking
go get github.com/bufbuild/buf/cmd/protoc-gen-buf-breaking
# instead of curl -sSL https://github.com/bufbuild/buf/releases/download/v0.52.0/protoc-gen-buf-check-breaking-Linux-x86_64
curl -sSL https://github.com/bufbuild/buf/releases/download/v0.52.0/protoc-gen-buf-breaking-Linux-x86_64
```

There is no change in functionality.

## [v0.51.1] - 2021-08-16

- Fix issue with git LFS where a remote must be set for fetch.

## [v0.51.0] - 2021-08-13

- Accept packages of the form `v\d+alpha` and `v\d+beta` as packages with valid versions. These will be considered unstable packages for the purposes of linting and breaking change detection if `ignore_unstable_packages` is set.
- Fix issue with git clones that occurred when using a previous reference of the current branch.

## [v0.50.0] - 2021-08-12

- Add `buf generate --include-imports` that also generates all imports except for the Well-Known Types.
- Fix issue where a deleted file within an unstable package that contained messages, enums, or services resulted in a breaking change failure if the `PACKAGE` category was used and `ignore_unstable_packages` was set.

## [v0.49.0] - 2021-08-10

- Split `FIELD_SAME_TYPE` breaking change rule into `FIELD_SAME_TYPE, FIELD_WIRE_COMPATIBLE_TYPE, FIELD_WIRE_JSON_COMPATIBLE_TYPE` in `v1`. See https://github.com/bufbuild/buf/pull/400 for details.
- Only export imported dependencies from `buf export`.

## [v0.48.2] - 2021-07-30

- Fix git args for http auth with git lfs.

## [v0.48.1] - 2021-07-30

- Fix: use `-c` on `git` parent command instead of `--config` on `git fetch`.
- Add `ruby_package` to managed mode.

## [v0.48.0] - 2021-07-29

- Add `buf export`. `buf export` will export the files from the specified input (default `"."`) to the given directory in a manner that is buildable by `protoc` without any `-I` flags. It also has options `--exclude-imports`, which excludes imports (and won't result in a buildable set of files), and `--path`, which filters to the specific paths.

## [v0.47.0] - 2021-07-29

- Rewrite the git cloner to use `git init && git fetch` rather than `git clone`. `git clone` is limited to local branches on the remote, whereas `git fetch` we can fetch any references on the remote including remote branches.
- Add `php_namespace` managed mode handling.
- Add `java_string_check_utf8` managed mode handling.

## [v0.46.0] - 2021-07-27

- Add `buf login` and `buf logout` to login and logout from the Buf Schema Registry.
- Fix cache, configuration, and data environment variables for Windows. Note that while Windows is still not officially supported, `buf` largely works on Windows.

## [v0.45.0] - 2021-07-26

- Revert default configuration file location back from `buf.mod` to `buf.yaml`. Note that both continue to work.
- Move default workspace configuration file location from `buf.work` to `buf.work.yaml`. Note that both continue to work.
- Move `buf beta push` to `buf push`. Note that `buf beta push` continues to work.
- Move most `buf beta mod` commands to `buf mod`. Note that all `buf beta mod` commands continue to work.
- Add `--only` flag to `buf mod update`.
- Warn if `buf.yaml` contains dependencies that are not represented in the `buf.lock` file.
- Add `--version` flag to `buf config ls-{breaking,lint}-rules`.
- Add `SYNTAX_SPECIFIED` lint rule to `BASIC, DEFAULT` categories for v1 configuration.
- Add `IMPORT_USED` lint rule to `BASIC, DEFAULT` categories for v1 configuration.
- Bring v1 configuration out of beta.
- Add managed mode for `objc_class_prefix`, `csharp_namespace`.

## [v0.44.0] - 2021-07-08

- Fix issue where C++ scoping rules were not properly enforced.
- Add support for splitting directory paths passed to `buf protoc -I` by a directory separator.
- Fix Windows support for builtin `protoc` plugins when using `buf generate` or `buf protoc`. Note that Windows remains officially unsupported as we have not set up testing, but largely works.
- Upgrade to `protoc` 3.17.3 support.
- Change the default module configuration location from `buf.yaml` to `buf.mod`. Note that `buf.yaml` continues to work.
- Continued work on the workspaces beta, including the `v1` configuration specification.
- Continued work on the managed mode beta, including the `v1` configuration specification.
- Add `v1` module configuration specification in beta - please continue to use `v1beta1` until the `v1` configuration specification is rolled out.
- Add `buf config migrate-v1beta1`.

## [v0.43.2] - 2021-05-31

- Fix namespace resolution diff with protoc.

## [v0.43.1] - 2021-05-28

- Revert `protoc` namespace resolution diff change.

## [v0.43.0] - 2021-05-28

- Do not count `buf:lint:ignore` directives as valid comments for the `COMMENT_.*` lint rules.
- Upgrade to `protoc` 3.17.1 support.
- Fix namespace resolution diff with `protoc`.

## [v0.42.1] - 2021-05-20

- Change the architecture suffix of the Linux ARM release assets from `arm64` to `aarch64` to match the output of `uname -m` on Linux.

## [v0.42.0] - 2021-05-20

- Add managed mode in beta. This is a new feature that automatically sets file option values.
- Add workspaces in beta. This is a new feature that allows multiple modules within the same directory structure.
- Add arm64 releases.

## [v0.41.0] - 2021-04-01

* Add `MESSAGE_SAME_REQUIRED_FIELDS` breaking change rule. This checks to make sure no `required` fields are added or deleted from existing messages.
* Support multi-architecture Docker image.
* Exit with code 100 for `FileAnnotation` errors.

## [v0.40.0] - 2021-03-15

* Add `buf beta registry tag {create,list}` commands.
* Add support for creating tags in `push` via `buf beta push -t`.
* Fix an issue where errors were unnecessarily written in `buf lint` and `buf breaking`.

## [v0.39.1] - 2021-03-04

- Fix issue with CLI build process in 0.39.0.

## [v0.39.0] - 2021-03-04

* `buf beta push` doesn't create a new commit if the content of the push is the same as the latest commit on the branch.
* Fix an issue where no error was shown when authentication failed.
* Fix an issue where `buf protoc` would error if a plugin returned an empty error string.

## [v0.38.0] - 2021-02-25

- Update the tested `protoc` version for compatibility to 3.15.2. The `--experimental_allow_proto3_optional` flag is no longer set for versions >=3.15.
- Update the Well-Known Types to 3.15.2. The `go_package` values for the Well-Known Types now point at google.golang.org/protobuf instead of github.com/golang/protobuf.

## [v0.37.1] - 2021-02-23

- Fix bug where authentication headers were not threaded through for certain Buf Schema Registry commands.
- Fix issue where empty errors would incorrectly be wrapped by the CLI interceptor.
- Update Buf module cache location to include remote.

## [v0.37.0] - 2021-02-09

- Add commands for the Buf Schema Registry. Visit our website to add yourself to [the waitlist](https://buf.build/waitlist).

## [v0.36.0] - 2021-01-18

Allows comment ignores of the form `// buf:lint:ignore ID` to be cascaded upwards for specific rules.

- For  `ENUM_VALUE_PREFIX, ENUM_VALUE_UPPER_SNAKE_CASE`, both the enum value and the enum are checked.
- For `FIELD_LOWER_SNAKE_CASE, FIELD_NO_DESCRIPTOR`, both the field and message are checked.
- For `ONEOF_LOWER_SNAKE_CASE`, both the oneof and message are checked.
- For `RPC_NO_CLIENT_STREAMING, RPC_NO_SERVER_STREAMING, RPC_PASCAL_CASE, RPC_REQUEST_RESPONSE_UNIQUE`, both the method and service are checked.
- For `RPC_REQUEST_STANDARD_NAME, RPC_RESPONSE_STANDARD_NAME`, the input/output type, method, and service are checked.

## [v0.35.1] - 2021-01-08

- Fix error when unmarshalling plugin configuration with no options (#236)

## [v0.35.0] - 2021-01-07

- Allow `opt` in `buf.gen.yaml` files to be either a single string, or a list of strings. Both of the following forms are accepted, and result in `foo=bar,baz,bat`:

```yaml
version: v1beta1
plugins:
  - name: foo
    out: out
    opt: foo=bar,baz,bat
```

```yaml
version: v1beta1
plugins:
  - name: foo
    out: out
    opt:
      - foo=bar
      - baz
      - bat
```

## [v0.34.0] - 2021-01-04

- Move `buf check lint` to `buf lint`.
- Move `buf check breaking` to `buf breaking`.
- Move `buf check ls-lint-checkers` to `buf config ls-lint-rules`.
- Move `buf check ls-breaking-checkers` to `buf config ls-breaking-rules`.
- Move `protoc-gen-buf-check-lint` to `protoc-gen-buf-lint`.
- Move `protoc-gen-buf-check-breaking` to `protoc-gen-buf-breaking`.
- Add `buf beta config init`.

All previous commands continue to work in a backwards-compatible manner, and the previous `protoc-gen-buf-check-lint` and `protoc-gen-buf-check-breaking` binaries continue to be available at the same paths, however deprecation messages are printed.

## [v0.33.0] - 2020-12-12

- Add `strategy` option to `buf.gen.yaml` generation configuration. This allows selecting either plugin invocations with files on a per-directory basis, or plugin invocations with all files at once. See the [generation documentation](https://docs.buf.build/generate-usage) for more details.

## [v0.32.1] - 2020-12-10

- Fix issue where `SourceCodeInfo` for map fields within nested messages could be dropped.
- Fix issue where deleted files would cause a panic when `breaking.ignore_unstable_packages = true`.

## [v0.32.0] - 2020-11-24

- Add symlink support for directory inputs. Symlinks will now be followed within your local directories when running `buf` commands.
- Add the `breaking.ignore_unstable_packages` option to allow ignoring of unstable packages when running `buf check breaking`. See [the documentation](https://docs.buf.build/breaking-configuration#ignore_unstable_packages) for more details.
- Enums that use the `allow_alias` option that add new aliases to a given number will no longer be considered breaking by `ENUM_VALUE_SAME_NAME`. See [the documentation](https://docs.buf.build/breaking-checkers#enum_value_same_name) for more details.

## [v0.31.1] - 2020-11-17

- Fix issue where `--experimental_allow_proto3_optional` was not set when proxying to `protoc` for the builtin plugins via `buf generate` or `buf protoc`. This flag is now set for `protoc` versions >= 3.12.

## [v0.31.0] - 2020-11-16

- Change the `--file` flag to `--path` and allow `--path` to take both files and directories, instead of just files with the old `--file`. This flag is used to filter the actual Protobuf files built under an input for most commands. You can now do for example `buf generate --path proto/foo` to only generate stubs for the files under `proto/foo`. Note that the `--file` flag continues to work, but prints a deprecation message.

## [v0.30.1] - 2020-11-12

- Relax validation of response file names from protoc plugins, so that when possible, plugins that are not compliant with the plugin specification are still usable with `buf generate`.

## [v0.30.0] - 2020-11-03

- Add `git://` protocol handling.

## [v0.29.0] - 2020-10-30

As we work towards v1.0, we are cleaning up the CLI UX. As part of this, we made the following changes:

- `buf image build` has been moved to `buf build` and now accepts images as inputs.
- `buf beta image convert` has been deleted, as `buf build` now covers this functionality.
- The `-o` flag is no longer required for `buf build`, instead defaulting to the OS equivalent of `/dev/null`.
- The `--source` flag on `buf build` has been deprecated in favor of passing the input as the first argument.
- The `--source-config` flag on `buf build` has been moved to `--config`.
- The `--input` flag on `buf check lint` has been deprecated in favor of passing the input as the first argument.
- The `--input-config` flag on `buf check lint` has been moved to `--config`.
- The `--input` flag on `buf check breaking` has been deprecated in favor of passing the input as the first argument.
- The `--input-config` flag on `buf check breaking` has been moved to `--config`.
- The `--against-input` flag on `buf check breaking` has been moved to `--against`.
- The `--against-input-config` flag on `buf check breaking` has been moved to `--against-config`.
- The `--input` flag on `buf generate` has been deprecated in favor of passing the input as the first argument.
- The `--input-config` flag on `buf generate` has been moved to `--config`.
- The `--input` flag on `buf ls-files` has been deprecated in favor of passing the input as the first argument.
- The `--input-config` flag on `buf ls-files` has been moved to `--config`.

We feel these changes make using `buf` more natural. Examples:

```
# compile the files in the current directory
buf build
# equivalent to the default no-arg invocation
buf build .
# build the repository at https://github.com/foo/bar.git
buf build https://github.com/foo/bar.git
# lint the files in the proto directory
buf check lint proto
# check the files in the current directory against the files on the master branch for breaking changes
buf check breaking --against .git#branch=master
# check the files in the proto directory against the files in the proto directory on the master branch
buf check breaking proto --against .git#branch=master,subdir=proto
```

**Note that existing commands and flags continue to work.** While the deprecation messages will be printed, and we recommend migrating to the new invocations, your existing invocations have no change in functionality.

## [v0.28.0] - 2020-10-21

- Add `subdir` option for archive and git [Inputs](https://buf.build/docs/inputs). This allows placement of the `buf.yaml` configuration file in directories other than the base of your repository. You then can check against this subdirectory using, for example, `buf check breaking --against-input https://github.com/foo/bar.git#subdir=proto`.

## [v0.27.1] - 2020-10-16

- Fix minor typo in `buf help generate` documentation.

## [v0.27.0] - 2020-10-16

- Move `buf beta generate` out of beta to `buf generate`. This command now uses a template of configured plugins to generate stubs. See `buf help generate` for more details.

## [v0.26.0] - 2020-10-13

- Add jar and zip support to `buf protoc` and `buf beta generate`.

## [v0.25.0] - 2020-10-09

- Add the concept of configuration file version. The only currently-available version is `v1beta1`. See [buf.build/docs/faq](https://buf.build/docs/faq) for more details.

## [v0.24.0] - 2020-09-21

- Add fish completion to releases.
- Update the `protoc` version for `buf protoc` to be `3.13.0`.

## [v0.23.0] - 2020-09-11

- Move the `experimental` parent command to `beta`. The command `buf experimental image convert` continues to work, but is deprecated in favor of `buf beta image convert`.
- Add `buf beta generate`.

## [v0.22.0] - 2020-09-09

- Add [insertion point](https://github.com/protocolbuffers/protobuf/blob/cdf5022ada7159f0c82888bebee026cbbf4ac697/src/google/protobuf/compiler/plugin.proto#L135) support to `buf protoc`.

## [v0.21.0] - 2020-09-02

- Fix issue where `optional` fields in proto3 would cause the `ONEOF_LOWER_SNAKE_CASE` lint checker to fail.

## [v0.20.5] - 2020-07-24

- Fix issue where parser would fail on files starting with [byte order marks](https://en.wikipedia.org/wiki/Byte_order_mark#UTF-8).

## [v0.20.4] - 2020-07-21

- Fix issue where custom message options that had an unset map field could cause a parser failure.

## [v0.20.3] - 2020-07-18

- Fix issue where parameters passed with `--.*_opt` to `buf protoc` for builtin plugins were not properly propagated.

## [v0.20.2] - 2020-07-17

- Fix issue where roots containing non-proto files with the same path would cause an error.

## [v0.20.1] - 2020-07-14

- Fix issue where Zsh completion would fail due to some flags having brackets in their description.
- Fix issue where non-builtin protoc plugin invocations would not have errors properly propagated.
- Fix issue where multiple `--.*_opt` flags, `--.*_opt` flags with commas, or `--.*_out` flags with options that contained commas, would not be properly added.

## [v0.20.0] - 2020-07-13

- Add `--by-dir` flag to `buf protoc` that parallelizes generation per directory, resulting in a 25-75% reduction in the time taken to generate stubs for medium to large file sets.
- Properly clean up temporary files and commands on interrupts.
- Fix issue where certain files that started with invalid Protobuf would cause the parser to crash.

## [v0.19.1] - 2020-07-10

- Fix issue where stderr was not being propagated for protoc plugins in CLI mode.

## [v0.19.0] - 2020-07-10

- Add `protoc` command. This is a substitute for `protoc` that uses Buf's internal compiler.
- Add `ENUM_FIRST_VALUE_ZERO` lint checker to the `OTHER` category.
- Add support for the Visual Studio error format.

## [v0.18.1] - 2020-06-25

- Fix issue where linking errors for custom options that had a message type were not properly reported (#93)

## [v0.18.0] - 2020-06-22

- Handle custom options when marshalling JSON images (#87).
- Add `buf experimental image convert` command to convert to/from binary/JSON images (#87).

## [v0.17.0] - 2020-06-17

- Add git ref support to allow specifying arbitrary git references as inputs (https://github.com/bufbuild/buf/issues/48). This allows you to do i.e. `buf check lint --input https://github.com/bufbuild/buf.git#ref=fa74aa9c4161304dfa83db4abc4a0effe886d253`.
- Add `depth` input option when specifying git inputs with `ref`. This allows the user to configure the depth at which to clone the repository when looking for the `ref`. If specifying a `ref`, this defaults to 50. Otherwise, this defaults to 1.
- Remove requirement for git branch or tag in inputs. This allows you to do i.e. `buf check lint --input https://github.com/bufbuild/buf.git` and it will automatically choose the default branch as an input.

## [v0.16.0] - 2020-06-02

- Add [proto3 optional](https://github.com/protocolbuffers/protobuf/blob/7cb5597013f0c4b978f02bce4330849f118aa853/docs/field_presence.md#how-to-enable-explicit-presence-in-proto3) support.

## [v0.15.0] - 2020-05-31

- Add opt-in comment-driven lint ignores via the `allow_comment_ignores` lint configuration option and `buf:lint:ignore ID` leading comment annotation (#73).

## [v0.14.0] - 2020-05-30

- Add `--file` flag to `buf image build` to only add specific files and their imports to outputted images. To exclude imports, use `--exclude-imports`.
- Add `zip` as a source format. Buf can now read `zip` files, either locally or remotely, for image building, linting, and breaking change detection.
- Add `zstd` as a compression format. Buf can now read and write Image files that are compressed using zstandard, and can read tarballs compressed with zstandard.
- Deprecated: The formats `bingz, jsongz, targz` are now deprecated. Instead, use `format=bin,compression=gzip`, `format=json,compression=gzip`, or `format=tar,compression=gzip`. The formats `bingz, jsongz, targz` will continue to work forever and will not be broken, but will print a deprecation warning and we recommend updating. Automatic file extension parsing continues to work the same as well.

## [v0.13.0] - 2020-05-17

- Use the `git` binary instead of go-git for internal clones. This also enables using your system git credential management for git repositories cloned using https or ssh. See https://buf.build/docs/inputs#authentication for more details.

## [v0.12.1] - 2020-05-11

- Fix issue where roots were detected as overlapping if one root's name was a prefix of the other.

## [v0.12.0] - 2020-05-11

- Add netrc support for inputs.
- Fix issue where filenames that contained `..` resulted in an error.
- Internal: migrate to golang/protobuf v2.

## [v0.11.0] - 2020-04-09

- Add experimental flag `--experimental-git-clone` to use the `git` binary for git clones.

## [v0.10.0] - 2020-04-06

- Add `recurse_submodules` option for git inputs.
  Example: `https://github.com/foo/bar.git#branch=master,recurse_submodules=true`

## [v0.9.0] - 2020-03-25

- Fix issue where the option value ordering on an outputted `Image` was non-deterministic.
- Fix issue where the `SourceCodeInfo` for the Well-Known Types was not included on an outputted `Image` when requested.

## [v0.8.0] - 2020-03-11

- Update dependencies.

## [v0.7.1] - 2020-03-05

- Tie HTTP download timeout to the `--timeout` flag.

## [v0.7.0] - 2020-01-31

- Add `tag` option for git inputs.

## [v0.6.0] - 2020-01-17

- Add `git` to the Docker container for local filesystem clones.
- Update the JSON error format to use `path` as the file path key instead of `filename`.

## [v0.5.0] - 2020-01-01

- Allow basic authentication for remote tarballs, git repositories, and image files served from HTTPS endpoints. See https://buf.build/docs/inputs#https for more details.
- Allow public key authentication for remote git repositories served from SSH endpoints. See https://buf.build/docs/inputs#ssh for more details.

## [v0.4.1] - 2019-12-30

- Fix issue where comparing enum values for enums that have `allow_alias` set and duplicate enum values present resulted in a system error.

## [v0.4.0] - 2019-12-05

- Change the breaking change detector to compare enum values on number instead of name. This also results in the `ENUM_VALUE_SAME_NUMBER` checker being replaced with the `ENUM_VALUE_SAME_NAME` checker, except this new checker is not in the `WIRE` category.

## [v0.3.0] - 2019-11-05

- Fix issue where multiple timeout errors were printed.
- Add `buf check lint --error-format=config-ignore-yaml` to print out current lint errors in a format that can be copied into a configuration file.

## [v0.2.0] - 2019-10-28

- Add a Docker image for the `buf` binary.

## v0.1.0 - 2019-10-18

Initial beta release.

[Unreleased]: https://github.com/bufbuild/buf/compare/v1.47.2...HEAD
[v1.47.2]: https://github.com/bufbuild/buf/compare/v1.47.1...v1.47.2
[v1.47.1]: https://github.com/bufbuild/buf/compare/v1.47.0...v1.47.1
[v1.47.0]: https://github.com/bufbuild/buf/compare/v1.46.0...v1.47.0
[v1.46.0]: https://github.com/bufbuild/buf/compare/v1.45.0...v1.46.0
[v1.45.0]: https://github.com/bufbuild/buf/compare/v1.44.0...v1.45.0
[v1.44.0]: https://github.com/bufbuild/buf/compare/v1.43.0...v1.44.0
[v1.43.0]: https://github.com/bufbuild/buf/compare/v1.42.0...v1.43.0
[v1.42.0]: https://github.com/bufbuild/buf/compare/v1.41.0...v1.42.0
[v1.41.0]: https://github.com/bufbuild/buf/compare/v1.40.1...v1.41.0
[v1.40.1]: https://github.com/bufbuild/buf/compare/v1.40.0...v1.40.1
[v1.40.0]: https://github.com/bufbuild/buf/compare/v1.39.0...v1.40.0
[v1.39.0]: https://github.com/bufbuild/buf/compare/v1.38.0...v1.39.0
[v1.38.0]: https://github.com/bufbuild/buf/compare/v1.37.0...v1.38.0
[v1.37.0]: https://github.com/bufbuild/buf/compare/v1.36.0...v1.37.0
[v1.36.0]: https://github.com/bufbuild/buf/compare/v1.35.1...v1.36.0
[v1.35.1]: https://github.com/bufbuild/buf/compare/v1.35.0...v1.35.1
[v1.35.0]: https://github.com/bufbuild/buf/compare/v1.34.0...v1.35.0
[v1.34.0]: https://github.com/bufbuild/buf/compare/v1.33.0...v1.34.0
[v1.33.0]: https://github.com/bufbuild/buf/compare/v1.32.2...v1.33.0
[v1.32.2]: https://github.com/bufbuild/buf/compare/v1.32.1...v1.32.2
[v1.32.1]: https://github.com/bufbuild/buf/compare/v1.32.0...v1.32.1
[v1.32.0]: https://github.com/bufbuild/buf/compare/v1.32.0-beta.1...v1.32.0
[v1.32.0-beta.1]: https://github.com/bufbuild/buf/compare/v1.31.0...v1.32.0-beta.1
[v1.31.0]: https://github.com/bufbuild/buf/compare/v1.30.1...v1.31.0
[v1.30.1]: https://github.com/bufbuild/buf/compare/v1.30.0...v1.30.1
[v1.30.0]: https://github.com/bufbuild/buf/compare/v1.29.0...v1.30.0
[v1.29.0]: https://github.com/bufbuild/buf/compare/v1.28.1...v1.29.0
[v1.28.1]: https://github.com/bufbuild/buf/compare/v1.28.0...v1.28.1
[v1.28.0]: https://github.com/bufbuild/buf/compare/v1.27.2...v1.28.0
[v1.27.2]: https://github.com/bufbuild/buf/compare/v1.27.1...v1.27.2
[v1.27.1]: https://github.com/bufbuild/buf/compare/v1.27.0...v1.27.1
[v1.27.0]: https://github.com/bufbuild/buf/compare/v1.26.1...v1.27.0
[v1.26.1]: https://github.com/bufbuild/buf/compare/v1.26.0...v1.26.1
[v1.26.0]: https://github.com/bufbuild/buf/compare/v1.25.1...v1.26.0
[v1.25.1]: https://github.com/bufbuild/buf/compare/v1.25.0...v1.25.1
[v1.25.0]: https://github.com/bufbuild/buf/compare/v1.24.0...v1.25.0
[v1.24.0]: https://github.com/bufbuild/buf/compare/v1.23.1...v1.24.0
[v1.23.1]: https://github.com/bufbuild/buf/compare/v1.23.0...v1.23.1
[v1.23.0]: https://github.com/bufbuild/buf/compare/v1.22.0...v1.23.0
[v1.22.0]: https://github.com/bufbuild/buf/compare/v1.21.0...v1.22.0
[v1.21.0]: https://github.com/bufbuild/buf/compare/v1.20.0...v1.21.0
[v1.20.0]: https://github.com/bufbuild/buf/compare/v1.19.0...v1.20.0
[v1.19.0]: https://github.com/bufbuild/buf/compare/v1.18.0...v1.19.0
[v1.18.0]: https://github.com/bufbuild/buf/compare/v1.17.0...v1.18.0
[v1.17.0]: https://github.com/bufbuild/buf/compare/v1.16.0...v1.17.0
[v1.16.0]: https://github.com/bufbuild/buf/compare/v1.15.1...v1.16.0
[v1.15.1]: https://github.com/bufbuild/buf/compare/v1.15.0...v1.15.1
[v1.15.0]: https://github.com/bufbuild/buf/compare/v1.14.0...v1.15.0
[v1.14.0]: https://github.com/bufbuild/buf/compare/v1.13.1...v1.14.0
[v1.13.1]: https://github.com/bufbuild/buf/compare/v1.13.0...v1.13.1
[v1.13.0]: https://github.com/bufbuild/buf/compare/v1.12.0...v1.13.0
[v1.12.0]: https://github.com/bufbuild/buf/compare/v1.11.0...v1.12.0
[v1.11.0]: https://github.com/bufbuild/buf/compare/v1.10.0...v1.11.0
[v1.10.0]: https://github.com/bufbuild/buf/compare/v1.9.0...v1.10.0
[v1.9.0]: https://github.com/bufbuild/buf/compare/v1.8.0...v1.9.0
[v1.8.0]: https://github.com/bufbuild/buf/compare/v1.7.0...v1.8.0
[v1.7.0]: https://github.com/bufbuild/buf/compare/v1.6.0...v1.7.0
[v1.6.0]: https://github.com/bufbuild/buf/compare/v1.5.0...v1.6.0
[v1.5.0]: https://github.com/bufbuild/buf/compare/v1.4.0...v1.5.0
[v1.4.0]: https://github.com/bufbuild/buf/compare/v1.3.1...v1.4.0
[v1.3.1]: https://github.com/bufbuild/buf/compare/v1.3.0...v1.3.1
[v1.3.0]: https://github.com/bufbuild/buf/compare/v1.2.1...1.3.0
[v1.2.1]: https://github.com/bufbuild/buf/compare/v1.2.0...v1.2.1
[v1.2.0]: https://github.com/bufbuild/buf/compare/v1.1.1...v1.2.0
[v1.1.1]: https://github.com/bufbuild/buf/compare/v1.1.0...v1.1.1
[v1.1.0]: https://github.com/bufbuild/buf/compare/v1.0.0...v1.1.0
[v1.0.0]: https://github.com/bufbuild/buf/compare/v1.0.0-rc12...v1.0.0
[v1.0.0-rc12]: https://github.com/bufbuild/buf/compare/v1.0.0-rc11...v1.0.0-rc12
[v1.0.0-rc11]: https://github.com/bufbuild/buf/compare/v1.0.0-rc10...v1.0.0-rc11
[v1.0.0-rc10]: https://github.com/bufbuild/buf/compare/v1.0.0-rc9...v1.0.0-rc10
[v1.0.0-rc9]: https://github.com/bufbuild/buf/compare/v1.0.0-rc8...v1.0.0-rc9
[v1.0.0-rc8]: https://github.com/bufbuild/buf/compare/v1.0.0-rc7...v1.0.0-rc8
[v1.0.0-rc7]: https://github.com/bufbuild/buf/compare/v1.0.0-rc6...v1.0.0-rc7
[v1.0.0-rc6]: https://github.com/bufbuild/buf/compare/v1.0.0-rc5...v1.0.0-rc6
[v1.0.0-rc5]: https://github.com/bufbuild/buf/compare/v1.0.0-rc4...v1.0.0-rc5
[v1.0.0-rc4]: https://github.com/bufbuild/buf/compare/v1.0.0-rc3...v1.0.0-rc4
[v1.0.0-rc3]: https://github.com/bufbuild/buf/compare/v1.0.0-rc2...v1.0.0-rc3
[v1.0.0-rc2]: https://github.com/bufbuild/buf/compare/v1.0.0-rc1...v1.0.0-rc2
[v1.0.0-rc1]: https://github.com/bufbuild/buf/compare/v0.56.0...v1.0.0-rc1
[v0.56.0]: https://github.com/bufbuild/buf/compare/v0.55.0...v0.56.0
[v0.55.0]: https://github.com/bufbuild/buf/compare/v0.54.1...v0.55.0
[v0.54.1]: https://github.com/bufbuild/buf/compare/v0.54.0...v0.54.1
[v0.54.0]: https://github.com/bufbuild/buf/compare/v0.53.0...v0.54.0
[v0.53.0]: https://github.com/bufbuild/buf/compare/v0.52.0...v0.53.0
[v0.52.0]: https://github.com/bufbuild/buf/compare/v0.51.1...v0.52.0
[v0.51.1]: https://github.com/bufbuild/buf/compare/v0.51.0...v0.51.1
[v0.51.0]: https://github.com/bufbuild/buf/compare/v0.50.0...v0.51.0
[v0.50.0]: https://github.com/bufbuild/buf/compare/v0.49.0...v0.50.0
[v0.49.0]: https://github.com/bufbuild/buf/compare/v0.48.2...v0.49.0
[v0.48.2]: https://github.com/bufbuild/buf/compare/v0.48.1...v0.48.2
[v0.48.1]: https://github.com/bufbuild/buf/compare/v0.48.0...v0.48.1
[v0.48.0]: https://github.com/bufbuild/buf/compare/v0.47.0...v0.48.0
[v0.47.0]: https://github.com/bufbuild/buf/compare/v0.46.0...v0.47.0
[v0.46.0]: https://github.com/bufbuild/buf/compare/v0.45.0...v0.46.0
[v0.45.0]: https://github.com/bufbuild/buf/compare/v0.44.0...v0.45.0
[v0.44.0]: https://github.com/bufbuild/buf/compare/v0.43.2...v0.44.0
[v0.43.2]: https://github.com/bufbuild/buf/compare/v0.43.1...v0.43.2
[v0.43.1]: https://github.com/bufbuild/buf/compare/v0.43.0...v0.43.1
[v0.43.0]: https://github.com/bufbuild/buf/compare/v0.42.1...v0.43.0
[v0.42.1]: https://github.com/bufbuild/buf/compare/v0.42.0...v0.42.1
[v0.42.0]: https://github.com/bufbuild/buf/compare/v0.41.0...v0.42.0
[v0.41.0]: https://github.com/bufbuild/buf/compare/v0.40.0...v0.41.0
[v0.40.0]: https://github.com/bufbuild/buf/compare/v0.39.1...v0.40.0
[v0.39.1]: https://github.com/bufbuild/buf/compare/v0.39.0...v0.39.1
[v0.39.0]: https://github.com/bufbuild/buf/compare/v0.38.0...v0.39.0
[v0.38.0]: https://github.com/bufbuild/buf/compare/v0.37.1...v0.38.0
[v0.37.1]: https://github.com/bufbuild/buf/compare/v0.37.0...v0.37.1
[v0.37.0]: https://github.com/bufbuild/buf/compare/v0.36.0...v0.37.0
[v0.36.0]: https://github.com/bufbuild/buf/compare/v0.35.1...v0.36.0
[v0.35.1]: https://github.com/bufbuild/buf/compare/v0.35.0...v0.35.1
[v0.35.0]: https://github.com/bufbuild/buf/compare/v0.34.0...v0.35.0
[v0.34.0]: https://github.com/bufbuild/buf/compare/v0.33.0...v0.34.0
[v0.33.0]: https://github.com/bufbuild/buf/compare/v0.32.1...v0.33.0
[v0.32.1]: https://github.com/bufbuild/buf/compare/v0.32.0...v0.32.1
[v0.32.0]: https://github.com/bufbuild/buf/compare/v0.31.1...v0.32.0
[v0.31.1]: https://github.com/bufbuild/buf/compare/v0.31.0...v0.31.1
[v0.31.0]: https://github.com/bufbuild/buf/compare/v0.30.1...v0.31.0
[v0.30.1]: https://github.com/bufbuild/buf/compare/v0.30.0...v0.30.1
[v0.30.0]: https://github.com/bufbuild/buf/compare/v0.29.0...v0.30.0
[v0.29.0]: https://github.com/bufbuild/buf/compare/v0.28.0...v0.29.0
[v0.28.0]: https://github.com/bufbuild/buf/compare/v0.27.1...v0.28.0
[v0.27.1]: https://github.com/bufbuild/buf/compare/v0.27.0...v0.27.1
[v0.27.0]: https://github.com/bufbuild/buf/compare/v0.26.0...v0.27.0
[v0.26.0]: https://github.com/bufbuild/buf/compare/v0.25.0...v0.26.0
[v0.25.0]: https://github.com/bufbuild/buf/compare/v0.24.0...v0.25.0
[v0.24.0]: https://github.com/bufbuild/buf/compare/v0.23.0...v0.24.0
[v0.23.0]: https://github.com/bufbuild/buf/compare/v0.22.0...v0.23.0
[v0.22.0]: https://github.com/bufbuild/buf/compare/v0.21.0...v0.22.0
[v0.21.0]: https://github.com/bufbuild/buf/compare/v0.20.5...v0.21.0
[v0.20.5]: https://github.com/bufbuild/buf/compare/v0.20.4...v0.20.5
[v0.20.4]: https://github.com/bufbuild/buf/compare/v0.20.3...v0.20.4
[v0.20.3]: https://github.com/bufbuild/buf/compare/v0.20.2...v0.20.3
[v0.20.2]: https://github.com/bufbuild/buf/compare/v0.20.1...v0.20.2
[v0.20.1]: https://github.com/bufbuild/buf/compare/v0.20.0...v0.20.1
[v0.20.0]: https://github.com/bufbuild/buf/compare/v0.19.1...v0.20.0
[v0.19.1]: https://github.com/bufbuild/buf/compare/v0.19.0...v0.19.1
[v0.19.0]: https://github.com/bufbuild/buf/compare/v0.18.1...v0.19.0
[v0.18.1]: https://github.com/bufbuild/buf/compare/v0.18.0...v0.18.1
[v0.18.0]: https://github.com/bufbuild/buf/compare/v0.17.0...v0.18.0
[v0.17.0]: https://github.com/bufbuild/buf/compare/v0.16.0...v0.17.0
[v0.16.0]: https://github.com/bufbuild/buf/compare/v0.15.0...v0.16.0
[v0.15.0]: https://github.com/bufbuild/buf/compare/v0.14.0...v0.15.0
[v0.14.0]: https://github.com/bufbuild/buf/compare/v0.13.0...v0.14.0
[v0.13.0]: https://github.com/bufbuild/buf/compare/v0.12.1...v0.13.0
[v0.12.1]: https://github.com/bufbuild/buf/compare/v0.12.0...v0.12.1
[v0.12.0]: https://github.com/bufbuild/buf/compare/v0.11.0...v0.12.0
[v0.11.0]: https://github.com/bufbuild/buf/compare/v0.10.0...v0.11.0
[v0.10.0]: https://github.com/bufbuild/buf/compare/v0.9.0...v0.10.0
[v0.9.0]: https://github.com/bufbuild/buf/compare/v0.8.0...v0.9.0
[v0.8.0]: https://github.com/bufbuild/buf/compare/v0.7.1...v0.8.0
[v0.7.1]: https://github.com/bufbuild/buf/compare/v0.7.0...v0.7.1
[v0.7.0]: https://github.com/bufbuild/buf/compare/v0.6.0...v0.7.0
[v0.6.0]: https://github.com/bufbuild/buf/compare/v0.5.0...v0.6.0
[v0.5.0]: https://github.com/bufbuild/buf/compare/v0.4.1...v0.5.0
[v0.4.1]: https://github.com/bufbuild/buf/compare/v0.4.0...v0.4.1
[v0.4.0]: https://github.com/bufbuild/buf/compare/v0.3.0...v0.4.0
[v0.3.0]: https://github.com/bufbuild/buf/compare/v0.2.0...v0.3.0
[v0.2.0]: https://github.com/bufbuild/buf/compare/v0.1.0...v0.2.0<|MERGE_RESOLUTION|>--- conflicted
+++ resolved
@@ -2,11 +2,8 @@
 
 ## [Unreleased]
 
-<<<<<<< HEAD
+- Add `buf registry plugin {create,delete,info,update}` commands to manage BSR plugins.
 - Breaking analysis support for `buf beta lsp`.
-=======
-- Add `buf registry plugin {create,delete,info,update}` commands to manage BSR plugins.
->>>>>>> b93d0e4c
 
 ## [v1.47.2] - 2024-11-14
 
