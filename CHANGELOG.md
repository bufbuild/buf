--- conflicted
+++ resolved
@@ -2,11 +2,8 @@
 
 ## [Unreleased]
 
-<<<<<<< HEAD
+- Push lint and breaking configuration to the registry.
 - Include `LICENSE` file in the module on `buf push`.
-=======
-- Push lint and breaking configuration to the registry.
->>>>>>> 97d509e5
 
 ## [v1.8.0] - 2022-09-14
 
