# Changelog

## [Unreleased]

- Fix `buf convert` to allow for zero length for `binpb`, `txtpb`, and `yaml` formats.
<<<<<<< HEAD
- Improve type filtering for `buf generate`. Adds the ability to exclude types with the parameter
  `exclude_types` in `buf.gen.yaml` and a flag `--exclude-types` in the CLI.
  Type filters may now also be specified as plugin parameters in `buf.gen.yaml`.
=======
- Fix use of deprecated flag `--include-types` for `buf generate`.
>>>>>>> 37b5a2a4

## [v1.50.1] - 2025-03-10

- Minor fixes and dependency updates.

## [v1.50.0] - 2025-01-17

- Add input parameter `filter` for use with git inputs. This sets the filter
  flag argument for the git fetch command.

## [v1.49.0] - 2025-01-07

- Fix `buf plugin push --label` to allow pushing a plugin with a label.
- Add `--digest-changes-only` flag to `buf registry {module,plugin} commit list` to filter
  out commits that have no digest changes.
- Fix `buf plugin push --source-control-url` to allow pushing a plugin with the source 
  control url.

## [v1.48.0] - 2024-12-19

- Add `buf registry plugin {create,delete,info,update}` commands to manage BSR plugins.
- Breaking analysis support for `buf beta lsp`.
- Fix bug when using the `--type` flag filter for `buf build` where import ordering is not
  deterministic.
- Add `buf plugin push` command to push a plugin to the Buf Schema Registry. 
  Only WebAssembly check plugins are supported at this time.
- Add `buf plugin update` and `buf plugin prune` command to manage plugins in the `buf.lock`
  file. Only WebAssembly check plugins are supported at this time.
- Add `buf registry plugin commit {add-label,info,list,resolve}` to manage BSR plugin commits.
- Add `buf registry plugin label {archive,info,list,unarchive}` to manage BSR plugin commits.
- Move `buf registry module update` to `buf registry module settings update`. Command
  `buf registry module update` is now deprecated.
- Support remote check plugins in `buf lint` and `buf breaking` commands.

## [v1.47.2] - 2024-11-14

- Update the patch version to resolve NPM packaging issues. No command updates or user changes.

## [v1.47.1] - 2024-11-14

- Update the patch version to resolve NPM packaging issues. No command updates or user changes.

## [v1.47.0] - 2024-11-13

- Move `buf registry commit` to `buf registry module commit`. Command
  `buf registry commit` is now deprecated.
- Move `buf registry label` to `buf registry module label`. Command
  `buf registry label` is now deprecated.

## [v1.46.0] - 2024-10-29

- Add `buf registry whoami` command, which checks if you are logged in to the Buf Schema
  Registry at a given domain.

## [v1.45.0] - 2024-10-08

- Update `buf registry module info --format=json` to add `default_label_name`, which provides the name
  of the default label of a module.

## [v1.44.0] - 2024-10-03

- Update the `PROTOVALIDATE` lint rule to check example field options. Examples will be checked that
  they satisfy the field constraints, and are only present if constraints are present.
- Update the `PROTOVALIDATE` lint rule to check predefined rules. Predefined rules will be checked
  that they compile.
- Add support for a WebAssembly (Wasm) runtime for custom lint and breaking changes plugins. Use the
  `.wasm` file extension to specify a path to a Wasm plugin.

## [v1.43.0] - 2024-09-30

- Add new experimental LSP support under `buf beta lsp`.

## [v1.42.0] - 2024-09-18

- Add support for custom lint and breaking change plugins. See
  [our launch blog post](https://buf.build/blog/buf-custom-lint-breaking-change-plugins)
  for more details!
- Add `buf dep graph --format` flag that defaults to `dot`, and adds the option `json`, to print
  the dependency graph in JSON format.
- Fix bugs in `buf format` where trailing comments on commas in message literals were not properly
  propagated to the formatted proto, empty message literals were not properly indented, and
  compound strings in options added an extra newline before trailing commas.

## [v1.41.0] - 2024-09-11

- Add HTTP/3 support for gRPC with `buf curl`.
- Fix issue where errors from protoc plugins may be overwritten when executing plugins in parallel.

## [v1.40.1] - 2024-09-06

- Fix issue with `buf lint` where comment ignores in the shape of `// buf:lint:ignore <RULE_ID> <extra comment>`
  were not recognized due to the extra comment.

## [v1.40.0] - 2024-09-04

- Add concept of a default lint or breaking rule, which is printed out as a property when running
  `buf config ls-{breaking,lint}-rules`. Default rules are those rules which are run if no lint
  or breaking rules are explicitly configured in your `buf.yaml`.
- Rename `DEFAULT` lint rule category to `STANDARD`. With the concept of default rules being introduced,
  having a category named `DEFAULT` is confusing, as while it happens that all the rules in the `DEFAULT`
  lint category are also default rules, the name has become overloaded. As with all `buf` changes, this
  change is backwards-compatible: the `DEFAULT` lint category continues to work, and always will. We
  recommend changing to `STANDARD`, however.

## [v1.39.0] - 2024-08-27

- Fix git input handling of relative HEAD refs without branch names.
- Add `includes` key to module configurations in v2 `buf.yaml`, accepting a list of directories.
  * If `includes` is specified, a proto file is considered in the module only if it is in one of the
    directories specified.
  * If both `includes` and `excludes` keys are specified for a module, a proto file is considered
    part of this module if it is contained in any of the include paths and not in any of the exclude
    paths.
- Allow multiple module configurations in the same v2 `buf.yaml` to have the same directory path.

## [v1.38.0] - 2024-08-22

- Add `--http3` flag to `buf curl` which forces `buf curl` to use HTTP/3 as the transport.
- Fix issue with directory inputs for v2 workspaces where the specified directory was not itself
  a path to a module, but contained directories with modules, and the modules would not build.
- Stop creating empty `buf.lock` files when `buf dep update` does not find new dependencies
  to update and there is no existing `buf.lock`.
- Update `buf push` to push the license file or doc file (e.g. `README.md`, `LICENSE`) in the
  same directory as `buf.yaml` if a module does not have a license file or doc file in the
  module's directory.
- Fix constraints of `--path` flag for lint and breaking rules to avoid resolving all files
  within a module. This change can result in a performance improvement for large workspaces.

## [v1.37.0] - 2024-08-16

- Add `STABLE_PACKAGE_NO_IMPORT_UNSTABLE` lint rule which disallows files from stable packages
  to import files from unstable packages.
- Fix plugin push failures when pushing an image built with containerd image store.

## [v1.36.0] - 2024-08-06

- Add `--list-services` and `--list-methods` flags to `buf curl`, which trigger the command to list
  known services or methods in the RPC schema, instead of invoking an RPC method.
- Add `clean` as a top-level option in `buf.gen.yaml`, matching the `buf generate --clean` flag. If
  set to true, this will delete the directories, jar files, or zip files set to `out` for each
  plugin.
- Fix git input handling of annotated tags.
- Update `buf registry login` to complete the login flow in the browser by default. This allows
  users to login with their browser and have the token automatically provided to the CLI.
- Add `buf registry organization {create, delete, info, update}` commands to manage BSR
  organizations. Remove `buf beta registry organization` commands.
- Add `buf registry module {create, delete, deprecate, info, undeprecate, update}` commands to
  manage BSR modules. Remove `buf beta registry repository` commands.
- Add `buf registry label {archive, info, list, unarchive}` commands to manage BSR module labels.
  Remove `buf beta registry label` commands and `buf beta registry {archive, unarchive}`.
- Add `buf registry commit {add-label, info, list, resolve}` to manage BSR module commits. Remove
  `buf beta registry commit` commands.

## [v1.35.1] - 2024-07-24

- Fix the git input parameter `ref` to align with the `git` notion of a ref. This allows for the use
  of branch names, tag names, and commit hashes.
- Fix unexpected `buf build` errors with absolute path directory inputs without workspace and/or
  module configurations (e.g. `buf.yaml`, `buf.work.yaml`) and proto file paths set to the `--path` flag.

## [v1.35.0] - 2024-07-22

- Add `buf generate --clean` flag that will delete the directories, jar files, or zip files that the
  plugins will write to, prior to generation. Allows cleaning of existing assets without having
  to call `rm -rf`.
- Deprecate `--username` flag on and username prompt on `buf registry login`. A username is no longer
  required to log in.

## [v1.34.0] - 2024-06-21

- Add `buf config ls-modules` command to list configured modules.
- Fix issue where `buf generate` would succeed on missing insertion points and
  panic on empty insertion point files.
- Update `buf generate` to allow the use of Editions syntax when doing local code
  generation by proxying to a `protoc` binary (for languages where code gen is
  implemented inside of `protoc` instead of in a plugin: Java, C++, Python, etc).
- Allow use of an array of strings for the `protoc_path` property of for `buf.gen.yaml`,
  where the first array element is the actual path and other array elements are extra
  arguments that are passed to `protoc` each time it is invoked.

## [v1.33.0] - 2024-06-13

- Allow user to override `--source-control-url` and `--create-default-label` when using
  `--git-metadata` with `buf push`.
- Fix `buf push --git-metadata` when local tags point to different objects than
  the remote tags.
- Fix issue where comment ignores were not respected for `PROTOVALIDATE` lint rule violations.
- Add `buf beta registry label {create,get,list}` to replace `buf beta registry {draft, tag}`
  commands.
- Update `buf beta commit {get,list}` command outputs to display create time and stop
  displaying associated tags.
- Change the behavior of `buf beta commit list <buf.build/owner/repository>` when the
  reference is empty. It now lists commits in the repository instead of listing commits
  of the default label.
- Update output of `buf format` to canonicalize the punctuation used in message literals
  in option values. The output now always uses `{` and `}` instead of `<` and `>`; it
  adds `:` separators between field names and message values if the source omitted them,
  and it removes unnecessary separators between fields (`,` and `;` are allowed, but
  neither is needed).
- Update `buf format -w` so that it does not touch files whose contents don't actually
  change. This eliminates noisy notifications to file-system-watcher tools that are
  watching the directory that contains proto sources.
- Update `buf generate` to work with plugins provided by protoc for versions v24.0
  to v25.3. Editions support was experimental in these releases, and the plugins
  advertise incomplete support for editions, which triggers `buf` to report an error.
  With this fix, these plugins can be used again as long as none of the input files use
  editions syntax.
- Add `buf push --exclude-unnamed` flag to exclude unnamed modules when pushing to the BSR.

## [v1.32.2] - 2024-05-28

- Update `buf generate` to warn instead of error when proto3 optional is required but not
  supported by a plugin.

## [v1.32.1] - 2024-05-21

- Fix archive and git inputs so that `--path` and `--exclude-path` paths are relative to
  the `#subdir` rather than the root of the input. This fixes an unintended behavior change
  that was introduced in `v1.32.0`.
- Add `module` input for `protoc-gen-buf-lint` and `protoc-gen-buf-breaking` to allow
  users to specify the module for `v2` configuration files.

## [v1.32.0] - 2024-05-16

- Add version `v2` for `buf.yaml` and `buf.gen.yaml` configuration files.
- Add `buf config migrate` to migrate configuration files to the latest version (now `v2`).
- Move `buf mod init` to `buf config init`. `buf mod init` is now deprecated.
- Move `buf mod ls-lint-rules` to `buf config ls-lint-rules`. `buf mod ls-lint-rules` is now
  deprecated.
- Move `buf mod ls-breaking-rules` to `buf config ls-breaking-rules`. `buf mod ls-breaking-rules`
  is now deprecated.
- Move `buf mod prune` to `buf dep prune`. `buf mod prune` is now deprecated.
- Move `buf mod update` to `buf dep update`. `buf mod update` is now deprecated.
- Move `buf mod {clear-cache,cc}` to `buf registry cc`. `buf mod {clear-cache,cc}` is now
  deprecated.
- Move `buf beta graph` to stable as `buf dep graph`.
- Change the default visibility of `buf push --create-visibility` to `private` when the `--create`
  flag is set. Users are no longer required to set `--create-visibility` when running
  `buf push --create`.
- Add `buf push --label`, which allows users to set labels when pushing new commits to the BSR.
- Add `buf push --source-control-url`, which allows users to associate commits pushed to the BSR
  with a URL to a source code repository.
- Add `buf push --create-default-label`, which allows users to set a default label for a repository
  when calling `buf push --create`.
- Add `buf push --git-metadata`, which automatically sets appropriate `--label`,
  `--source-control-url`, and `--create-default-label` flags based on the current Git repository.
- Add `buf convert --validate` to apply [protovalidate](https://github.com/bufbuild/protovalidate)
  rules to incoming messages specified with `--from`.
- Deprecate `buf mod open`.
- Delete `buf beta migrate-v1beta1` This is now replaced with `buf config migrate`.
- Add `buf registry sdk version` to get the version of a Generated SDK for a module and plugin.
- Add `buf beta registry archive` and `buf beta registry unarchive` commands for archiving and
  unarchiving labels on the BSR.
- Add support for Protobuf Editions. This allows `buf` to be used with sources that use edition
  2023, instead of proto2 or proto3 syntax. This also updates the `protoc-gen-buf-breaking` and
  `protoc-gen-buf-lint` Protobuf plugins to support files that use edition 2023.
- Update `buf breaking` rules to work with Protobuf Editions. To support Editions, some rules have
  been deprecated and replaced with Editions-aware rules. All deprecated rules continue to work
  for existing users.
  * `FIELD_SAME_CTYPE` has been replaced with `FIELD_SAME_CPP_STRING_TYPE`, which considers both
    `ctype` field options and new `(pb.cpp).string_type` features when deciding on backwards
    compatibility.
  * `FIELD_SAME_LABEL` has been replaced with three rules that all check "cardinality". The new
    rules can distinguish between maps and other repeated fields and between implicit and explicit
    field presence. The new rules are:
    1. `FIELD_SAME_CARDINALITY` in the `FILE` and `PACKAGE` categories.
    2. `FIELD_WIRE_COMPATIBLE_CARDINALITY` in the `WIRE` category.
    3. `FIELD_WIRE_JSON_COMPATIBLE_CARDINALITY` in the `WIRE_JSON` category.
  * `FILE_SAME_JAVA_STRING_CHECK_UTF8` has been replaced with `FIELD_SAME_JAVA_UTF8_VALIDATION`,
    which considers both the `java_string_check_utf8` file option and `(pb.java).utf8_validation`
    features when deciding on backwards compatibility.
  * Add to the existing `FILE_SAME_SYNTAX` rule with a few related rules that can catch the same
    sort of compatibility issues, but in an Editions source file that changes feature values:
    1. `MESSAGE_SAME_JSON_FORMAT` and `ENUM_SAME_JSON_FORMAT` catch changes to the `json_format`
       feature, which controls whether support for the JSON format is best-effort or properly
       supported. When supported, the compiler performs more checks relating to field name
       collisions for the JSON format as well as for FieldMask usage.
    2. `FIELD_SAME_UTF8_VALIDATION` catches changes to the `utf8_validation` feature, which
       controls validation of string values.
    3. `ENUM_SAME_TYPE` catches changes to an enum's type, open vs. closed.
- Add support for extensions to `buf breaking`. All existing rules for fields are now applied to
  extensions, except for `FIELD_NO_DELETE` (and its variants). There are also new
  `EXTENSION_NO_DELETE` and `PACKAGE_EXTENSION_NO_DELETE` rules for catching deletions of an
  extension. The new rules are not active by default in existing `v1` and `v1beta1`
  configurations, for backwards-compatibility reasons. Migrate your config to `v2` to use them.
- Add support for top-level extensions to `buf lint`. It previously only checked extensions that
  were defined inside of messages.
- Add a new `FIELD_NOT_REQUIRED` lint rule that prevents use of required in proto2 files and of
  `features.field_presence = LEGACY_REQUIRED` in Editions files. This new rule is not active by
  default in existing `v1` and `v1beta1` configurations, for backwards-compatibility reasons.
  Migrate your config to `v2` to use them.

## [v1.32.0-beta.1] - 2024-04-23

- Add `buf convert --validate` to apply [protovalidate](https://github.com/bufbuild/protovalidate)
  rules to incoming messages specified with `--from`.
- Add `buf config migrate` to migrate configuration files to the latest version (now `v2`).
- Promote `buf beta graph` to stable as `buf dep graph`.
- Move `buf mod init` to `buf config init`. `buf mod init` is now deprecated.
- Move `buf mod ls-lint-rules` to `buf config ls-lint-rules`. `buf mod ls-lint-rules` is now deprecated.
- Move `buf mod ls-breaking-rules` to `buf config ls-breaking-rules`. `buf mod ls-breaking-rules` is now deprecated.
- Move `buf mod prune` to `buf dep prune`. `buf mod prune` is now deprecated.
- Move `buf mod update` to `buf dep update`. `buf mod update` is now deprecated.
- Move `buf mod {clear-cache,cc}` to `buf registry cc`. `buf mod {clear-cache,cc}` is now deprecated.
- Deprecate `buf mod open`.
- Delete `buf beta migrate-v1beta1`.
- Add `buf registry sdk version` to get the version of a Generated SDK for a module and plugin.

## [v1.31.0] - 2024-04-23

- Update dependencies.

## [v1.30.1] - 2024-04-03

- Fix issue where `buf lint` incorrectly reports an error for `(buf.validate.field).repeated`
  is set for a repeated validation rule.

## [v1.30.0] - 2024-03-07

- Update `buf generate` so it populates the recently-added
  [`source_file_descriptors`](https://github.com/protocolbuffers/protobuf/blob/v24.0/src/google/protobuf/compiler/plugin.proto#L96-L99)
  field of the `CodeGeneratorRequest` message. This provides the plugin with access to options
  that are configured to only be retained in source and not at runtime (via
  [field option](https://github.com/protocolbuffers/protobuf/blob/v24.0/src/google/protobuf/descriptor.proto#L693-L702)).
  Descriptors in the `proto_file` field will not include any options configured this way
  for the files named in `file_to_generate` field.
- Add `--exclude-source-retention-options` flag to `buf build`, which
  causes options configured to only be retained in source to be stripped
  from the output descriptors.

## [v1.29.0] - 2024-01-24

- Add support for `yaml` format. All commands that take image inputs, output images,
  or convert between message formats, now take `yaml` as a format, in addition to
  the existing `binpb` and `txtpb` formats. Some examples:
  - `buf build -o image.yaml`
  - `buf ls-files image.yaml`
  - `buf convert --type foo.Bar --from input.binpb --to output.yaml`
- The `yaml` and `json` formats now accept two new options: `use_proto_names` and
  `use_enum_numbers`. This affects output serialization. Some examples:
  - `buf convert --type foo.Bar --from input.binpb --to output.yaml#use_proto_names=true`
  - `buf convert --type foo.Bar --from input.binpb --to -#format=yaml,use_enum_numbers=true`
- Fix issue where `buf format` would inadvertently mangle files that used
  the [expanded `Any` syntax](https://protobuf.com/docs/language-spec#any-messages)
  in option values.

## [v1.28.1] - 2023-11-15

- The `buf curl` command has been updated to support the use of multiple schemas.
  This allows users to specify multiple `--schema` flags and/or to use both `--schema`
  and `--reflect` flags at the same time. The result is that additional sources can
  be consulted to resolve an element. This can be useful when the result of an RPC
  contains extensions or values in `google.protobuf.Any` messages that are not defined
  in the same schema that defines the RPC service.
- Fix issue where `buf lint` incorrectly reports error when `(buf.validate.field).required`
  is set for an optional field in proto3.

## [v1.28.0] - 2023-11-10

- Add lint rules for [protovalidate](https://github.com/bufbuild/protovalidate). `buf lint`
  will now verify that your protovalidate rules are valid. A single rule `PROTOVALIDATE` has been
  added to the `DEFAULT` group - given that protovalidate is net new, this does not represent
  a breaking change.
- Update `buf beta price` with the latest pricing information.
- Display a warning when reading a `buf.lock` with dependencies with b1 or b3 digests. b1 and b3
  digests will be deprecated in a future version. Run `buf mod update` to update dependency digests.

## [v1.27.2] - 2023-10-27

- Fix issue where `buf build` and other commands may fail when handling certain
  archives created on macOS that contain files with extended attributes.

## [v1.27.1] - 2023-10-16

- Fix issue in v1.27.0 where `--path` did not work with workspaces under certain scenarios.

## [v1.27.0] - 2023-10-04

- Fix issue where `buf generate --exclude-path` was not properly excluding paths
  for remote modules.
- Fix issue where `buf curl` had a user agent that did not properly place the
  extension as a suffix.
- Update `buf beta price` with the latest pricing information.

## [v1.26.1] - 2023-08-09

- Fix issue where `buf build -o` did not properly output files with the `.txtpb`
  extension in Protobuf text format.

## [v1.26.0] - 2023-08-09

- Add support for the `--http2-prior-knowledge` flag when running `buf curl`
  against secure "https" URLs. This can be used with gRPC servers, that only
  support HTTP/2, when used with a network (layer 4) load balancer, that does
  not support protocol negotiation in TLS handshake.

## [v1.25.1] - 2023-08-02

- Fix issue where all files were being iterated over when using the `--path` flag.
- Fix issue where the directory `.` was incorrectly accepted as a value for the
  `directories` key in `buf.work.yaml`.

## [v1.25.0] - 2023-07-18

- Add `txtpb` format to handle the Protobuf text format. and automatically recognize
  `.txtpb` files as Protobuf text files. The `txtpb` format can now be used with
  all `buf` commands that take images as input or output, such as `build`, `convert`,
  and `curl`.

## [v1.24.0] - 2023-07-13

- Update `buf mod update` to block updates that will result in conflicting `.proto`
  files across dependencies.
- Replace `bin` format with `binpb` format, and support the `.binpb` file extension.
  `.binpb` is now the canonical file extension for binary-encoded Protobuf data.
  The `bin` format and the `.bin` file extension continue to be accepted.
- Remove support for `go` subdomain in `.netrc`. This was used as part of the
  remote generation alpha, which has been fully deprecated in favor of remote
  plugins and remote packages. See https://buf.build/blog/remote-packages-remote-plugins-approaching-v1
  for more details.
- Update `buf beta price` with the latest pricing information.

## [v1.23.1] - 2023-06-30

- Fix issue where `buf beta graph` would not print modules within a workspace that
  had no dependencies or dependents.
- Fix issue where `buf beta graph` would print warnings for missing dependencies
  that were actually present.

## [v1.23.0] - 2023-06-29

- Add `buf beta graph` to print the dependency graph for a module in DOT format.
- Various small bug fixes.

## [v1.22.0] - 2023-06-23

- Change default for `--origin` flag of `buf beta studio-agent` to `https://buf.build`

## [v1.21.0] - 2023-06-05

- Fix issue where locally-produced images did not have module information if the corresponding
  module was stored in the new cache.
- Remove `buf beta registry template`.
- Remove `buf beta registry plugin {create,deprecate,list,undeprecate,version}` and replace with
  `buf beta registry plugin {push,delete}`.
- Update `buf beta price` with the latest pricing information.

## [v1.20.0] - 2023-05-30

- Add `--emit-defaults` flag to `buf curl` to emit default values in JSON-encoded responses.
- Indent JSON-encoded responses from `buf curl` by default.
- Log a warning in case an import statement does not point to a file in the module, a file in a
  direct dependency, or a well-known type file.

## [v1.19.0] - 2023-05-17

- Add `--create` flag to `buf push` to create a repository if it does not exist. The user
  is also required to specify the visibility using `--create-visibility`.
- Add `github-actions` error format to print errors in a form parseable by GitHub Actions.
- Fix issue in `buf build` and `buf generate` where the use of type filtering (via
  `--type` flags) would cause the resulting image to have no source code info, even
  when `--exclude-source-info` was not specified. The main impact of the bug was that
  generated code would be missing comments.
- Fix issue in `buf curl` when using `--user` or `--netrc` that would cause a malformed
  Authorization header to be sent.
- Update the module cache to use an optimized content addressable store. The cache is
  now self-healing and uses significantly less space. Users wishing to free unused space
  can run `buf mod --clear-cache` once after upgrading to remove data stored in the
  previous module cache.

## [v1.18.0] - 2023-05-05

- Remove `buf beta registry {plugin,template} {deprecate,undeprecate}`.
- Add `--user` and `--netrc` flags to `buf curl`, providing the same behavior as the
  flags of the same name in the cURL tool.
- Include `DocumentationPath` in the module on `buf push`.
- Support fallback paths, `README.md` and `README.markdown`, for module documentation.
  The default source for module documentation is `buf.md`.
  If `buf.md` is missing, `README.md` or `README.markdown` is used as fallback sources.

## [v1.17.0] - 2023-04-05

- Fix issue with JSON marshalling of errors where line and column fields were
  omitted when line and column information was empty.
- Fix issue with MSVS marshalling of errors where the column could be 0.
- Add `buf beta stats` command to print statistics about a given source or module.
- Update `buf beta price` with the latest pricing information.

## [v1.16.0] - 2023-03-29

- Add `buf beta price` command to help users of the BSR figure out how much a module
  will cost to store on the BSR under the Teams or Pro plans.
- Fix issue in `protoc-gen-buf-lint` that prevented it from reporting lint
  errors for unused imports.
- Fix issue with `buf format` where indents would be produced on certain empty lines.
- Remove `buf alpha registry token create` command. Tokens must be created through the BSR UI.
- Add local WASM plugin support in alpha, gated by the `BUF_ALPHA_ENABLE_WASM` environment variable.
  This feature is under evaluation, and may change at any time. If you are interested in WASM
  Protobuf plugins, reach out to us.

## [v1.15.1] - 2023-03-08

- Fix bug in `buf generate` with `v1beta1` config files.
- Fix potential crash when using the `--type` flag with `buf build` or `buf generate`.

## [v1.15.0] - 2023-02-28

- Update built-in Well-Known Types to Protobuf v22.0.
- Fix bug in `buf format` where C-style block comments in which every
  line includes a prefix (usually "*") would be incorrectly indented.
- Add `--private-network` flag to `buf beta studio-agent` to support handling CORS requests
  from Studio on private networks that set the `Access-Control-Request-Private-Network` header.

## [v1.14.0] - 2023-02-09

- Replace `buf generate --include-types` with `buf generate --type` for consistency. `--include-types`
  is now deprecated but continues to work, consistent with our compatibility guarantee.
- Include type references in `google.protobuf.Any` messages in option values
  when filtering on type, e.g. with `buf build --type` or `buf generate --type`.
- Allow specifying a specific `protoc` path in `buf.gen.yaml` when using `protoc`'s built-in plugins
  via the new `protoc_path` option.
- Allow specifying arguments for local plugins in `buf.gen.yaml`. You can now do e.g.
  `path: ["go, "run", ./cmd/protoc-gen-foo]` in addition to `path: protoc-gen-foo`.
- Add optional name parameter to `buf mod init`, e.g. `buf mod init buf.build/owner/foobar`.
- Fix issue with `php_metadata_namespace` file option in [managed mode](https://docs.buf.build/generate/managed-mode).
- Make all help documentation much clearer. If you notice any inconsistencies, let us know.

## [v1.13.1] - 2023-01-27

- Fix race condition with `buf generate` when remote plugins from multiple
  BSR instances are being used at once.

## [v1.13.0] - 2023-01-26

- Extend the `BUF_TOKEN` environment variable to accept tokens for multiple
  BSR instances. Both `TOKEN` and `TOKEN1@BSRHOSTNAME1,TOKEN2@BSRHOSTNAME2,...`
  are now valid values for `BUF_TOKEN`.
- Remove `buf beta convert` in favor of the now-stable `buf convert`.

## [v1.12.0] - 2023-01-12
- Add `buf curl` command to invoke RPCs via [Connect](https://connect-build),
  [gRPC](https://grpc.io/), or [gRPC-Web](https://github.com/grpc/grpc-web.)
- Introduce `objc_class_prefix` option in managed mode, allowing a `default` value
  for `objc_class_prefix` for all files, `except` and `override`, which both behave
  similarly to other `except` and `override` options. Specifying an empty `default`
  value is equivalent to having managed mode on in previous versions.
- Introduce `ruby_package` option in managed mode, allowing `except` and `override`,
  in the same style as `objc_class_prefix`. Leaving `ruby_package` unspecified has
  the same effect as having mananged mode enabled in previous versions.

## [v1.11.0] - 2022-12-19
- `buf generate` now batches remote plugin generation calls for improved performance.
- Update `optimize_for` option in managed mode, allowing a `default` value for `optimize_for`
  for all files, `except` and `override`, which both behave similarly to other `except`
  and `override` options. Specifying an `optimize_for` value in the earlier versions is
  equivalent to having a `optimize_for` with that value as default.

## [v1.10.0] - 2022-12-07

- When using managed mode, setting `enabled: false` now no longer fails `buf generate`
  and instead prints a warning log and ignores managed mode options.
- Add `csharp_namespace` option to managed mode, allowing `except`, which excludes
  modules from managed mode, and `override`, which specifies `csharp_namespace` values
  per module, overriding the default value. By default, when managed mode is enabled,
  `csharp_namespace` is set to the package name with each package sub-name capitalized.
- Promote `buf convert` to stable, keep `buf beta convert` aliased in the beta command.
- Add `Types` filter to `buf generate` command to specify types (message, enum,
  service) that should be included in the image. When specified, the resulting
  image will only include descriptors to describe the requested types.

## [v1.9.0] - 2022-10-19

- New compiler that is faster and uses less memory than the outgoing one.
  - When generating source code info, the new compiler is 20% faster, and allocates
    13% less memory.
  - If _not_ generating source code info, the new compiler is 50% faster and
    allocates 35% less memory.
  - In addition to allocating less memory through the course of a compilation, the
    new compiler releases some memory much earlier, allowing it to be garbage
    collected much sooner. This means that by the end of a very large compilation
    process, less than half as much memory is live/pinned to the heap, decreasing
    overall memory pressure.

  The new compiler also addresses a few bugs where Buf would accept proto sources
  that protoc would reject:
  - In proto3 files, field and enum names undergo a validation that they are
    sufficiently different so that there will be no conflicts in JSON names.
  - Fully-qualified names of elements (like a message, enum, or service) may not
    conflict with package names.
  - A oneof or extend block may not contain empty statements.
  - Package names may not be >= 512 characters in length or contain > 100 dots.
  - Nesting depth of messages may not be > 32.
  - Field types and method input/output types may not refer to synthetic
    map entry messages.
- Push lint and breaking configuration to the registry.
- Include `LICENSE` file in the module on `buf push`.
- Formatter better edits/preserves whitespace around inline comments.
- Formatter correctly indents multi-line block (C-style) comments.
- Formatter now indents trailing comments at the end of an indented block body
  (including contents of message and array literals and elements in compact options)
  the same as the rest of the body (instead of out one level, like the closing
  punctuation).
- Formatter uses a compact, single-line representation for array and message literals
  in option values that are sufficiently simple (single scalar element or field).
- `buf beta convert` flags have changed from `--input` to `--from` and `--output`/`-o` to `--to`
- fully qualified type names now must be parsed to the `input` argument and `--type` flag separately

## [v1.8.0] - 2022-09-14

- Change default for `--origin` flag of `buf beta studio-agent` to `https://studio.buf.build`
- Change default for `--timeout` flag of `buf beta studio-agent` to `0` (no timeout). Before it was
  `2m` (the default for all the other `buf` commands).
- Add support for experimental code generation with the `plugin:` key in `buf.gen.yaml`.
- Preserve single quotes with `buf format`.
- Support `junit` format errors with `--error-format`.

## [v1.7.0] - 2022-06-27

- Support protocol and encoding client options based on content-type in Studio Agent.
- Add `--draft` flag to `buf push`.
- Add `buf beta registry draft {list,delete}` commands.

## [v1.6.0] - 2022-06-21

- Fix issue where `// buf:lint:ignore` comment ignores did not work for the
  `ENUM_FIRST_VALUE_ZERO` rule.
- Add `buf beta studio-agent` command to support the upcoming Buf Studio.

## [v1.5.0] - 2022-05-30

- Upgrade to `protoc` 3.20.1 support.
- Fix an issue where `buf` would fail if two or more roots contained
  a file with the same name, but with different file types (i.e. a
  regular file vs. a directory).
- Fix check for `PACKAGE_SERVICE_NO_DELETE` to detect deleted services.
- Remove `buf beta registry track`.
- Remove `buf beta registry branch`.

## [v1.4.0] - 2022-04-21

- Fix issue where duplicate synthetic oneofs (such as with proto3 maps or
  optional fields) did not result in a properly formed error.
- Add `buf beta registry repository update` command which supports updating
  repository visibility (public vs private). As with all beta commands, this
  is likely to change in the future.

## [v1.3.1] - 2022-03-30

- Allow `--config` flag to be set when targeting a module within a workspace.
- Update `buf format`'s file option order so that default file options are
  sorted before custom options.
- Update `buf format` to write adjacent string literals across multiple lines.
- Fix `buf format` so that the output directory (if any) is created if and only
  if the input is successfully formatted.

## [v1.3.0] - 2022-03-25

- Add `--exit-code` flag to `buf format` to exit with a non-zero exit code if
  the files were not already formatted.

## [v1.2.1] - 2022-03-24

- Fix a few formatting edge cases.

## [v1.2.0] - 2022-03-24

- Add `buf format` command to format `.proto` files.
- Fix build scripts to avoid using the `command-line-arguments` pseudo-package
  when building binaries and re-introduce checking for proper usage of private
  packages.

## [v1.1.1] - 2022-03-21

- Remove check for proper usage of private packages due to a breaking change made in the Golang standard library in 1.18.

## [v1.1.0] - 2022-03-01
- Add `--type` flag to the `build` command to create filtered images containing
  only the specified types and their required dependencies.
- Trim spaces and new lines from user-supplied token for `buf registry login`.
- Add support for conversion between JSON and binary serialized message for `buf beta convert`.

## [v1.0.0] - 2022-02-17

- Check that the user provided a valid token when running `buf registry login`.
- Add `buf mod open` that opens a module's homepage in a browser.
- Add `buf completion` command to generate auto-completion scripts in commonly used shells.
- Add `--disable-symlinks` flag to the `breaking, build, export, generate, lint, ls-files, push`
  commands. By default, the CLI will follow symlinks except on Windows, and this disables following
  symlinks.
- Add `--include-wkt` flag to `buf generate`. When this flag is specified alongside
  `--include-imports`, this will result in the [Well-Known Types](https://github.com/bufbuild/wellknowntypes/tree/11ea259bf71c4d386131c1986ffe103cb1edb3d6/v3.19.4/google/protobuf)
  being generated as well. Most language runtimes have the Well-Known Types included as part
  of the core library, making generating the Well-Known Types separately undesirable.
- Remove `buf protoc`. This was a pre-v1.0 demonstration to show that `buf` compilation
  produces equivalent results to mainline `protoc`, however `buf` is working on building
  a better Protobuf future that provides easier mechanics than our former `protoc`-based
  world. `buf protoc` itself added no benefit over mainline `protoc` beyond being considerably
  faster and allowing parallel compilation. If `protoc` is required, move back to mainline `protoc`
  until you can upgrade to `buf`. See [#915](https://github.com/bufbuild/buf/pull/915) for more
  details.
- Context modifier no longer overrides an existing token on the context. This allows `buf registry login`
  to properly check the user provided token without the token being overridden by the CLI interceptor.
- Removed the `buf config init` command in favor of `buf mod init`.
- Removed the `buf config ls-breaking-rules` command in favor of `buf mod ls-breaking-rules`.
- Removed the `buf config ls-lint-rules` command in favor of `buf mod ls-lint-rules`.
- Removed the `buf config migrate-v1beta1` command in favor of `buf beta migrate-v1beta1`.
- Add `buf beta decode` command to decode message with provided image source and message type.
- Disable `--config` flag for workspaces.
- Move default config version from `v1beta1` to `v1`.

## [v1.0.0-rc12] - 2022-02-01

- Add `default`, `except` and `override` to `java_package_prefix`.
- Add dependency commits as a part of the `b3` digest.
- Upgrade to `protoc` 3.19.4 support.
- Remove `branch` field from `buf.lock`.

## [v1.0.0-rc11] - 2022-01-18

- Upgrade to `protoc` 3.19.3 support.
- Add `PACKAGE_NO_IMPORT_CYCLE` lint rule to detect package import cycles.
- Add `buf beta registry {plugin,template} {deprecate,undeprecate}`.
- Add warning when using enterprise dependencies without specifying a enterprise
  remote in the module's identity.
- Remove `digest`, and `created_at` fields from the `buf.lock`. This will temporarily create a new commit
  when pushing the same contents to an existing repository, since the `ModulePin` has been reduced down.
- Add `--track` flag to `buf push`
- Update `buf beta registry commit list` to allow a track to be specified.
- Add `buf beta registry track {list,delete}` commands.
- Add manpages for `buf`.

## [v1.0.0-rc10] - 2021-12-16

- Fix issue where remote references were not correctly cached.

## [v1.0.0-rc9] - 2021-12-15

- Always set `compiler_version` parameter in the `CodeGeneratorRequest` to "(unknown)".
- Fix issue where `buf mod update` was unable to resolve dependencies from different remotes.
- Display the user-provided Buf Schema Registry remote, if specified, instead of the default within the `buf login` message.
- Fix issue where `buf generate` fails when the same plugin was specified more than once in a single invocation.
- Update the digest algorithm so that it encodes the `name`, `lint`, and `breaking` configuration encoded in the `buf.yaml`.
  When this change is deployed, users will observe the following:
  - Users on `v0.43.0` or before will notice mismatched digest errors similar to the one described in https://github.com/bufbuild/buf/issues/661.
  - Users on `v0.44.0` or after will have their module cache invalidated, but it will repair itself automatically.
  - The `buf.lock` (across all versions) will reflect the new `b3-` digest values for new commits.

## [v1.0.0-rc8] - 2021-11-10

- Add new endpoints to the recommendation service to make it configurable.
- Add `--exclude-path` flag to `buf breaking`, `buf build`, `buf export`, `buf generate`, and `buf lint` commands. This allows users to exclude specific paths when running commands.
- Change `GetModulePackages` endpoint to return a repeated `ModulePackage` message that now includes package description with the package name.
- Add `Oneof` to the `Message` structure for documentation.

## [v1.0.0-rc7] - 2021-11-08

- Upgrade to `protoc` 3.19.1 support.
- Fix issue with `buf generate` where multiple insertion points are defined in the same file.

## [v1.0.0-rc6] - 2021-10-20

- Fix issue with `buf ls-files` when given an image as an input, imports were being printed,
  even without the `--include-imports` flag.
- Add the ability for users to provide individual protobuf files as inputs to CLI commands. This allows users to run `buf` commands against and file input based on their current working directory, for example, `buf lint foo/bar.proto`, where `foo/bar.proto` is a path to protobuf file on disk.

## [v1.0.0-rc5] - 2021-10-12

- Add `buf beta registry repository deprecate` and `buf beta registry repository undeprecate`.
- Support `--include-imports` for remote plugins.
- Fix issue where `buf config migrate-v1beta1 fails` when files cannot be renamed.
- Fix issue where `buf registry login` panics when an existing .netrc entry exists.

## [v1.0.0-rc4] - 2021-10-07

- Fix issue where `buf generate` could fail when used with large numbers of plugins and files on
  systems with low file limits.
- Add `buf protoc --version` flag back. This was accidentally removed.
- Upgrade to `protoc` 3.18.1 support.

## [v1.0.0-rc3] - 2021-10-04

- Add `--as-import-paths` flag to `ls-files` that strips local directory paths and prints file
  paths as they are imported.
- Fix issue where groups used in custom options did not result in the same behavior as `protoc`.
- Fix issue where insertion points were not applied with respect to the configured output directory.

## [v1.0.0-rc2] - 2021-09-23

- Add `--include-imports` flag to `ls-files`.
- Upgrade to `protoc` 3.18.0 support.
- Fix regression with git inputs using `recurse_submodules=true`.

## [v1.0.0-rc1] - 2021-09-15

This is our first v1.0 release candidate. This release largely concentrates on erroring for
already-deprecated commands and flags.

At Buf, we take compatibility very seriously. When we say v1.0, we mean it - we hope `buf` will be
stable on v1 for the next decade, and if there is something we want to change, it is our responsibility to
make sure that we don't break you, not your responsibility to change because of us. We have learned
a lot about `buf` usage in the last two years of our beta, and have deprecated flags and commands as
we go, but for v1.0, we are removing the deprecated items to make sure we have a clean setup going forward.

All commands and flags have been printing warnings for a long time, and have an easy migration path.
Simply update the command or flag, and you'll be good to go:

- Removed the `buf login` command in favor of `buf registry login`.
- Removed the `buf logout` command in favor of `buf registry logout`.
- Removed the `buf mod init` command in favor of `buf config init`.
- Removed the `--name` and `--dep` flags in `buf config init`.
- Removed the `--log-level` global flag.
- Moved the output of `--version` from stderr to stdout.
- Moved the output of `--help` and `help` from stderr to stdout.
- [From v0.55.0](https://github.com/bufbuild/buf/releases/tag/v0.55.0): The version key in all configuration files (`buf.yaml`, `buf.gen.yaml`, `buf.work.yaml`) is now required.
- [From v0.45.0](https://github.com/bufbuild/buf/releases/tag/v0.45.0): Removed the `buf beta config init` command in favor of `buf config init`.
- [From v0.45.0](https://github.com/bufbuild/buf/releases/tag/v0.45.0): Removed the `buf beta mod export` command in favor of `buf export`.
- [From v0.45.0](https://github.com/bufbuild/buf/releases/tag/v0.45.0): Removed the `buf beta mod init` command in favor of `buf config init`.
- [From v0.45.0](https://github.com/bufbuild/buf/releases/tag/v0.45.0): Removed the `buf beta mod update` command in favor of `buf mod update`.
- [From v0.45.0](https://github.com/bufbuild/buf/releases/tag/v0.45.0): Removed the `buf beta mod clear-cache` command in favor of `buf mod clear-cache`.
- [From v0.45.0](https://github.com/bufbuild/buf/releases/tag/v0.45.0): Removed the `buf beta push` command in favor of `buf push`.
- [From v0.34.0](https://github.com/bufbuild/buf/releases/tag/v0.34.0): Removed the `buf check breaking` command in favor of `buf breaking`.
- [From v0.34.0](https://github.com/bufbuild/buf/releases/tag/v0.34.0): Removed the `buf check lint` command in favor of `buf lint`.
- [From v0.34.0](https://github.com/bufbuild/buf/releases/tag/v0.34.0): Removed the `buf check ls-lint-checkers` command in favor of `buf config ls-lint-rules`.
- [From v0.34.0](https://github.com/bufbuild/buf/releases/tag/v0.34.0): Removed the `buf check ls-breaking-checkers` command in favor of `buf config ls-breaking-rules`.
- [From v0.31.0](https://github.com/bufbuild/buf/releases/tag/v0.31.0): Removed the `--file` flag on `buf build` in favor of the `--path` flag.
- [From v0.31.0](https://github.com/bufbuild/buf/releases/tag/v0.31.0): Removed the `--file` flag on `buf lint` in favor of the `--path` flag.
- [From v0.31.0](https://github.com/bufbuild/buf/releases/tag/v0.31.0): Removed the `--file` flag on `buf breaking` in favor of the `--path` flag.
- [From v0.31.0](https://github.com/bufbuild/buf/releases/tag/v0.31.0): Removed the `--file` flag on `buf generate` in favor of the `--path` flag.
- [From v0.31.0](https://github.com/bufbuild/buf/releases/tag/v0.31.0): Removed the `--file` flag on `buf export` in favor of the `--path` flag.
- [From v0.29.0](https://github.com/bufbuild/buf/releases/tag/v0.29.0): Removed the `--source` flag on `buf build` in favor of the first positional parameter.
- [From v0.29.0](https://github.com/bufbuild/buf/releases/tag/v0.29.0): Removed the `--source-config` flag on `buf build` in favor of the `--config` flag.
- [From v0.29.0](https://github.com/bufbuild/buf/releases/tag/v0.29.0): Removed the `--input` flag on `buf lint` in favor of the first positional parameter.
- [From v0.29.0](https://github.com/bufbuild/buf/releases/tag/v0.29.0): Removed the `--input-config` flag on `buf lint` in favor of the `--config` flag.
- [From v0.29.0](https://github.com/bufbuild/buf/releases/tag/v0.29.0): Removed the `--input` flag on `buf breaking` in favor of the first positional parameter.
- [From v0.29.0](https://github.com/bufbuild/buf/releases/tag/v0.29.0): Removed the `--input-config` flag on `buf breaking` in favor of the `--config` flag.
- [From v0.29.0](https://github.com/bufbuild/buf/releases/tag/v0.29.0): Removed the `--against-input` flag on `buf breaking` in favor of the `--against` flag.
- [From v0.29.0](https://github.com/bufbuild/buf/releases/tag/v0.29.0): Removed the `--against-input-config` flag on `buf breaking` in favor of the `--against-config` flag.
- [From v0.29.0](https://github.com/bufbuild/buf/releases/tag/v0.29.0): Removed the `--input` flag on `buf generate` in favor of the first positional parameter.
- [From v0.29.0](https://github.com/bufbuild/buf/releases/tag/v0.29.0): Removed the `--input-config` flag on `buf generate` in favor of the `--config` flag.
- [From v0.29.0](https://github.com/bufbuild/buf/releases/tag/v0.29.0): Removed the `--input` flag on `buf ls-files` in favor of the first positional parameter.
- [From v0.29.0](https://github.com/bufbuild/buf/releases/tag/v0.29.0): Removed the `--input-config` flag on `buf ls-files` in favor of the `--config` flag.
- [From v0.29.0](https://github.com/bufbuild/buf/releases/tag/v0.29.0): Removed the `buf image build` command in favor of `buf build`.
- [From v0.29.0](https://github.com/bufbuild/buf/releases/tag/v0.29.0): Removed the `buf image convert` command.
- [From v0.29.0](https://github.com/bufbuild/buf/releases/tag/v0.29.0): Removed the `buf beta image convert` command.
- [From v0.23.0](https://github.com/bufbuild/buf/releases/tag/v0.23.0): Removed the `buf experimental image convert` command.
- [From v0.52.0](https://github.com/bufbuild/buf/releases/tag/v0.52.0) [and v0.34.0](https://github.com/bufbuild/buf/releases/tag/v0.34.0): Complete deletion `protoc-gen-buf-check-breaking` and `protoc-gen-buf-check-lint`, which have been moved to `protoc-gen-buf-breaking` and `protoc-gen-buf-lint`.

In January 2021 (v0.34.0), `protoc-gen-buf-check-breaking` and `protoc-gen-buf-check-lint` were deprecated and scheduled for removal for v1.0. In August 2021 (v0.52.0), we began returning error for every invocation of `protoc-gen-buf-check-breaking` and `protoc-gen-buf-check-lint`. This release completes the deletion process.

The only migration necessary is to change your installation and invocation from `protoc-gen-buf-check-breaking` to `protoc-gen-buf-breaking` and `protoc-gen-buf-check-lint` to `protoc-gen-buf-lint`. These can be installed in the exact same manner, whether from GitHub Releases, Homebrew, AUR, or direct Go installation:

```
# instead of go get github.com/bufbuild/buf/cmd/protoc-gen-buf-check-breaking
go get github.com/bufbuild/buf/cmd/protoc-gen-buf-breaking
# instead of curl -sSL https://github.com/bufbuild/buf/releases/download/v0.57.0/protoc-gen-buf-check-breaking-Linux-x86_64
curl -sSL https://github.com/bufbuild/buf/releases/download/v0.57.0/protoc-gen-buf-breaking-Linux-x86_64
```

## [v0.56.0] - 2021-09-08

- Cascade `ENUM_ZERO_VALUE_SUFFIX` comment ignores from the enum level.
- Fix issue where `buf generate --output` was not being respected in 0.55.0.

## [v0.55.0] - 2021-09-07

- Error if `version:` is not set in `buf.yaml`. This is one of the few breaking changes we must make before v1.0 to guarantee stability for the future. If you do not have a version set, simply add `version: v1beta1` to the top of your `buf.yaml`.
- Support `BUF_TOKEN` for authentication. `buf` will now look for a token in the `BUF_TOKEN` environment variable, falling back to `.netrc` as set via `buf login`.
- Add support for using remote plugins with local source files.
- Add per-file overrides for managed mode.
- Fix issue with the module cache where multiple simultaneous downloads would result in a temporarily-corrupted cache.
- Hide verbose messaing behind the `--verbose` (`-v`) flag.
- Add `--debug` flag to print out debug logging.

## [v0.54.1] - 2021-08-30

- Fix docker build.

## [v0.54.0] - 2021-08-30

- Add windows support.
- Add `java_package_prefix` support to managed mode.
- Fix issue with C# namespaces in managed mode.
- Fix issue where `:main` was appended for errors containing references to modules.

## [v0.53.0] - 2021-08-25

- Fix issue where `buf generate --include-imports` would end up generating files for certain imports twice.
- Error when both a `buf.mod` and `buf.yaml` are present. `buf.mod` was briefly used as the new default name for `buf.yaml`, but we've reverted back to `buf.yaml`.

## [v0.52.0] - 2021-08-19

Return error for all invocations of `protoc-gen-buf-check-breaking` and `protoc-gen-buf-check-lint`.

As one of the few changes buf will ever make, `protoc-gen-buf-check-breaking` and `protoc-gen-buf-check-lint` were deprecated and scheduled for removal for v1.0 in January 2021. In preparation for v1.0, instead of just printing out a message notifying users of this, these commands now return an error for every invocation and will be completely removed when v1.0 is released.

The only migration necessary is to change your installation and invocation from `protoc-gen-buf-check-breaking` to `protoc-gen-buf-breaking` and `protoc-gen-buf-check-lint` to `protoc-gen-buf-lint`. These can be installed in the exact same manner, whether from GitHub Releases, Homebrew, AUR, or direct Go installation:

```
# instead of go get github.com/bufbuild/buf/cmd/protoc-gen-buf-check-breaking
go get github.com/bufbuild/buf/cmd/protoc-gen-buf-breaking
# instead of curl -sSL https://github.com/bufbuild/buf/releases/download/v0.52.0/protoc-gen-buf-check-breaking-Linux-x86_64
curl -sSL https://github.com/bufbuild/buf/releases/download/v0.52.0/protoc-gen-buf-breaking-Linux-x86_64
```

There is no change in functionality.

## [v0.51.1] - 2021-08-16

- Fix issue with git LFS where a remote must be set for fetch.

## [v0.51.0] - 2021-08-13

- Accept packages of the form `v\d+alpha` and `v\d+beta` as packages with valid versions. These will be considered unstable packages for the purposes of linting and breaking change detection if `ignore_unstable_packages` is set.
- Fix issue with git clones that occurred when using a previous reference of the current branch.

## [v0.50.0] - 2021-08-12

- Add `buf generate --include-imports` that also generates all imports except for the Well-Known Types.
- Fix issue where a deleted file within an unstable package that contained messages, enums, or services resulted in a breaking change failure if the `PACKAGE` category was used and `ignore_unstable_packages` was set.

## [v0.49.0] - 2021-08-10

- Split `FIELD_SAME_TYPE` breaking change rule into `FIELD_SAME_TYPE, FIELD_WIRE_COMPATIBLE_TYPE, FIELD_WIRE_JSON_COMPATIBLE_TYPE` in `v1`. See https://github.com/bufbuild/buf/pull/400 for details.
- Only export imported dependencies from `buf export`.

## [v0.48.2] - 2021-07-30

- Fix git args for http auth with git lfs.

## [v0.48.1] - 2021-07-30

- Fix: use `-c` on `git` parent command instead of `--config` on `git fetch`.
- Add `ruby_package` to managed mode.

## [v0.48.0] - 2021-07-29

- Add `buf export`. `buf export` will export the files from the specified input (default `"."`) to the given directory in a manner that is buildable by `protoc` without any `-I` flags. It also has options `--exclude-imports`, which excludes imports (and won't result in a buildable set of files), and `--path`, which filters to the specific paths.

## [v0.47.0] - 2021-07-29

- Rewrite the git cloner to use `git init && git fetch` rather than `git clone`. `git clone` is limited to local branches on the remote, whereas `git fetch` we can fetch any references on the remote including remote branches.
- Add `php_namespace` managed mode handling.
- Add `java_string_check_utf8` managed mode handling.

## [v0.46.0] - 2021-07-27

- Add `buf login` and `buf logout` to login and logout from the Buf Schema Registry.
- Fix cache, configuration, and data environment variables for Windows. Note that while Windows is still not officially supported, `buf` largely works on Windows.

## [v0.45.0] - 2021-07-26

- Revert default configuration file location back from `buf.mod` to `buf.yaml`. Note that both continue to work.
- Move default workspace configuration file location from `buf.work` to `buf.work.yaml`. Note that both continue to work.
- Move `buf beta push` to `buf push`. Note that `buf beta push` continues to work.
- Move most `buf beta mod` commands to `buf mod`. Note that all `buf beta mod` commands continue to work.
- Add `--only` flag to `buf mod update`.
- Warn if `buf.yaml` contains dependencies that are not represented in the `buf.lock` file.
- Add `--version` flag to `buf config ls-{breaking,lint}-rules`.
- Add `SYNTAX_SPECIFIED` lint rule to `BASIC, DEFAULT` categories for v1 configuration.
- Add `IMPORT_USED` lint rule to `BASIC, DEFAULT` categories for v1 configuration.
- Bring v1 configuration out of beta.
- Add managed mode for `objc_class_prefix`, `csharp_namespace`.

## [v0.44.0] - 2021-07-08

- Fix issue where C++ scoping rules were not properly enforced.
- Add support for splitting directory paths passed to `buf protoc -I` by a directory separator.
- Fix Windows support for builtin `protoc` plugins when using `buf generate` or `buf protoc`. Note that Windows remains officially unsupported as we have not set up testing, but largely works.
- Upgrade to `protoc` 3.17.3 support.
- Change the default module configuration location from `buf.yaml` to `buf.mod`. Note that `buf.yaml` continues to work.
- Continued work on the workspaces beta, including the `v1` configuration specification.
- Continued work on the managed mode beta, including the `v1` configuration specification.
- Add `v1` module configuration specification in beta - please continue to use `v1beta1` until the `v1` configuration specification is rolled out.
- Add `buf config migrate-v1beta1`.

## [v0.43.2] - 2021-05-31

- Fix namespace resolution diff with protoc.

## [v0.43.1] - 2021-05-28

- Revert `protoc` namespace resolution diff change.

## [v0.43.0] - 2021-05-28

- Do not count `buf:lint:ignore` directives as valid comments for the `COMMENT_.*` lint rules.
- Upgrade to `protoc` 3.17.1 support.
- Fix namespace resolution diff with `protoc`.

## [v0.42.1] - 2021-05-20

- Change the architecture suffix of the Linux ARM release assets from `arm64` to `aarch64` to match the output of `uname -m` on Linux.

## [v0.42.0] - 2021-05-20

- Add managed mode in beta. This is a new feature that automatically sets file option values.
- Add workspaces in beta. This is a new feature that allows multiple modules within the same directory structure.
- Add arm64 releases.

## [v0.41.0] - 2021-04-01

* Add `MESSAGE_SAME_REQUIRED_FIELDS` breaking change rule. This checks to make sure no `required` fields are added or deleted from existing messages.
* Support multi-architecture Docker image.
* Exit with code 100 for `FileAnnotation` errors.

## [v0.40.0] - 2021-03-15

* Add `buf beta registry tag {create,list}` commands.
* Add support for creating tags in `push` via `buf beta push -t`.
* Fix an issue where errors were unnecessarily written in `buf lint` and `buf breaking`.

## [v0.39.1] - 2021-03-04

- Fix issue with CLI build process in 0.39.0.

## [v0.39.0] - 2021-03-04

* `buf beta push` doesn't create a new commit if the content of the push is the same as the latest commit on the branch.
* Fix an issue where no error was shown when authentication failed.
* Fix an issue where `buf protoc` would error if a plugin returned an empty error string.

## [v0.38.0] - 2021-02-25

- Update the tested `protoc` version for compatibility to 3.15.2. The `--experimental_allow_proto3_optional` flag is no longer set for versions >=3.15.
- Update the Well-Known Types to 3.15.2. The `go_package` values for the Well-Known Types now point at google.golang.org/protobuf instead of github.com/golang/protobuf.

## [v0.37.1] - 2021-02-23

- Fix bug where authentication headers were not threaded through for certain Buf Schema Registry commands.
- Fix issue where empty errors would incorrectly be wrapped by the CLI interceptor.
- Update Buf module cache location to include remote.

## [v0.37.0] - 2021-02-09

- Add commands for the Buf Schema Registry. Visit our website to add yourself to [the waitlist](https://buf.build/waitlist).

## [v0.36.0] - 2021-01-18

Allows comment ignores of the form `// buf:lint:ignore ID` to be cascaded upwards for specific rules.

- For  `ENUM_VALUE_PREFIX, ENUM_VALUE_UPPER_SNAKE_CASE`, both the enum value and the enum are checked.
- For `FIELD_LOWER_SNAKE_CASE, FIELD_NO_DESCRIPTOR`, both the field and message are checked.
- For `ONEOF_LOWER_SNAKE_CASE`, both the oneof and message are checked.
- For `RPC_NO_CLIENT_STREAMING, RPC_NO_SERVER_STREAMING, RPC_PASCAL_CASE, RPC_REQUEST_RESPONSE_UNIQUE`, both the method and service are checked.
- For `RPC_REQUEST_STANDARD_NAME, RPC_RESPONSE_STANDARD_NAME`, the input/output type, method, and service are checked.

## [v0.35.1] - 2021-01-08

- Fix error when unmarshalling plugin configuration with no options (#236)

## [v0.35.0] - 2021-01-07

- Allow `opt` in `buf.gen.yaml` files to be either a single string, or a list of strings. Both of the following forms are accepted, and result in `foo=bar,baz,bat`:

```yaml
version: v1beta1
plugins:
  - name: foo
    out: out
    opt: foo=bar,baz,bat
```

```yaml
version: v1beta1
plugins:
  - name: foo
    out: out
    opt:
      - foo=bar
      - baz
      - bat
```

## [v0.34.0] - 2021-01-04

- Move `buf check lint` to `buf lint`.
- Move `buf check breaking` to `buf breaking`.
- Move `buf check ls-lint-checkers` to `buf config ls-lint-rules`.
- Move `buf check ls-breaking-checkers` to `buf config ls-breaking-rules`.
- Move `protoc-gen-buf-check-lint` to `protoc-gen-buf-lint`.
- Move `protoc-gen-buf-check-breaking` to `protoc-gen-buf-breaking`.
- Add `buf beta config init`.

All previous commands continue to work in a backwards-compatible manner, and the previous `protoc-gen-buf-check-lint` and `protoc-gen-buf-check-breaking` binaries continue to be available at the same paths, however deprecation messages are printed.

## [v0.33.0] - 2020-12-12

- Add `strategy` option to `buf.gen.yaml` generation configuration. This allows selecting either plugin invocations with files on a per-directory basis, or plugin invocations with all files at once. See the [generation documentation](https://docs.buf.build/generate-usage) for more details.

## [v0.32.1] - 2020-12-10

- Fix issue where `SourceCodeInfo` for map fields within nested messages could be dropped.
- Fix issue where deleted files would cause a panic when `breaking.ignore_unstable_packages = true`.

## [v0.32.0] - 2020-11-24

- Add symlink support for directory inputs. Symlinks will now be followed within your local directories when running `buf` commands.
- Add the `breaking.ignore_unstable_packages` option to allow ignoring of unstable packages when running `buf check breaking`. See [the documentation](https://docs.buf.build/breaking-configuration#ignore_unstable_packages) for more details.
- Enums that use the `allow_alias` option that add new aliases to a given number will no longer be considered breaking by `ENUM_VALUE_SAME_NAME`. See [the documentation](https://docs.buf.build/breaking-checkers#enum_value_same_name) for more details.

## [v0.31.1] - 2020-11-17

- Fix issue where `--experimental_allow_proto3_optional` was not set when proxying to `protoc` for the builtin plugins via `buf generate` or `buf protoc`. This flag is now set for `protoc` versions >= 3.12.

## [v0.31.0] - 2020-11-16

- Change the `--file` flag to `--path` and allow `--path` to take both files and directories, instead of just files with the old `--file`. This flag is used to filter the actual Protobuf files built under an input for most commands. You can now do for example `buf generate --path proto/foo` to only generate stubs for the files under `proto/foo`. Note that the `--file` flag continues to work, but prints a deprecation message.

## [v0.30.1] - 2020-11-12

- Relax validation of response file names from protoc plugins, so that when possible, plugins that are not compliant with the plugin specification are still usable with `buf generate`.

## [v0.30.0] - 2020-11-03

- Add `git://` protocol handling.

## [v0.29.0] - 2020-10-30

As we work towards v1.0, we are cleaning up the CLI UX. As part of this, we made the following changes:

- `buf image build` has been moved to `buf build` and now accepts images as inputs.
- `buf beta image convert` has been deleted, as `buf build` now covers this functionality.
- The `-o` flag is no longer required for `buf build`, instead defaulting to the OS equivalent of `/dev/null`.
- The `--source` flag on `buf build` has been deprecated in favor of passing the input as the first argument.
- The `--source-config` flag on `buf build` has been moved to `--config`.
- The `--input` flag on `buf check lint` has been deprecated in favor of passing the input as the first argument.
- The `--input-config` flag on `buf check lint` has been moved to `--config`.
- The `--input` flag on `buf check breaking` has been deprecated in favor of passing the input as the first argument.
- The `--input-config` flag on `buf check breaking` has been moved to `--config`.
- The `--against-input` flag on `buf check breaking` has been moved to `--against`.
- The `--against-input-config` flag on `buf check breaking` has been moved to `--against-config`.
- The `--input` flag on `buf generate` has been deprecated in favor of passing the input as the first argument.
- The `--input-config` flag on `buf generate` has been moved to `--config`.
- The `--input` flag on `buf ls-files` has been deprecated in favor of passing the input as the first argument.
- The `--input-config` flag on `buf ls-files` has been moved to `--config`.

We feel these changes make using `buf` more natural. Examples:

```
# compile the files in the current directory
buf build
# equivalent to the default no-arg invocation
buf build .
# build the repository at https://github.com/foo/bar.git
buf build https://github.com/foo/bar.git
# lint the files in the proto directory
buf check lint proto
# check the files in the current directory against the files on the master branch for breaking changes
buf check breaking --against .git#branch=master
# check the files in the proto directory against the files in the proto directory on the master branch
buf check breaking proto --against .git#branch=master,subdir=proto
```

**Note that existing commands and flags continue to work.** While the deprecation messages will be printed, and we recommend migrating to the new invocations, your existing invocations have no change in functionality.

## [v0.28.0] - 2020-10-21

- Add `subdir` option for archive and git [Inputs](https://buf.build/docs/inputs). This allows placement of the `buf.yaml` configuration file in directories other than the base of your repository. You then can check against this subdirectory using, for example, `buf check breaking --against-input https://github.com/foo/bar.git#subdir=proto`.

## [v0.27.1] - 2020-10-16

- Fix minor typo in `buf help generate` documentation.

## [v0.27.0] - 2020-10-16

- Move `buf beta generate` out of beta to `buf generate`. This command now uses a template of configured plugins to generate stubs. See `buf help generate` for more details.

## [v0.26.0] - 2020-10-13

- Add jar and zip support to `buf protoc` and `buf beta generate`.

## [v0.25.0] - 2020-10-09

- Add the concept of configuration file version. The only currently-available version is `v1beta1`. See [buf.build/docs/faq](https://buf.build/docs/faq) for more details.

## [v0.24.0] - 2020-09-21

- Add fish completion to releases.
- Update the `protoc` version for `buf protoc` to be `3.13.0`.

## [v0.23.0] - 2020-09-11

- Move the `experimental` parent command to `beta`. The command `buf experimental image convert` continues to work, but is deprecated in favor of `buf beta image convert`.
- Add `buf beta generate`.

## [v0.22.0] - 2020-09-09

- Add [insertion point](https://github.com/protocolbuffers/protobuf/blob/cdf5022ada7159f0c82888bebee026cbbf4ac697/src/google/protobuf/compiler/plugin.proto#L135) support to `buf protoc`.

## [v0.21.0] - 2020-09-02

- Fix issue where `optional` fields in proto3 would cause the `ONEOF_LOWER_SNAKE_CASE` lint checker to fail.

## [v0.20.5] - 2020-07-24

- Fix issue where parser would fail on files starting with [byte order marks](https://en.wikipedia.org/wiki/Byte_order_mark#UTF-8).

## [v0.20.4] - 2020-07-21

- Fix issue where custom message options that had an unset map field could cause a parser failure.

## [v0.20.3] - 2020-07-18

- Fix issue where parameters passed with `--.*_opt` to `buf protoc` for builtin plugins were not properly propagated.

## [v0.20.2] - 2020-07-17

- Fix issue where roots containing non-proto files with the same path would cause an error.

## [v0.20.1] - 2020-07-14

- Fix issue where Zsh completion would fail due to some flags having brackets in their description.
- Fix issue where non-builtin protoc plugin invocations would not have errors properly propagated.
- Fix issue where multiple `--.*_opt` flags, `--.*_opt` flags with commas, or `--.*_out` flags with options that contained commas, would not be properly added.

## [v0.20.0] - 2020-07-13

- Add `--by-dir` flag to `buf protoc` that parallelizes generation per directory, resulting in a 25-75% reduction in the time taken to generate stubs for medium to large file sets.
- Properly clean up temporary files and commands on interrupts.
- Fix issue where certain files that started with invalid Protobuf would cause the parser to crash.

## [v0.19.1] - 2020-07-10

- Fix issue where stderr was not being propagated for protoc plugins in CLI mode.

## [v0.19.0] - 2020-07-10

- Add `protoc` command. This is a substitute for `protoc` that uses Buf's internal compiler.
- Add `ENUM_FIRST_VALUE_ZERO` lint checker to the `OTHER` category.
- Add support for the Visual Studio error format.

## [v0.18.1] - 2020-06-25

- Fix issue where linking errors for custom options that had a message type were not properly reported (#93)

## [v0.18.0] - 2020-06-22

- Handle custom options when marshalling JSON images (#87).
- Add `buf experimental image convert` command to convert to/from binary/JSON images (#87).

## [v0.17.0] - 2020-06-17

- Add git ref support to allow specifying arbitrary git references as inputs (https://github.com/bufbuild/buf/issues/48). This allows you to do i.e. `buf check lint --input https://github.com/bufbuild/buf.git#ref=fa74aa9c4161304dfa83db4abc4a0effe886d253`.
- Add `depth` input option when specifying git inputs with `ref`. This allows the user to configure the depth at which to clone the repository when looking for the `ref`. If specifying a `ref`, this defaults to 50. Otherwise, this defaults to 1.
- Remove requirement for git branch or tag in inputs. This allows you to do i.e. `buf check lint --input https://github.com/bufbuild/buf.git` and it will automatically choose the default branch as an input.

## [v0.16.0] - 2020-06-02

- Add [proto3 optional](https://github.com/protocolbuffers/protobuf/blob/7cb5597013f0c4b978f02bce4330849f118aa853/docs/field_presence.md#how-to-enable-explicit-presence-in-proto3) support.

## [v0.15.0] - 2020-05-31

- Add opt-in comment-driven lint ignores via the `allow_comment_ignores` lint configuration option and `buf:lint:ignore ID` leading comment annotation (#73).

## [v0.14.0] - 2020-05-30

- Add `--file` flag to `buf image build` to only add specific files and their imports to outputted images. To exclude imports, use `--exclude-imports`.
- Add `zip` as a source format. Buf can now read `zip` files, either locally or remotely, for image building, linting, and breaking change detection.
- Add `zstd` as a compression format. Buf can now read and write Image files that are compressed using zstandard, and can read tarballs compressed with zstandard.
- Deprecated: The formats `bingz, jsongz, targz` are now deprecated. Instead, use `format=bin,compression=gzip`, `format=json,compression=gzip`, or `format=tar,compression=gzip`. The formats `bingz, jsongz, targz` will continue to work forever and will not be broken, but will print a deprecation warning and we recommend updating. Automatic file extension parsing continues to work the same as well.

## [v0.13.0] - 2020-05-17

- Use the `git` binary instead of go-git for internal clones. This also enables using your system git credential management for git repositories cloned using https or ssh. See https://buf.build/docs/inputs#authentication for more details.

## [v0.12.1] - 2020-05-11

- Fix issue where roots were detected as overlapping if one root's name was a prefix of the other.

## [v0.12.0] - 2020-05-11

- Add netrc support for inputs.
- Fix issue where filenames that contained `..` resulted in an error.
- Internal: migrate to golang/protobuf v2.

## [v0.11.0] - 2020-04-09

- Add experimental flag `--experimental-git-clone` to use the `git` binary for git clones.

## [v0.10.0] - 2020-04-06

- Add `recurse_submodules` option for git inputs.
  Example: `https://github.com/foo/bar.git#branch=master,recurse_submodules=true`

## [v0.9.0] - 2020-03-25

- Fix issue where the option value ordering on an outputted `Image` was non-deterministic.
- Fix issue where the `SourceCodeInfo` for the Well-Known Types was not included on an outputted `Image` when requested.

## [v0.8.0] - 2020-03-11

- Update dependencies.

## [v0.7.1] - 2020-03-05

- Tie HTTP download timeout to the `--timeout` flag.

## [v0.7.0] - 2020-01-31

- Add `tag` option for git inputs.

## [v0.6.0] - 2020-01-17

- Add `git` to the Docker container for local filesystem clones.
- Update the JSON error format to use `path` as the file path key instead of `filename`.

## [v0.5.0] - 2020-01-01

- Allow basic authentication for remote tarballs, git repositories, and image files served from HTTPS endpoints. See https://buf.build/docs/inputs#https for more details.
- Allow public key authentication for remote git repositories served from SSH endpoints. See https://buf.build/docs/inputs#ssh for more details.

## [v0.4.1] - 2019-12-30

- Fix issue where comparing enum values for enums that have `allow_alias` set and duplicate enum values present resulted in a system error.

## [v0.4.0] - 2019-12-05

- Change the breaking change detector to compare enum values on number instead of name. This also results in the `ENUM_VALUE_SAME_NUMBER` checker being replaced with the `ENUM_VALUE_SAME_NAME` checker, except this new checker is not in the `WIRE` category.

## [v0.3.0] - 2019-11-05

- Fix issue where multiple timeout errors were printed.
- Add `buf check lint --error-format=config-ignore-yaml` to print out current lint errors in a format that can be copied into a configuration file.

## [v0.2.0] - 2019-10-28

- Add a Docker image for the `buf` binary.

## v0.1.0 - 2019-10-18

Initial beta release.

[Unreleased]: https://github.com/bufbuild/buf/compare/v1.50.1...HEAD
[v1.50.1]: https://github.com/bufbuild/buf/compare/v1.50.0...v1.50.1
[v1.50.0]: https://github.com/bufbuild/buf/compare/v1.49.0...v1.50.0
[v1.49.0]: https://github.com/bufbuild/buf/compare/v1.48.0...v1.49.0
[v1.48.0]: https://github.com/bufbuild/buf/compare/v1.47.2...v1.48.0
[v1.47.2]: https://github.com/bufbuild/buf/compare/v1.47.1...v1.47.2
[v1.47.1]: https://github.com/bufbuild/buf/compare/v1.47.0...v1.47.1
[v1.47.0]: https://github.com/bufbuild/buf/compare/v1.46.0...v1.47.0
[v1.46.0]: https://github.com/bufbuild/buf/compare/v1.45.0...v1.46.0
[v1.45.0]: https://github.com/bufbuild/buf/compare/v1.44.0...v1.45.0
[v1.44.0]: https://github.com/bufbuild/buf/compare/v1.43.0...v1.44.0
[v1.43.0]: https://github.com/bufbuild/buf/compare/v1.42.0...v1.43.0
[v1.42.0]: https://github.com/bufbuild/buf/compare/v1.41.0...v1.42.0
[v1.41.0]: https://github.com/bufbuild/buf/compare/v1.40.1...v1.41.0
[v1.40.1]: https://github.com/bufbuild/buf/compare/v1.40.0...v1.40.1
[v1.40.0]: https://github.com/bufbuild/buf/compare/v1.39.0...v1.40.0
[v1.39.0]: https://github.com/bufbuild/buf/compare/v1.38.0...v1.39.0
[v1.38.0]: https://github.com/bufbuild/buf/compare/v1.37.0...v1.38.0
[v1.37.0]: https://github.com/bufbuild/buf/compare/v1.36.0...v1.37.0
[v1.36.0]: https://github.com/bufbuild/buf/compare/v1.35.1...v1.36.0
[v1.35.1]: https://github.com/bufbuild/buf/compare/v1.35.0...v1.35.1
[v1.35.0]: https://github.com/bufbuild/buf/compare/v1.34.0...v1.35.0
[v1.34.0]: https://github.com/bufbuild/buf/compare/v1.33.0...v1.34.0
[v1.33.0]: https://github.com/bufbuild/buf/compare/v1.32.2...v1.33.0
[v1.32.2]: https://github.com/bufbuild/buf/compare/v1.32.1...v1.32.2
[v1.32.1]: https://github.com/bufbuild/buf/compare/v1.32.0...v1.32.1
[v1.32.0]: https://github.com/bufbuild/buf/compare/v1.32.0-beta.1...v1.32.0
[v1.32.0-beta.1]: https://github.com/bufbuild/buf/compare/v1.31.0...v1.32.0-beta.1
[v1.31.0]: https://github.com/bufbuild/buf/compare/v1.30.1...v1.31.0
[v1.30.1]: https://github.com/bufbuild/buf/compare/v1.30.0...v1.30.1
[v1.30.0]: https://github.com/bufbuild/buf/compare/v1.29.0...v1.30.0
[v1.29.0]: https://github.com/bufbuild/buf/compare/v1.28.1...v1.29.0
[v1.28.1]: https://github.com/bufbuild/buf/compare/v1.28.0...v1.28.1
[v1.28.0]: https://github.com/bufbuild/buf/compare/v1.27.2...v1.28.0
[v1.27.2]: https://github.com/bufbuild/buf/compare/v1.27.1...v1.27.2
[v1.27.1]: https://github.com/bufbuild/buf/compare/v1.27.0...v1.27.1
[v1.27.0]: https://github.com/bufbuild/buf/compare/v1.26.1...v1.27.0
[v1.26.1]: https://github.com/bufbuild/buf/compare/v1.26.0...v1.26.1
[v1.26.0]: https://github.com/bufbuild/buf/compare/v1.25.1...v1.26.0
[v1.25.1]: https://github.com/bufbuild/buf/compare/v1.25.0...v1.25.1
[v1.25.0]: https://github.com/bufbuild/buf/compare/v1.24.0...v1.25.0
[v1.24.0]: https://github.com/bufbuild/buf/compare/v1.23.1...v1.24.0
[v1.23.1]: https://github.com/bufbuild/buf/compare/v1.23.0...v1.23.1
[v1.23.0]: https://github.com/bufbuild/buf/compare/v1.22.0...v1.23.0
[v1.22.0]: https://github.com/bufbuild/buf/compare/v1.21.0...v1.22.0
[v1.21.0]: https://github.com/bufbuild/buf/compare/v1.20.0...v1.21.0
[v1.20.0]: https://github.com/bufbuild/buf/compare/v1.19.0...v1.20.0
[v1.19.0]: https://github.com/bufbuild/buf/compare/v1.18.0...v1.19.0
[v1.18.0]: https://github.com/bufbuild/buf/compare/v1.17.0...v1.18.0
[v1.17.0]: https://github.com/bufbuild/buf/compare/v1.16.0...v1.17.0
[v1.16.0]: https://github.com/bufbuild/buf/compare/v1.15.1...v1.16.0
[v1.15.1]: https://github.com/bufbuild/buf/compare/v1.15.0...v1.15.1
[v1.15.0]: https://github.com/bufbuild/buf/compare/v1.14.0...v1.15.0
[v1.14.0]: https://github.com/bufbuild/buf/compare/v1.13.1...v1.14.0
[v1.13.1]: https://github.com/bufbuild/buf/compare/v1.13.0...v1.13.1
[v1.13.0]: https://github.com/bufbuild/buf/compare/v1.12.0...v1.13.0
[v1.12.0]: https://github.com/bufbuild/buf/compare/v1.11.0...v1.12.0
[v1.11.0]: https://github.com/bufbuild/buf/compare/v1.10.0...v1.11.0
[v1.10.0]: https://github.com/bufbuild/buf/compare/v1.9.0...v1.10.0
[v1.9.0]: https://github.com/bufbuild/buf/compare/v1.8.0...v1.9.0
[v1.8.0]: https://github.com/bufbuild/buf/compare/v1.7.0...v1.8.0
[v1.7.0]: https://github.com/bufbuild/buf/compare/v1.6.0...v1.7.0
[v1.6.0]: https://github.com/bufbuild/buf/compare/v1.5.0...v1.6.0
[v1.5.0]: https://github.com/bufbuild/buf/compare/v1.4.0...v1.5.0
[v1.4.0]: https://github.com/bufbuild/buf/compare/v1.3.1...v1.4.0
[v1.3.1]: https://github.com/bufbuild/buf/compare/v1.3.0...v1.3.1
[v1.3.0]: https://github.com/bufbuild/buf/compare/v1.2.1...1.3.0
[v1.2.1]: https://github.com/bufbuild/buf/compare/v1.2.0...v1.2.1
[v1.2.0]: https://github.com/bufbuild/buf/compare/v1.1.1...v1.2.0
[v1.1.1]: https://github.com/bufbuild/buf/compare/v1.1.0...v1.1.1
[v1.1.0]: https://github.com/bufbuild/buf/compare/v1.0.0...v1.1.0
[v1.0.0]: https://github.com/bufbuild/buf/compare/v1.0.0-rc12...v1.0.0
[v1.0.0-rc12]: https://github.com/bufbuild/buf/compare/v1.0.0-rc11...v1.0.0-rc12
[v1.0.0-rc11]: https://github.com/bufbuild/buf/compare/v1.0.0-rc10...v1.0.0-rc11
[v1.0.0-rc10]: https://github.com/bufbuild/buf/compare/v1.0.0-rc9...v1.0.0-rc10
[v1.0.0-rc9]: https://github.com/bufbuild/buf/compare/v1.0.0-rc8...v1.0.0-rc9
[v1.0.0-rc8]: https://github.com/bufbuild/buf/compare/v1.0.0-rc7...v1.0.0-rc8
[v1.0.0-rc7]: https://github.com/bufbuild/buf/compare/v1.0.0-rc6...v1.0.0-rc7
[v1.0.0-rc6]: https://github.com/bufbuild/buf/compare/v1.0.0-rc5...v1.0.0-rc6
[v1.0.0-rc5]: https://github.com/bufbuild/buf/compare/v1.0.0-rc4...v1.0.0-rc5
[v1.0.0-rc4]: https://github.com/bufbuild/buf/compare/v1.0.0-rc3...v1.0.0-rc4
[v1.0.0-rc3]: https://github.com/bufbuild/buf/compare/v1.0.0-rc2...v1.0.0-rc3
[v1.0.0-rc2]: https://github.com/bufbuild/buf/compare/v1.0.0-rc1...v1.0.0-rc2
[v1.0.0-rc1]: https://github.com/bufbuild/buf/compare/v0.56.0...v1.0.0-rc1
[v0.56.0]: https://github.com/bufbuild/buf/compare/v0.55.0...v0.56.0
[v0.55.0]: https://github.com/bufbuild/buf/compare/v0.54.1...v0.55.0
[v0.54.1]: https://github.com/bufbuild/buf/compare/v0.54.0...v0.54.1
[v0.54.0]: https://github.com/bufbuild/buf/compare/v0.53.0...v0.54.0
[v0.53.0]: https://github.com/bufbuild/buf/compare/v0.52.0...v0.53.0
[v0.52.0]: https://github.com/bufbuild/buf/compare/v0.51.1...v0.52.0
[v0.51.1]: https://github.com/bufbuild/buf/compare/v0.51.0...v0.51.1
[v0.51.0]: https://github.com/bufbuild/buf/compare/v0.50.0...v0.51.0
[v0.50.0]: https://github.com/bufbuild/buf/compare/v0.49.0...v0.50.0
[v0.49.0]: https://github.com/bufbuild/buf/compare/v0.48.2...v0.49.0
[v0.48.2]: https://github.com/bufbuild/buf/compare/v0.48.1...v0.48.2
[v0.48.1]: https://github.com/bufbuild/buf/compare/v0.48.0...v0.48.1
[v0.48.0]: https://github.com/bufbuild/buf/compare/v0.47.0...v0.48.0
[v0.47.0]: https://github.com/bufbuild/buf/compare/v0.46.0...v0.47.0
[v0.46.0]: https://github.com/bufbuild/buf/compare/v0.45.0...v0.46.0
[v0.45.0]: https://github.com/bufbuild/buf/compare/v0.44.0...v0.45.0
[v0.44.0]: https://github.com/bufbuild/buf/compare/v0.43.2...v0.44.0
[v0.43.2]: https://github.com/bufbuild/buf/compare/v0.43.1...v0.43.2
[v0.43.1]: https://github.com/bufbuild/buf/compare/v0.43.0...v0.43.1
[v0.43.0]: https://github.com/bufbuild/buf/compare/v0.42.1...v0.43.0
[v0.42.1]: https://github.com/bufbuild/buf/compare/v0.42.0...v0.42.1
[v0.42.0]: https://github.com/bufbuild/buf/compare/v0.41.0...v0.42.0
[v0.41.0]: https://github.com/bufbuild/buf/compare/v0.40.0...v0.41.0
[v0.40.0]: https://github.com/bufbuild/buf/compare/v0.39.1...v0.40.0
[v0.39.1]: https://github.com/bufbuild/buf/compare/v0.39.0...v0.39.1
[v0.39.0]: https://github.com/bufbuild/buf/compare/v0.38.0...v0.39.0
[v0.38.0]: https://github.com/bufbuild/buf/compare/v0.37.1...v0.38.0
[v0.37.1]: https://github.com/bufbuild/buf/compare/v0.37.0...v0.37.1
[v0.37.0]: https://github.com/bufbuild/buf/compare/v0.36.0...v0.37.0
[v0.36.0]: https://github.com/bufbuild/buf/compare/v0.35.1...v0.36.0
[v0.35.1]: https://github.com/bufbuild/buf/compare/v0.35.0...v0.35.1
[v0.35.0]: https://github.com/bufbuild/buf/compare/v0.34.0...v0.35.0
[v0.34.0]: https://github.com/bufbuild/buf/compare/v0.33.0...v0.34.0
[v0.33.0]: https://github.com/bufbuild/buf/compare/v0.32.1...v0.33.0
[v0.32.1]: https://github.com/bufbuild/buf/compare/v0.32.0...v0.32.1
[v0.32.0]: https://github.com/bufbuild/buf/compare/v0.31.1...v0.32.0
[v0.31.1]: https://github.com/bufbuild/buf/compare/v0.31.0...v0.31.1
[v0.31.0]: https://github.com/bufbuild/buf/compare/v0.30.1...v0.31.0
[v0.30.1]: https://github.com/bufbuild/buf/compare/v0.30.0...v0.30.1
[v0.30.0]: https://github.com/bufbuild/buf/compare/v0.29.0...v0.30.0
[v0.29.0]: https://github.com/bufbuild/buf/compare/v0.28.0...v0.29.0
[v0.28.0]: https://github.com/bufbuild/buf/compare/v0.27.1...v0.28.0
[v0.27.1]: https://github.com/bufbuild/buf/compare/v0.27.0...v0.27.1
[v0.27.0]: https://github.com/bufbuild/buf/compare/v0.26.0...v0.27.0
[v0.26.0]: https://github.com/bufbuild/buf/compare/v0.25.0...v0.26.0
[v0.25.0]: https://github.com/bufbuild/buf/compare/v0.24.0...v0.25.0
[v0.24.0]: https://github.com/bufbuild/buf/compare/v0.23.0...v0.24.0
[v0.23.0]: https://github.com/bufbuild/buf/compare/v0.22.0...v0.23.0
[v0.22.0]: https://github.com/bufbuild/buf/compare/v0.21.0...v0.22.0
[v0.21.0]: https://github.com/bufbuild/buf/compare/v0.20.5...v0.21.0
[v0.20.5]: https://github.com/bufbuild/buf/compare/v0.20.4...v0.20.5
[v0.20.4]: https://github.com/bufbuild/buf/compare/v0.20.3...v0.20.4
[v0.20.3]: https://github.com/bufbuild/buf/compare/v0.20.2...v0.20.3
[v0.20.2]: https://github.com/bufbuild/buf/compare/v0.20.1...v0.20.2
[v0.20.1]: https://github.com/bufbuild/buf/compare/v0.20.0...v0.20.1
[v0.20.0]: https://github.com/bufbuild/buf/compare/v0.19.1...v0.20.0
[v0.19.1]: https://github.com/bufbuild/buf/compare/v0.19.0...v0.19.1
[v0.19.0]: https://github.com/bufbuild/buf/compare/v0.18.1...v0.19.0
[v0.18.1]: https://github.com/bufbuild/buf/compare/v0.18.0...v0.18.1
[v0.18.0]: https://github.com/bufbuild/buf/compare/v0.17.0...v0.18.0
[v0.17.0]: https://github.com/bufbuild/buf/compare/v0.16.0...v0.17.0
[v0.16.0]: https://github.com/bufbuild/buf/compare/v0.15.0...v0.16.0
[v0.15.0]: https://github.com/bufbuild/buf/compare/v0.14.0...v0.15.0
[v0.14.0]: https://github.com/bufbuild/buf/compare/v0.13.0...v0.14.0
[v0.13.0]: https://github.com/bufbuild/buf/compare/v0.12.1...v0.13.0
[v0.12.1]: https://github.com/bufbuild/buf/compare/v0.12.0...v0.12.1
[v0.12.0]: https://github.com/bufbuild/buf/compare/v0.11.0...v0.12.0
[v0.11.0]: https://github.com/bufbuild/buf/compare/v0.10.0...v0.11.0
[v0.10.0]: https://github.com/bufbuild/buf/compare/v0.9.0...v0.10.0
[v0.9.0]: https://github.com/bufbuild/buf/compare/v0.8.0...v0.9.0
[v0.8.0]: https://github.com/bufbuild/buf/compare/v0.7.1...v0.8.0
[v0.7.1]: https://github.com/bufbuild/buf/compare/v0.7.0...v0.7.1
[v0.7.0]: https://github.com/bufbuild/buf/compare/v0.6.0...v0.7.0
[v0.6.0]: https://github.com/bufbuild/buf/compare/v0.5.0...v0.6.0
[v0.5.0]: https://github.com/bufbuild/buf/compare/v0.4.1...v0.5.0
[v0.4.1]: https://github.com/bufbuild/buf/compare/v0.4.0...v0.4.1
[v0.4.0]: https://github.com/bufbuild/buf/compare/v0.3.0...v0.4.0
[v0.3.0]: https://github.com/bufbuild/buf/compare/v0.2.0...v0.3.0
[v0.2.0]: https://github.com/bufbuild/buf/compare/v0.1.0...v0.2.0<|MERGE_RESOLUTION|>--- conflicted
+++ resolved
@@ -3,13 +3,10 @@
 ## [Unreleased]
 
 - Fix `buf convert` to allow for zero length for `binpb`, `txtpb`, and `yaml` formats.
-<<<<<<< HEAD
+- Fix use of deprecated flag `--include-types` for `buf generate`.
 - Improve type filtering for `buf generate`. Adds the ability to exclude types with the parameter
   `exclude_types` in `buf.gen.yaml` and a flag `--exclude-types` in the CLI.
   Type filters may now also be specified as plugin parameters in `buf.gen.yaml`.
-=======
-- Fix use of deprecated flag `--include-types` for `buf generate`.
->>>>>>> 37b5a2a4
 
 ## [v1.50.1] - 2025-03-10
 
