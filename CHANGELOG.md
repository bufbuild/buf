--- conflicted
+++ resolved
@@ -34,12 +34,9 @@
   punctuation).
 - Formatter uses a compact, single-line representation for array and message literals
   in option values that are sufficiently simple (single scalar element or field).
-<<<<<<< HEAD
 - Include `LICENSE` file in the module on `buf push`.
 - `buf beta convert` flags have changed from `--input` to `--from` and `--output`/`-o` to `--to`
 - fully qualified type names now must be parsed to the `input` argument and `--type` flag separately
-=======
->>>>>>> ff03a69a
 
 ## [v1.8.0] - 2022-09-14
 
