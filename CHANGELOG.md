--- conflicted
+++ resolved
@@ -2,7 +2,6 @@
 
 ## [Unreleased]
 
-<<<<<<< HEAD
 - Add `buf convert --validate` to apply [protovalidate](https://github.com/bufbuild/protovalidate)
   rules to incoming messages specified with `--from`.
 - Add `buf config migrate` to migrate configuration files to the latest version (now `v2`).
@@ -15,12 +14,9 @@
 - Move `buf mod {clear-cache,cc}` to `buf registry cc`. `buf mod {clear-cache,cc}` is now deprecated.
 - Deprecate `buf mod open`.
 - Delete `buf beta migrate-v1beta1`.
-=======
-- No changes yet.
 
 ## [v1.30.0] - 2024-03-07
 
->>>>>>> 3067dcef
 - Update `buf generate` so it populates the recently-added
   [`source_file_descriptors`](https://github.com/protocolbuffers/protobuf/blob/v24.0/src/google/protobuf/compiler/plugin.proto#L96-L99)
   field of the `CodeGeneratorRequest` message. This provides the plugin with access to options
