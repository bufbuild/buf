--- conflicted
+++ resolved
@@ -2,7 +2,8 @@
 
 ## [Unreleased]
 
-- No changes yet.
+- Update `buf registry login` to complete the login flow in the browser. This allows users to log in
+  with their browser and have the token automatically provided to the CLI.
 
 ## [v1.35.1] - 2024-07-24
 
@@ -18,13 +19,8 @@
   to call `rm -rf`.
 - Deprecate `--username` flag on and username prompt on `buf registry login`. A username is no longer
   required to log in.
-<<<<<<< HEAD
-- Update `buf registry login` to complete the login flow in the browser. This allows users to log in
-  with their browser and have the token automatically provided to the CLI.
-=======
 - Add `--list-services` and `--list-methods` flags to `buf curl`, which trigger the command to list
   known services or methods in the RPC schema, instead of invoking an RPC method.
->>>>>>> c9b96aed
 
 ## [v1.34.0] - 2024-06-21
 
