--- conflicted
+++ resolved
@@ -3,17 +3,14 @@
 ## [Unreleased]
 
 - Add `--http3` flag to `buf curl` which forces `buf curl` to use HTTP/3 as the transport.
+- Stop creating empty `buf.lock` files when `buf dep update` does not find new dependencies
+  to update and there is no existing `buf.lock`.
 
 ## [v1.37.0] - 2024-08-16
 
 - Add `STABLE_PACKAGE_NO_IMPORT_UNSTABLE` lint rule which disallows files from stable packages
   to import files from unstable packages.
-<<<<<<< HEAD
-- Stop creating empty `buf.lock` files when `buf dep update` does not find new dependencies
-  to update and no existing `buf.lock`.
-=======
 - Fix plugin push failures when pushing an image built with containerd image store.
->>>>>>> 5af3f552
 
 ## [v1.36.0] - 2024-08-06
 
