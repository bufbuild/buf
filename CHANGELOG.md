# Changelog

## [Unreleased]

- Upgrade to `protoc` 3.19.2 support.
<<<<<<< HEAD
- Add warning when using enterprise dependencies without specifying a enterprise
  remote in the module's identity.
=======
- Add `buf beta registry {plugin,template} {deprecate,undeprecate}`
>>>>>>> 3157d98f

## [v1.0.0-rc10] - 2021-12-16

- Fix issue where remote references were not correctly cached.

## [v1.0.0-rc9] - 2021-12-15

- Always set `compiler_version` parameter in the `CodeGeneratorRequest` to "(unknown)".
- Fix issue where `buf mod update` was unable to resolve dependencies from different remotes.
- Display the user-provided Buf Schema Registry remote, if specified, instead of the default within the `buf login` message.
- Fix issue where `buf generate` fails when the same plugin was specified more than once in a single invocation.
- Update the digest algorithm so that it encodes the `name`, `lint`, and `breaking` configuration encoded in the `buf.yaml`.
  When this change is deployed, users will observe the following:
  - Users on `v0.43.0` or before will notice mismatched digest errors similar to the one described in https://github.com/bufbuild/buf/issues/661.
  - Users on `v0.44.0` or after will have their module cache invalidated, but it will repair itself automatically.
  - The `buf.lock` (across all versions) will reflect the new `b3-` digest values for new commits.

## [v1.0.0-rc8] - 2021-11-10

- Add new endpoints to the recommendation service to make it configurable.
- Add `--exclude-path` flag to `buf breaking`, `buf build`, `buf export`, `buf generate`, and `buf lint` commands. This allows users to exclude specific paths when running commands.
- Change `GetModulePackages` endpoint to return a repeated `ModulePackage` message that now includes package description with the package name.
- Add `Oneof` to the `Message` structure for documentation.

## [v1.0.0-rc7] - 2021-11-08

- Upgrade to `protoc` 3.19.1 support.
- Fix issue with `buf generate` where multiple insertion points are defined in the same file.

## [v1.0.0-rc6] - 2021-10-20

- Fix issue with `buf ls-files` when given an image as an input, imports were being printed,
  even without the `--include-imports` flag.
- Add the ability for users to provide individual protobuf files as inputs to CLI commands. This allows users to run `buf` commands against and file input based on their current working directory, for example, `buf lint foo/bar.proto`, where `foo/bar.proto` is a path to protobuf file on disk.

## [v1.0.0-rc5] - 2021-10-12

- Add `buf beta registry repository deprecate` and `buf beta registry repository undeprecate`.
- Support `--include-imports` for remote plugins.
- Fix issue where `buf config migrate-v1beta1 fails` when files cannot be renamed.
- Fix issue where `buf registry login` panics when an existing .netrc entry exists.

## [v1.0.0-rc4] - 2021-10-07

- Fix issue where `buf generate` could fail when used with large numbers of plugins and files on
  systems with low file limits.
- Add `buf protoc --version` flag back. This was accidentally removed.
- Upgrade to `protoc` 3.18.1 support.

## [v1.0.0-rc3] - 2021-10-04

- Add `--as-import-paths` flag to `ls-files` that strips local directory paths and prints file
  paths as they are imported.
- Fix issue where groups used in custom options did not result in the same behavior as `protoc`.
- Fix issue where insertion points were not applied with respect to the configured output directory.

## [v1.0.0-rc2] - 2021-09-23

- Add `--include-imports` flag to `ls-files`.
- Upgrade to `protoc` 3.18.0 support.
- Fix regression with git inputs using `recurse_submodules=true`.

## [v1.0.0-rc1] - 2021-09-15

This is our first v1.0 release candidate. This release largely concentrates on erroring for
already-deprecated commands and flags.

At Buf, we take compatibility very seriously. When we say v1.0, we mean it - we hope `buf` will be
stable on v1 for the next decade, and if there is something we want to change, it is our responsibility to
make sure that we don't break you, not your responsibility to change because of us. We have learned
a lot about `buf` usage in the last two years of our beta, and have deprecated flags and commands as
we go, but for v1.0, we are removing the deprecated items to make sure we have a clean setup going forward.

All commands and flags have been printing warnings for a long time, and have an easy migration path.
Simply update the command or flag, and you'll be good to go:

- Removed the `buf login` command in favor of `buf registry login`.
- Removed the `buf logout` command in favor of `buf registry logout`.
- Removed the `buf mod init` command in favor of `buf config init`.
- Removed the `--name` and `--dep` flags in `buf config init`.
- Removed the `--log-level` global flag.
- Moved the output of `--version` from stderr to stdout.
- Moved the output of `--help` and `help` from stderr to stdout.
- [From v0.55.0](https://github.com/bufbuild/buf/releases/tag/v0.55.0): The version key in all configuration files (`buf.yaml`, `buf.gen.yaml`, `buf.work.yaml`) is now required.
- [From v0.45.0](https://github.com/bufbuild/buf/releases/tag/v0.45.0): Removed the `buf beta config init` command in favor of `buf config init`.
- [From v0.45.0](https://github.com/bufbuild/buf/releases/tag/v0.45.0): Removed the `buf beta mod export` command in favor of `buf export`.
- [From v0.45.0](https://github.com/bufbuild/buf/releases/tag/v0.45.0): Removed the `buf beta mod init` command in favor of `buf config init`.
- [From v0.45.0](https://github.com/bufbuild/buf/releases/tag/v0.45.0): Removed the `buf beta mod update` command in favor of `buf mod update`.
- [From v0.45.0](https://github.com/bufbuild/buf/releases/tag/v0.45.0): Removed the `buf beta mod clear-cache` command in favor of `buf mod clear-cache`.
- [From v0.45.0](https://github.com/bufbuild/buf/releases/tag/v0.45.0): Removed the `buf beta push` command in favor of `buf push`.
- [From v0.34.0](https://github.com/bufbuild/buf/releases/tag/v0.34.0): Removed the `buf check breaking` command in favor of `buf breaking`.
- [From v0.34.0](https://github.com/bufbuild/buf/releases/tag/v0.34.0): Removed the `buf check lint` command in favor of `buf lint`.
- [From v0.34.0](https://github.com/bufbuild/buf/releases/tag/v0.34.0): Removed the `buf check ls-lint-checkers` command in favor of `buf config ls-lint-rules`.
- [From v0.34.0](https://github.com/bufbuild/buf/releases/tag/v0.34.0): Removed the `buf check ls-breaking-checkers` command in favor of `buf config ls-breaking-rules`.
- [From v0.31.0](https://github.com/bufbuild/buf/releases/tag/v0.31.0): Removed the `--file` flag on `buf build` in favor of the `--path` flag.
- [From v0.31.0](https://github.com/bufbuild/buf/releases/tag/v0.31.0): Removed the `--file` flag on `buf lint` in favor of the `--path` flag.
- [From v0.31.0](https://github.com/bufbuild/buf/releases/tag/v0.31.0): Removed the `--file` flag on `buf breaking` in favor of the `--path` flag.
- [From v0.31.0](https://github.com/bufbuild/buf/releases/tag/v0.31.0): Removed the `--file` flag on `buf generate` in favor of the `--path` flag.
- [From v0.31.0](https://github.com/bufbuild/buf/releases/tag/v0.31.0): Removed the `--file` flag on `buf export` in favor of the `--path` flag.
- [From v0.29.0](https://github.com/bufbuild/buf/releases/tag/v0.29.0): Removed the `--source` flag on `buf build` in favor of the first positional parameter.
- [From v0.29.0](https://github.com/bufbuild/buf/releases/tag/v0.29.0): Removed the `--source-config` flag on `buf build` in favor of the `--config` flag.
- [From v0.29.0](https://github.com/bufbuild/buf/releases/tag/v0.29.0): Removed the `--input` flag on `buf lint` in favor of the first positional parameter.
- [From v0.29.0](https://github.com/bufbuild/buf/releases/tag/v0.29.0): Removed the `--input-config` flag on `buf lint` in favor of the `--config` flag.
- [From v0.29.0](https://github.com/bufbuild/buf/releases/tag/v0.29.0): Removed the `--input` flag on `buf breaking` in favor of the first positional parameter.
- [From v0.29.0](https://github.com/bufbuild/buf/releases/tag/v0.29.0): Removed the `--input-config` flag on `buf breaking` in favor of the `--config` flag.
- [From v0.29.0](https://github.com/bufbuild/buf/releases/tag/v0.29.0): Removed the `--against-input` flag on `buf breaking` in favor of the `--against` flag.
- [From v0.29.0](https://github.com/bufbuild/buf/releases/tag/v0.29.0): Removed the `--against-input-config` flag on `buf breaking` in favor of the `--against-config` flag.
- [From v0.29.0](https://github.com/bufbuild/buf/releases/tag/v0.29.0): Removed the `--input` flag on `buf generate` in favor of the first positional parameter.
- [From v0.29.0](https://github.com/bufbuild/buf/releases/tag/v0.29.0): Removed the `--input-config` flag on `buf generate` in favor of the `--config` flag.
- [From v0.29.0](https://github.com/bufbuild/buf/releases/tag/v0.29.0): Removed the `--input` flag on `buf ls-files` in favor of the first positional parameter.
- [From v0.29.0](https://github.com/bufbuild/buf/releases/tag/v0.29.0): Removed the `--input-config` flag on `buf ls-files` in favor of the `--config` flag.
- [From v0.29.0](https://github.com/bufbuild/buf/releases/tag/v0.29.0): Removed the `buf image build` command in favor of `buf build`.
- [From v0.29.0](https://github.com/bufbuild/buf/releases/tag/v0.29.0): Removed the `buf image convert` command.
- [From v0.29.0](https://github.com/bufbuild/buf/releases/tag/v0.29.0): Removed the `buf beta image convert` command.
- [From v0.23.0](https://github.com/bufbuild/buf/releases/tag/v0.23.0): Removed the `buf experimental image convert` command.
- [From v0.52.0](https://github.com/bufbuild/buf/releases/tag/v0.52.0) [and v0.34.0](https://github.com/bufbuild/buf/releases/tag/v0.34.0): Complete deletion `protoc-gen-buf-check-breaking` and `protoc-gen-buf-check-lint`, which have been moved to `protoc-gen-buf-breaking` and `protoc-gen-buf-lint`.

In January 2021 (v0.34.0), `protoc-gen-buf-check-breaking` and `protoc-gen-buf-check-lint` were deprecated and scheduled for removal for v1.0. In August 2021 (v0.52.0), we began returning error for every invocation of `protoc-gen-buf-check-breaking` and `protoc-gen-buf-check-lint`. This release completes the deletion process.

The only migration necessary is to change your installation and invocation from `protoc-gen-buf-check-breaking` to `protoc-gen-buf-breaking` and `protoc-gen-buf-check-lint` to `protoc-gen-buf-lint`. These can be installed in the exact same manner, whether from GitHub Releases, Homebrew, AUR, or direct Go installation:

```
# instead of go get github.com/bufbuild/buf/cmd/protoc-gen-buf-check-breaking
go get github.com/bufbuild/buf/cmd/protoc-gen-buf-breaking
# instead of curl -sSL https://github.com/bufbuild/buf/releases/download/v0.57.0/protoc-gen-buf-check-breaking-Linux-x86_64
curl -sSL https://github.com/bufbuild/buf/releases/download/v0.57.0/protoc-gen-buf-breaking-Linux-x86_64
```

## [v0.56.0] - 2021-09-08

- Cascade `ENUM_ZERO_VALUE_SUFFIX` comment ignores from the enum level.
- Fix issue where `buf genarate --output` was not being respected in 0.55.0.

## [v0.55.0] - 2021-09-07

- Error if `version:` is not set in `buf.yaml`. This is one of the few breaking changes we must make before v1.0 to guarantee stability for the future. If you do not have a version set, simply add `version: v1beta1` to the top of your `buf.yaml`.
- Support `BUF_TOKEN` for authentication. `buf` will now look for a token in the `BUF_TOKEN` environment variable, falling back to `.netrc` as set via `buf login`.
- Add support for using remote plugins with local source files.
- Add per-file overrides for managed mode.
- Fix issue with the module cache where multiple simulataneous downloads would result in a temporarily-corrupted cache.
- Hide verbose messaing behind the `--verbose` (`-v`) flag.
- Add `--debug` flag to print out debug logging.

## [v0.54.1] - 2021-08-30

- Fix docker build.

## [v0.54.0] - 2021-08-30

- Add windows support.
- Add `java_package_prefix` support to managed mode.
- Fix issue with C# namespaces in managed mode.
- Fix issue where `:main` was appended for errors containing references to modules.

## [v0.53.0] - 2021-08-25

- Fix issue where `buf generate --include-imports` would end up generating files for certain imports twice.
- Error when both a `buf.mod` and `buf.yaml` are present. `buf.mod` was briefly used as the new default name for `buf.yaml`, but we've reverted back to `buf.yaml`.

## [v0.52.0] - 2021-08-19

Return error for all invocations of `protoc-gen-buf-check-breaking` and `protoc-gen-buf-check-lint`.

As one of the few changes buf will ever make, `protoc-gen-buf-check-breaking` and `protoc-gen-buf-check-lint` were deprecated and scheduled for removal for v1.0 in January 2021. In preparation for v1.0, instead of just printing out a message notifying users of this, these commands now return an error for every invocation and will be completely removed when v1.0 is released.

The only migration necessary is to change your installation and invocation from `protoc-gen-buf-check-breaking` to `protoc-gen-buf-breaking` and `protoc-gen-buf-check-lint` to `protoc-gen-buf-lint`. These can be installed in the exact same manner, whether from GitHub Releases, Homebrew, AUR, or direct Go installation:

```
# instead of go get github.com/bufbuild/buf/cmd/protoc-gen-buf-check-breaking
go get github.com/bufbuild/buf/cmd/protoc-gen-buf-breaking
# instead of curl -sSL https://github.com/bufbuild/buf/releases/download/v0.52.0/protoc-gen-buf-check-breaking-Linux-x86_64
curl -sSL https://github.com/bufbuild/buf/releases/download/v0.52.0/protoc-gen-buf-breaking-Linux-x86_64
```

There is no change in functionality.

## [v0.51.1] - 2021-08-16

- Fix issue with git LFS where a remote must be set for fetch.

## [v0.51.0] - 2021-08-13

- Accept packages of the form `v\d+alpha` and `v\d+beta` as packages with valid versions. These will be considered unstable packages for the purposes of linting and breaking change detection if `ignore_unstable_packages` is set.
- Fix issue with git clones that occurred when using a previous reference of the current branch.

## [v0.50.0] - 2021-08-12

- Add `buf generate --include-imports` that also generates all imports except for the Well-Known Types.
- Fix issue where a deleted file within an unstable package that contained messages, enums, or services resulted in a breaking change failure if the `PACKAGE` category was used and `ignore_unstable_packages` was set.

## [v0.49.0] - 2021-08-10

- Split `FIELD_SAME_TYPE` breaking change rule into `FIELD_SAME_TYPE, FIELD_WIRE_COMPATIBLE_TYPE, FIELD_WIRE_JSON_COMPATIBLE_TYPE` in `v1`. See https://github.com/bufbuild/buf/pull/400 for details.
- Only export imported dependencies from `buf export`.

## [v0.48.2] - 2021-07-30

- Fix git args for http auth with git lfs.

## [v0.48.1] - 2021-07-30

- Fix: use `-c` on `git` parent command instead of `--config` on `git fetch`.
- Add `ruby_package` to managed mode.

## [v0.48.0] - 2021-07-29

- Add `buf export`. `buf export` will export the files from the specified input (default `"."`) to the given directory in a manner that is buildable by `protoc` without any `-I` flags. It also has options `--exclude-imports`, which excludes imports (and won't result in a buildable set of files), and `--path`, which filters to the specific paths.

## [v0.47.0] - 2021-07-29

- Rewrite the git cloner to use `git init && git fetch` rather than `git clone`. `git clone` is limited to local branches on the remote, whereas `git fetch` we can fetch any references on the remote including remote branches.
- Add `php_namespace` managed mode handling.
- Add `java_string_check_utf8` managed mode handling.

## [v0.46.0] - 2021-07-27

- Add `buf login` and `buf logout` to login and logout from the Buf Schema Registry.
- Fix cache, configuration, and data environment variables for Windows. Note that while Windows is still not officially supported, `buf` largely works on Windows.

## [v0.45.0] - 2021-07-26

- Revert default configuration file location back from `buf.mod` to `buf.yaml`. Note that both continue to work.
- Move default workspace configuration file location from `buf.work` to `buf.work.yaml`. Note that both continue to work.
- Move `buf beta push` to `buf push`. Note that `buf beta push` continues to work.
- Move most `buf beta mod` commands to `buf mod`. Note that all `buf beta mod` commands continue to work.
- Add `--only` flag to `buf mod update`.
- Warn if `buf.yaml` contains dependencies that are not represented in the `buf.lock` file.
- Add `--version` flag to `buf config ls-{breaking,lint}-rules`.
- Add `SYNTAX_SPECIFIED` lint rule to `BASIC, DEFAULT` categories for v1 configuration.
- Add `IMPORT_USED` lint rule to `BASIC, DEFAULT` categories for v1 configuration.
- Bring v1 configuration out of beta.
- Add managed mode for `objc_class_prefix`, `csharp_namespace`.

## [v0.44.0] - 2021-07-08

- Fix issue where C++ scoping rules were not properly enforced.
- Add support for splitting directory paths passed to `buf protoc -I` by a directory separator.
- Fix Windows support for builtin `protoc` plugins when using `buf generate` or `buf protoc`. Note that Windows remains officially unsupported as we have not set up testing, but largely works.
- Upgrade to `protoc` 3.17.3 support.
- Change the default module configuration location from `buf.yaml` to `buf.mod`. Note that `buf.yaml` continues to work.
- Continued work on the workspaces beta, including the `v1` configuration specification.
- Continued work on the managed mode beta, including the `v1` configuration specification.
- Add `v1` module configuration specification in beta - please continue to use `v1beta1` until the `v1` configuration specification is rolled out.
- Add `buf config migrate-v1beta1`.

## [v0.43.2] - 2021-05-31

- Fix namespace resolution diff with protoc.

## [v0.43.1] - 2021-05-28

- Revert `protoc` namespace resolution diff change.

## [v0.43.0] - 2021-05-28

- Do not count `buf:lint:ignore` directives as valid comments for the `COMMENT_.*` lint rules.
- Upgrade to `protoc` 3.17.1 support.
- Fix namespace resolution diff with `protoc`.

## [v0.42.1] - 2021-05-20

- Change the architecture suffix of the Linux ARM release assets from `arm64` to `aarch64` to match the output of `uname -m` on Linux.

## [v0.42.0] - 2021-05-20

- Add managed mode in beta. This is a new feature that automatically sets file option values.
- Add workspaces in beta. This is a new feature that allows multiple modules within the same directory structure.
- Add arm64 releases.

## [v0.41.0] - 2021-04-01

* Add `MESSAGE_SAME_REQUIRED_FIELDS` breaking change rule. This checks to make sure no `required` fields are added or deleted from existing messages.
* Support multi-architecture Docker image.
* Exit with code 100 for `FileAnnotation` errors.

## [v0.40.0] - 2021-03-15

* Add `buf beta registry tag {create,list}` commands.
* Add support for creating tags in `push` via `buf beta push -t`.
* Fix an issue where errors were unnecessarily written in `buf lint` and `buf breaking`.

## [v0.39.1] - 2021-03-04

- Fix issue with CLI build process in 0.39.0.

## [v0.39.0] - 2021-03-04

* `buf beta push` doesn't create a new commit if the content of the push is the same as the latest commit on the branch.
* Fix an issue where no error was shown when authentication failed.
* Fix an issue where `buf protoc` would error if a plugin returned an empty error string.

## [v0.38.0] - 2021-02-25

- Update the tested `protoc` version for compatibility to 3.15.2. The `--experimental_allow_proto3_optional` flag is no longer set for versions >=3.15.
- Update the Well-Known Types to 3.15.2. The `go_package` values for the Well-Known Types now point at google.golang.org/protobuf instead of github.com/golang/protobuf.

## [v0.37.1] - 2021-02-23

- Fix bug where authentication headers were not threaded through for certain Buf Schema Registry commands.
- Fix issue where empty errors would incorrectly be wrapped by the CLI interceptor.
- Update Buf module cache location to include remote.

## [v0.37.0] - 2021-02-09

- Add commands for the Buf Schema Registry. Visit our website to add yourself to [the waitlist](https://buf.build/waitlist).

## [v0.36.0] - 2021-01-18

Allows comment ignores of the form `// buf:lint:ignore ID` to be cascaded upwards for specific rules.

- For  `ENUM_VALUE_PREFIX, ENUM_VALUE_UPPER_SNAKE_CASE`, both the enum value and the enum are checked.
- For `FIELD_LOWER_SNAKE_CASE, FIELD_NO_DESCRIPTOR`, both the field and message are checked.
- For `ONEOF_LOWER_SNAKE_CASE`, both the oneof and message are checked.
- For `RPC_NO_CLIENT_STREAMING, RPC_NO_SERVER_STREAMING, RPC_PASCAL_CASE, RPC_REQUEST_RESPONSE_UNIQUE`, both the method and service are checked.
- For `RPC_REQUEST_STANDARD_NAME, RPC_RESPONSE_STANDARD_NAME`, the input/output type, method, and service are checked.

## [v0.35.1] - 2021-01-08

- Fix error when unmarshalling plugin configuration with no options (#236)

## [v0.35.0] - 2021-01-07

- Allow `opt` in `buf.gen.yaml` files to be either a single string, or a list of strings. Both of the following forms are accepted, and result in `foo=bar,baz,bat`:

```yaml
version: v1beta1
plugins:
  - name: foo
    out: out
    opt: foo=bar,baz,bat
```

```yaml
version: v1beta1
plugins:
  - name: foo
    out: out
    opt:
      - foo=bar
      - baz
      - bat
```

## [v0.34.0] - 2021-01-04

- Move `buf check lint` to `buf lint`.
- Move `buf check breaking` to `buf breaking`.
- Move `buf check ls-lint-checkers` to `buf config ls-lint-rules`.
- Move `buf check ls-breaking-checkers` to `buf config ls-breaking-rules`.
- Move `protoc-gen-buf-check-lint` to `protoc-gen-buf-lint`.
- Move `protoc-gen-buf-check-breaking` to `protoc-gen-buf-breaking`.
- Add `buf beta config init`.

All previous commands continue to work in a backwards-compatible manner, and the previous `protoc-gen-buf-check-lint` and `protoc-gen-buf-check-breaking` binaries continue to be available at the same paths, however deprecation messages are printed.

## [v0.33.0] - 2020-12-12

- Add `strategy` option to `buf.gen.yaml` generation configuration. This allows selecting either plugin invocations with files on a per-directory basis, or plugin invocations with all files at once. See the [generation documentation](https://docs.buf.build/generate-usage) for more details.

## [v0.32.1] - 2020-12-10

- Fix issue where `SourceCodeInfo` for map fields within nested messages could be dropped.
- Fix issue where deleted files would cause a panic when `breaking.ignore_unstable_packages = true`.

## [v0.32.0] - 2020-11-24

- Add symlink support for directory inputs. Symlinks will now be followed within your local directories when running `buf` commands.
- Add the `breaking.ignore_unstable_packages` option to allow ignoring of unstable packages when running `buf check breaking`. See [the documentation](https://docs.buf.build/breaking-configuration#ignore_unstable_packages) for more details.
- Enums that use the `allow_alias` option that add new aliases to a given number will no longer be considered breaking by `ENUM_VALUE_SAME_NAME`. See [the documentation](https://docs.buf.build/breaking-checkers#enum_value_same_name) for more details.

## [v0.31.1] - 2020-11-17

- Fix issue where `--experimental_allow_proto3_optional` was not set when proxying to `protoc` for the builtin plugins via `buf generate` or `buf protoc`. This flag is now set for `protoc` versions >= 3.12.

## [v0.31.0] - 2020-11-16

- Change the `--file` flag to `--path` and allow `--path` to take both files and directories, instead of just files with the old `--file`. This flag is used to filter the actual Protobuf files built under an input for most commands. You can now do for example `buf generate --path proto/foo` to only generate stubs for the files under `proto/foo`. Note that the `--file` flag continues to work, but prints a deprecation message.

## [v0.30.1] - 2020-11-12

- Relax validation of response file names from protoc plugins, so that when possible, plugins that are not compliant with the plugin specification are still usable with `buf generate`.

## [v0.30.0] - 2020-11-03

- Add `git://` protocol handling.

## [v0.29.0] - 2020-10-30

As we work towards v1.0, we are cleaning up the CLI UX. As part of this, we made the following changes:

- `buf image build` has been moved to `buf build` and now accepts images as inputs.
- `buf beta image convert` has been deleted, as `buf build` now covers this functionality.
- The `-o` flag is no longer required for `buf build`, instead defaulting to the OS equivalent of `/dev/null`.
- The `--source` flag on `buf build` has been deprecated in favor of passing the input as the first argument.
- The `--source-config` flag on `buf build` has been moved to `--config`.
- The `--input` flag on `buf check lint` has been deprecated in favor of passing the input as the first argument.
- The `--input-config` flag on `buf check lint` has been moved to `--config`.
- The `--input` flag on `buf check breaking` has been deprecated in favor of passing the input as the first argument.
- The `--input-config` flag on `buf check breaking` has been moved to `--config`.
- The `--against-input` flag on `buf check breaking` has been moved to `--against`.
- The `--against-input-config` flag on `buf check breaking` has been moved to `--against-config`.
- The `--input` flag on `buf generate` has been deprecated in favor of passing the input as the first argument.
- The `--input-config` flag on `buf generate` has been moved to `--config`.
- The `--input` flag on `buf ls-files` has been deprecated in favor of passing the input as the first argument.
- The `--input-config` flag on `buf ls-files` has been moved to `--config`.

We feel these changes make using `buf` more natural. Examples:

```
# compile the files in the current directory
buf build
# equivalent to the default no-arg invocation
buf build .
# build the repository at https://github.com/foo/bar.git
buf build https://github.com/foo/bar.git
# lint the files in the proto directory
buf check lint proto
# check the files in the current directory against the files on the master branch for breaking changes
buf check breaking --against .git#branch=master
# check the files in the proto directory against the files in the proto directory on the master branch
buf check breaking proto --against .git#branch=master,subdir=proto
```

**Note that existing commands and flags continue to work.** While the deprecation messages will be printed, and we recommend migrating to the new invocations, your existing invocations have no change in functionality.

## [v0.28.0] - 2020-10-21

- Add `subdir` option for archive and git [Inputs](https://buf.build/docs/inputs). This allows placement of the `buf.yaml` configuration file in directories other than the base of your repository. You then can check against this subdirectory using, for example, `buf check breaking --against-input https://github.com/foo/bar.git#subdir=proto`.

## [v0.27.1] - 2020-10-16

- Fix minor typo in `buf help generate` documentation.

## [v0.27.0] - 2020-10-16

- Move `buf beta generate` out of beta to `buf generate`. This command now uses a template of configured plugins to generate stubs. See `buf help generate` for more details.

## [v0.26.0] - 2020-10-13

- Add jar and zip support to `buf protoc` and `buf beta generate`.

## [v0.25.0] - 2020-10-09

- Add the concept of configuration file version. The only currently-available version is `v1beta1`. See [buf.build/docs/faq](https://buf.build/docs/faq) for more details.

## [v0.24.0] - 2020-09-21

- Add fish completion to releases.
- Update the `protoc` version for `buf protoc` to be `3.13.0`.

## [v0.23.0] - 2020-09-11

- Move the `experimental` parent command to `beta`. The command `buf experimental image convert` continues to work, but is deprecated in favor of `buf beta image convert`.
- Add `buf beta generate`.

## [v0.22.0] - 2020-09-09

- Add [insertion point](https://github.com/protocolbuffers/protobuf/blob/cdf5022ada7159f0c82888bebee026cbbf4ac697/src/google/protobuf/compiler/plugin.proto#L135) support to `buf protoc`.

## [v0.21.0] - 2020-09-02

- Fix issue where `optional` fields in proto3 would cause the `ONEOF_LOWER_SNAKE_CASE` lint checker to fail.

## [v0.20.5] - 2020-07-24

- Fix issue where parser would fail on files starting with [byte order marks](https://en.wikipedia.org/wiki/Byte_order_mark#UTF-8).

## [v0.20.4] - 2020-07-21

- Fix issue where custom message options that had an unset map field could cause a parser failure.

## [v0.20.3] - 2020-07-18

- Fix issue where parameters passed with `--.*_opt` to `buf protoc` for builtin plugins were not properly propagated.

## [v0.20.2] - 2020-07-17

- Fix issue where roots containing non-proto files with the same path would cause an error.

## [v0.20.1] - 2020-07-14

- Fix issue where Zsh completion would fail due to some flags having brackets in their description.
- Fix issue where non-builtin protoc plugin invocations would not have errors properly propagated.
- Fix issue where multiple `--.*_opt` flags, `--.*_opt` flags with commas, or `--.*_out` flags with options that contained commas, would not be properly added.

## [v0.20.0] - 2020-07-13

- Add `--by-dir` flag to `buf protoc` that parallelizes generation per directory, resulting in a 25-75% reduction in the time taken to generate stubs for medium to large file sets.
- Properly clean up temporary files and commands on interrupts.
- Fix issue where certain files that started with invalid Protobuf would cause the parser to crash.

## [v0.19.1] - 2020-07-10

- Fix issue where stderr was not being propagated for protoc plugins in CLI mode.

## [v0.19.0] - 2020-07-10

- Add `protoc` command. This is a substitute for `protoc` that uses Buf's internal compiler.
- Add `ENUM_FIRST_VALUE_ZERO` lint checker to the `OTHER` category.
- Add support for the Visual Studio error format.

## [v0.18.1] - 2020-06-25

- Fix issue where linking errors for custom options that had a message type were not properly reported (#93)

## [v0.18.0] - 2020-06-22

- Handle custom options when marshalling JSON Images (#87).
- Add `buf experimental image convert` command to convert to/from binary/JSON Images (#87).

## [v0.17.0] - 2020-06-17

- Add git ref support to allow specifying arbitrary git references as inputs (https://github.com/bufbuild/buf/issues/48). This allows you to do i.e. `buf check lint --input https://github.com/bufbuild/buf.git#ref=fa74aa9c4161304dfa83db4abc4a0effe886d253`.
- Add `depth` input option when specifying git inputs with `ref`. This allows the user to configure the depth at which to clone the repository when looking for the `ref`. If specifying a `ref`, this defaults to 50. Otherwise, this defaults to 1.
- Remove requirement for git branch or tag in inputs. This allows you to do i.e. `buf check lint --input https://github.com/bufbuild/buf.git` and it will automatically choose the default branch as an input.

## [v0.16.0] - 2020-06-02

- Add [proto3 optional](https://github.com/protocolbuffers/protobuf/blob/7cb5597013f0c4b978f02bce4330849f118aa853/docs/field_presence.md#how-to-enable-explicit-presence-in-proto3) support.

## [v0.15.0] - 2020-05-31

- Add opt-in comment-driven lint ignores via the `allow_comment_ignores` lint configuration option and `buf:lint:ignore ID` leading comment annotation (#73).

## [v0.14.0] - 2020-05-30

- Add `--file` flag to `buf image build` to only add specific files and their imports to outputted Images. To exclude imports, use `--exclude-imports`.
- Add `zip` as a source format. Buf can now read `zip` files, either locally or remotely, for image building, linting, and breaking change detection.
- Add `zstd` as a compression format. Buf can now read and write Image files that are compressed using zstandard, and can read tarballs compressed with zstandard.
- Deprecated: The formats `bingz, jsongz, targz` are now deprecated. Instead, use `format=bin,compression=gzip`, `format=json,compression=gzip`, or `format=tar,compression=gzip`. The formats `bingz, jsongz, targz` will continue to work forever and will not be broken, but will print a deprecation warning and we recommend updating. Automatic file extension parsing continues to work the same as well.

## [v0.13.0] - 2020-05-17

- Use the `git` binary instead of go-git for internal clones. This also enables using your system git credential management for git repositories cloned using https or ssh. See https://buf.build/docs/inputs#authentication for more details.

## [v0.12.1] - 2020-05-11

- Fix issue where roots were detected as overlapping if one root's name was a prefix of the other.

## [v0.12.0] - 2020-05-11

- Add netrc support for inputs.
- Fix issue where filenames that contained `..` resulted in an error.
- Internal: migrate to golang/protobuf v2.

## [v0.11.0] - 2020-04-09

- Add experimental flag `--experimental-git-clone` to use the `git` binary for git clones.

## [v0.10.0] - 2020-04-06

- Add `recurse_submodules` option for git inputs.
  Example: `https://github.com/foo/bar.git#branch=master,recurse_submodules=true`

## [v0.9.0] - 2020-03-25

- Fix issue where the option value ordering on an outputted `Image` was non-deterministic.
- Fix issue where the `SourceCodeInfo` for the Well-Known Types was not included on an outputted `Image` when requested.

## [v0.8.0] - 2020-03-11

- Update dependencies.

## [v0.7.1] - 2020-03-05

- Tie HTTP download timeout to the `--timeout` flag.

## [v0.7.0] - 2020-01-31

- Add `tag` option for git inputs.

## [v0.6.0] - 2020-01-17

- Add `git` to the Docker container for local filesystem clones.
- Update the JSON error format to use `path` as the file path key instead of `filename`.

## [v0.5.0] - 2020-01-01

- Allow basic authentication for remote tarballs, git repositories, and image files served from HTTPS endpoints. See https://buf.build/docs/inputs#https for more details.
- Allow public key authentication for remote git repositories served from SSH endpoints. See https://buf.build/docs/inputs#ssh for more details.

## [v0.4.1] - 2019-12-30

- Fix issue where comparing enum values for enums that have `allow_alias` set and duplicate enum values present resulted in a system error.

## [v0.4.0] - 2019-12-05

- Change the breaking change detector to compare enum values on number instead of name. This also results in the `ENUM_VALUE_SAME_NUMBER` checker being replaced with the `ENUM_VALUE_SAME_NAME` checker, except this new checker is not in the `WIRE` category.

## [v0.3.0] - 2019-11-05

- Fix issue where multiple timeout errors were printed.
- Add `buf check lint --error-format=config-ignore-yaml` to print out current lint errors in a format that can be copied into a configuration file.

## [v0.2.0] - 2019-10-28

- Add a Docker image for the `buf` binary.

## v0.1.0 - 2019-10-18

Initial beta release.

[Unreleased]: https://github.com/bufbuild/buf/compare/v1.0.0-rc10...HEAD
[v1.0.0-rc10]: https://github.com/bufbuild/buf/compare/v1.0.0-rc9...v1.0.0-rc10
[v1.0.0-rc9]: https://github.com/bufbuild/buf/compare/v1.0.0-rc8...v1.0.0-rc9
[v1.0.0-rc8]: https://github.com/bufbuild/buf/compare/v1.0.0-rc7...v1.0.0-rc8
[v1.0.0-rc7]: https://github.com/bufbuild/buf/compare/v1.0.0-rc6...v1.0.0-rc7
[v1.0.0-rc6]: https://github.com/bufbuild/buf/compare/v1.0.0-rc5...v1.0.0-rc6
[v1.0.0-rc5]: https://github.com/bufbuild/buf/compare/v1.0.0-rc4...v1.0.0-rc5
[v1.0.0-rc4]: https://github.com/bufbuild/buf/compare/v1.0.0-rc3...v1.0.0-rc4
[v1.0.0-rc3]: https://github.com/bufbuild/buf/compare/v1.0.0-rc2...v1.0.0-rc3
[v1.0.0-rc2]: https://github.com/bufbuild/buf/compare/v1.0.0-rc1...v1.0.0-rc2
[v1.0.0-rc1]: https://github.com/bufbuild/buf/compare/v0.56.0...v1.0.0-rc1
[v0.56.0]: https://github.com/bufbuild/buf/compare/v0.55.0...v0.56.0
[v0.55.0]: https://github.com/bufbuild/buf/compare/v0.54.1...v0.55.0
[v0.54.1]: https://github.com/bufbuild/buf/compare/v0.54.0...v0.54.1
[v0.54.0]: https://github.com/bufbuild/buf/compare/v0.53.0...v0.54.0
[v0.53.0]: https://github.com/bufbuild/buf/compare/v0.52.0...v0.53.0
[v0.52.0]: https://github.com/bufbuild/buf/compare/v0.51.1...v0.52.0
[v0.51.1]: https://github.com/bufbuild/buf/compare/v0.51.0...v0.51.1
[v0.51.0]: https://github.com/bufbuild/buf/compare/v0.50.0...v0.51.0
[v0.50.0]: https://github.com/bufbuild/buf/compare/v0.49.0...v0.50.0
[v0.49.0]: https://github.com/bufbuild/buf/compare/v0.48.2...v0.49.0
[v0.48.2]: https://github.com/bufbuild/buf/compare/v0.48.1...v0.48.2
[v0.48.1]: https://github.com/bufbuild/buf/compare/v0.48.0...v0.48.1
[v0.48.0]: https://github.com/bufbuild/buf/compare/v0.47.0...v0.48.0
[v0.47.0]: https://github.com/bufbuild/buf/compare/v0.46.0...v0.47.0
[v0.46.0]: https://github.com/bufbuild/buf/compare/v0.45.0...v0.46.0
[v0.45.0]: https://github.com/bufbuild/buf/compare/v0.44.0...v0.45.0
[v0.44.0]: https://github.com/bufbuild/buf/compare/v0.43.2...v0.44.0
[v0.43.2]: https://github.com/bufbuild/buf/compare/v0.43.1...v0.43.2
[v0.43.1]: https://github.com/bufbuild/buf/compare/v0.43.0...v0.43.1
[v0.43.0]: https://github.com/bufbuild/buf/compare/v0.42.1...v0.43.0
[v0.42.1]: https://github.com/bufbuild/buf/compare/v0.42.0...v0.42.1
[v0.42.0]: https://github.com/bufbuild/buf/compare/v0.41.0...v0.42.0
[v0.41.0]: https://github.com/bufbuild/buf/compare/v0.40.0...v0.41.0
[v0.40.0]: https://github.com/bufbuild/buf/compare/v0.39.1...v0.40.0
[v0.39.1]: https://github.com/bufbuild/buf/compare/v0.39.0...v0.39.1
[v0.39.0]: https://github.com/bufbuild/buf/compare/v0.38.0...v0.39.0
[v0.38.0]: https://github.com/bufbuild/buf/compare/v0.37.1...v0.38.0
[v0.37.1]: https://github.com/bufbuild/buf/compare/v0.37.0...v0.37.1
[v0.37.0]: https://github.com/bufbuild/buf/compare/v0.36.0...v0.37.0
[v0.36.0]: https://github.com/bufbuild/buf/compare/v0.35.1...v0.36.0
[v0.35.1]: https://github.com/bufbuild/buf/compare/v0.35.0...v0.35.1
[v0.35.0]: https://github.com/bufbuild/buf/compare/v0.34.0...v0.35.0
[v0.34.0]: https://github.com/bufbuild/buf/compare/v0.33.0...v0.34.0
[v0.33.0]: https://github.com/bufbuild/buf/compare/v0.32.1...v0.33.0
[v0.32.1]: https://github.com/bufbuild/buf/compare/v0.32.0...v0.32.1
[v0.32.0]: https://github.com/bufbuild/buf/compare/v0.31.1...v0.32.0
[v0.31.1]: https://github.com/bufbuild/buf/compare/v0.31.0...v0.31.1
[v0.31.0]: https://github.com/bufbuild/buf/compare/v0.30.1...v0.31.0
[v0.30.1]: https://github.com/bufbuild/buf/compare/v0.30.0...v0.30.1
[v0.30.0]: https://github.com/bufbuild/buf/compare/v0.29.0...v0.30.0
[v0.29.0]: https://github.com/bufbuild/buf/compare/v0.28.0...v0.29.0
[v0.28.0]: https://github.com/bufbuild/buf/compare/v0.27.1...v0.28.0
[v0.27.1]: https://github.com/bufbuild/buf/compare/v0.27.0...v0.27.1
[v0.27.0]: https://github.com/bufbuild/buf/compare/v0.26.0...v0.27.0
[v0.26.0]: https://github.com/bufbuild/buf/compare/v0.25.0...v0.26.0
[v0.25.0]: https://github.com/bufbuild/buf/compare/v0.24.0...v0.25.0
[v0.24.0]: https://github.com/bufbuild/buf/compare/v0.23.0...v0.24.0
[v0.23.0]: https://github.com/bufbuild/buf/compare/v0.22.0...v0.23.0
[v0.22.0]: https://github.com/bufbuild/buf/compare/v0.21.0...v0.22.0
[v0.21.0]: https://github.com/bufbuild/buf/compare/v0.20.5...v0.21.0
[v0.20.5]: https://github.com/bufbuild/buf/compare/v0.20.4...v0.20.5
[v0.20.4]: https://github.com/bufbuild/buf/compare/v0.20.3...v0.20.4
[v0.20.3]: https://github.com/bufbuild/buf/compare/v0.20.2...v0.20.3
[v0.20.2]: https://github.com/bufbuild/buf/compare/v0.20.1...v0.20.2
[v0.20.1]: https://github.com/bufbuild/buf/compare/v0.20.0...v0.20.1
[v0.20.0]: https://github.com/bufbuild/buf/compare/v0.19.1...v0.20.0
[v0.19.1]: https://github.com/bufbuild/buf/compare/v0.19.0...v0.19.1
[v0.19.0]: https://github.com/bufbuild/buf/compare/v0.18.1...v0.19.0
[v0.18.1]: https://github.com/bufbuild/buf/compare/v0.18.0...v0.18.1
[v0.18.0]: https://github.com/bufbuild/buf/compare/v0.17.0...v0.18.0
[v0.17.0]: https://github.com/bufbuild/buf/compare/v0.16.0...v0.17.0
[v0.16.0]: https://github.com/bufbuild/buf/compare/v0.15.0...v0.16.0
[v0.15.0]: https://github.com/bufbuild/buf/compare/v0.14.0...v0.15.0
[v0.14.0]: https://github.com/bufbuild/buf/compare/v0.13.0...v0.14.0
[v0.13.0]: https://github.com/bufbuild/buf/compare/v0.12.1...v0.13.0
[v0.12.1]: https://github.com/bufbuild/buf/compare/v0.12.0...v0.12.1
[v0.12.0]: https://github.com/bufbuild/buf/compare/v0.11.0...v0.12.0
[v0.11.0]: https://github.com/bufbuild/buf/compare/v0.10.0...v0.11.0
[v0.10.0]: https://github.com/bufbuild/buf/compare/v0.9.0...v0.10.0
[v0.9.0]: https://github.com/bufbuild/buf/compare/v0.8.0...v0.9.0
[v0.8.0]: https://github.com/bufbuild/buf/compare/v0.7.1...v0.8.0
[v0.7.1]: https://github.com/bufbuild/buf/compare/v0.7.0...v0.7.1
[v0.7.0]: https://github.com/bufbuild/buf/compare/v0.6.0...v0.7.0
[v0.6.0]: https://github.com/bufbuild/buf/compare/v0.5.0...v0.6.0
[v0.5.0]: https://github.com/bufbuild/buf/compare/v0.4.1...v0.5.0
[v0.4.1]: https://github.com/bufbuild/buf/compare/v0.4.0...v0.4.1
[v0.4.0]: https://github.com/bufbuild/buf/compare/v0.3.0...v0.4.0
[v0.3.0]: https://github.com/bufbuild/buf/compare/v0.2.0...v0.3.0
[v0.2.0]: https://github.com/bufbuild/buf/compare/v0.1.0...v0.2.0<|MERGE_RESOLUTION|>--- conflicted
+++ resolved
@@ -3,12 +3,9 @@
 ## [Unreleased]
 
 - Upgrade to `protoc` 3.19.2 support.
-<<<<<<< HEAD
+- Add `buf beta registry {plugin,template} {deprecate,undeprecate}`.
 - Add warning when using enterprise dependencies without specifying a enterprise
   remote in the module's identity.
-=======
-- Add `buf beta registry {plugin,template} {deprecate,undeprecate}`
->>>>>>> 3157d98f
 
 ## [v1.0.0-rc10] - 2021-12-16
 
