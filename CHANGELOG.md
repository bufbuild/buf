--- conflicted
+++ resolved
@@ -2,40 +2,11 @@
 
 ## [Unreleased]
 
-<<<<<<< HEAD
 - Add support for Protobuf Editions. This allows `buf` to be used with
   sources that use edition 2023, instead of proto2 or proto3 syntax.
   This also updates the `protoc-gen-buf-breaking` and `protoc-gen-buf-lint`
   Protobuf plugins to support files that use edition 2023.
 - Update `buf breaking` rules to work with editions sources. To this end
-  some rules have been deprecated and replaced with Editions-aware rules:
-   * `FIELD_SAME_CTYPE` has been replaced with `FIELD_SAME_CPP_STRING_TYPE`,
-     which considers both `ctype` field options and new `(pb.cpp).string_type`
-     features when deciding on backwards compatibility.
-   * `FIELD_SAME_LABEL` has been replaced with three rules that all check
-     "cardinality". The new rules can distinguish between maps and other
-     repeated fields and between implicit and explicit field presence. The
-     new rules are"
-     1. `FIELD_SAME_CARDINALITY` in the `FILE` and `PACKAGE` categories.
-     2. `FIELD_WIRE_COMPATIBLE_CARDINALITY` in the `WIRE` category.
-     3. `FIELD_WIRE_JSON_COMPATIBLE_CARDINALITY` in the `WIRE_JSON` category.
-   * `FILE_SAME_JAVA_STRING_CHECK_UTF8` has been replaced with
-     `FIELD_SAME_JAVA_UTF8_VALIDATION`, which considers both the
-     `java_string_check_utf8` file option and `(pb.java).utf8_validation`
-     features when deciding on backwards compatibility.
-   * Adds to the existing `FILE_SAME_SYNTAX` rule with a few related rules
-     that can catch the same sort of compatibility issues, but in an Editions
-     source file that changes feature values:
-     1. `MESSAGE_SAME_JSON_FORMAT` and `ENUM_SAME_JSON_FORMAT` catch changes
-        to the `json_format` feature, which controls whether support for the
-        JSON format is best-effort or properly supported. When supported, the
-        compiler performs more checks relating to field name collisions for
-        the JSON format as well as for FieldMask usage.
-     2. `FIELD_SAME_UTF8_VALIDATION` catches changes to the `utf8_validation`
-        feature, which controls validation of string values.
-     3. `ENUM_SAME_TYPE` catches changes to an enum's type, open vs. closed.
-=======
-- Prepare `buf breaking` rules to work with editions sources. To this end
   some rules have been deprecated and replaced with Editions-aware rules:
   * `FIELD_SAME_CTYPE` has been replaced with `FIELD_SAME_CPP_STRING_TYPE`,
     which considers both `ctype` field options and new `(pb.cpp).string_type`
@@ -62,7 +33,6 @@
     2. `FIELD_SAME_UTF8_VALIDATION` catches changes to the `utf8_validation`
        feature, which controls validation of string values.
     3. `ENUM_SAME_TYPE` catches changes to an enum's type, open vs. closed.
->>>>>>> b19c08a9
 - Adds support for top-level extensions to `buf lint`. It previously only
   checked extensions that were defined inside of messages.
 - Adds a new `FIELD_NOT_REQUIRED` lint rule that prevents use of required
