# Changelog

## [Unreleased]

<<<<<<< HEAD
- Update `buf registry login` to complete the login flow in the browser. This allows users to log in
  with their browser and have the token automatically provided to the CLI.
=======
- Fix git input handling of annotated tags.
>>>>>>> 429c3ace

## [v1.35.1] - 2024-07-24

- Fix the git input parameter `ref` to align with the `git` notion of a ref. This allows for the use 
  of branch names, tag names, and commit hashes.
- Fix unexpected `buf build` errors with absolute path directory inputs without workspace and/or
  module configurations (e.g. `buf.yaml`, `buf.work.yaml`) and proto file paths set to the `--path` flag.

## [v1.35.0] - 2024-07-22

- Add `buf generate --clean` flag that will delete the directories, jar files, or zip files that the
  plugins will write to, prior to generation. Allows cleaning of existing assets without having
  to call `rm -rf`.
- Deprecate `--username` flag on and username prompt on `buf registry login`. A username is no longer
  required to log in.
- Add `--list-services` and `--list-methods` flags to `buf curl`, which trigger the command to list
  known services or methods in the RPC schema, instead of invoking an RPC method.

## [v1.34.0] - 2024-06-21

- Add `buf config ls-modules` command to list configured modules.
- Fix issue where `buf generate` would succeed on missing insertion points and
  panic on empty insertion point files.
- Update `buf generate` to allow the use of Editions syntax when doing local code
  generation by proxying to a `protoc` binary (for languages where code gen is
  implemented inside of `protoc` instead of in a plugin: Java, C++, Python, etc).
- Allow use of an array of strings for the `protoc_path` property of for `buf.gen.yaml`,
  where the first array element is the actual path and other array elements are extra
  arguments that are passed to `protoc` each time it is invoked.

## [v1.33.0] - 2024-06-13

- Allow user to override `--source-control-url` and `--create-default-label` when using
  `--git-metadata` with `buf push`.
- Fix `buf push --git-metadata` when local tags point to different objects than
  the remote tags.
- Fix issue where comment ignores were not respected for `PROTOVALIDATE` lint rule violations.
- Add `buf beta registry label {create,get,list}` to replace `buf beta registry {draft, tag}`
  commands.
- Update `buf beta commit {get,list}` command outputs to display create time and stop
  displaying associated tags.
- Change the behavior of `buf beta commit list <buf.build/owner/repository>` when the
  reference is empty. It now lists commits in the repository instead of listing commits
  of the default label.
- Update output of `buf format` to canonicalize the punctuation used in message literals
  in option values. The output now always uses `{` and `}` instead of `<` and `>`; it
  adds `:` separators between field names and message values if the source omitted them,
  and it removes unnecessary separators between fields (`,` and `;` are allowed, but
  neither is needed).
- Update `buf format -w` so that it does not touch files whose contents don't actually
  change. This eliminates noisy notifications to file-system-watcher tools that are
  watching the directory that contains proto sources.
- Update `buf generate` to work with plugins provided by protoc for versions v24.0
  to v25.3. Editions support was experimental in these releases, and the plugins
  advertise incomplete support for editions, which triggers `buf` to report an error.
  With this fix, these plugins can be used again as long as none of the input files use
  editions syntax.
- Add `buf push --exclude-unnamed` flag to exclude unnamed modules when pushing to the BSR.

## [v1.32.2] - 2024-05-28

- Update `buf generate` to warn instead of error when proto3 optional is required but not
  supported by a plugin.

## [v1.32.1] - 2024-05-21

- Fix archive and git inputs so that `--path` and `--exclude-path` paths are relative to
  the `#subdir` rather than the root of the input. This fixes an unintended behavior change
  that was introduced in `v1.32.0`.
- Add `module` input for `protoc-gen-buf-lint` and `protoc-gen-buf-breaking` to allow
  users to specify the module for `v2` configuration files.

## [v1.32.0] - 2024-05-16

- Add version `v2` for `buf.yaml` and `buf.gen.yaml` configuration files.
- Add `buf config migrate` to migrate configuration files to the latest version (now `v2`).
- Move `buf mod init` to `buf config init`. `buf mod init` is now deprecated.
- Move `buf mod ls-lint-rules` to `buf config ls-lint-rules`. `buf mod ls-lint-rules` is now
  deprecated.
- Move `buf mod ls-breaking-rules` to `buf config ls-breaking-rules`. `buf mod ls-breaking-rules`
  is now deprecated.
- Move `buf mod prune` to `buf dep prune`. `buf mod prune` is now deprecated.
- Move `buf mod update` to `buf dep update`. `buf mod update` is now deprecated.
- Move `buf mod {clear-cache,cc}` to `buf registry cc`. `buf mod {clear-cache,cc}` is now
  deprecated.
- Move `buf beta graph` to stable as `buf dep graph`.
- Change the default visibility of `buf push --create-visibility` to `private` when the `--create`
  flag is set. Users are no longer required to set `--create-visibility` when running
  `buf push --create`.
- Add `buf push --label`, which allows users to set labels when pushing new commits to the BSR.
- Add `buf push --source-control-url`, which allows users to associate commits pushed to the BSR
  with a URL to a source code repository.
- Add `buf push --create-default-label`, which allows users to set a default label for a repository
  when calling `buf push --create`.
- Add `buf push --git-metadata`, which automatically sets appropriate `--label`,
  `--source-control-url`, and `--create-default-label` flags based on the current Git repository.
- Add `buf convert --validate` to apply [protovalidate](https://github.com/bufbuild/protovalidate)
  rules to incoming messages specified with `--from`.
- Deprecate `buf mod open`.
- Delete `buf beta migrate-v1beta1` This is now replaced with `buf config migrate`.
- Add `buf registry sdk version` to get the version of a Generated SDK for a module and plugin.
- Add `buf beta registry archive` and `buf beta registry unarchive` commands for archiving and
  unarchiving labels on the BSR.
- Add support for Protobuf Editions. This allows `buf` to be used with sources that use edition
  2023, instead of proto2 or proto3 syntax. This also updates the `protoc-gen-buf-breaking` and
  `protoc-gen-buf-lint` Protobuf plugins to support files that use edition 2023.
- Update `buf breaking` rules to work with Protobuf Editions. To support Editions, some rules have
  been deprecated and replaced with Editions-aware rules. All deprecated rules continue to work
  for existing users.
  * `FIELD_SAME_CTYPE` has been replaced with `FIELD_SAME_CPP_STRING_TYPE`, which considers both
    `ctype` field options and new `(pb.cpp).string_type` features when deciding on backwards
    compatibility.
  * `FIELD_SAME_LABEL` has been replaced with three rules that all check "cardinality". The new
    rules can distinguish between maps and other repeated fields and between implicit and explicit
    field presence. The new rules are:
    1. `FIELD_SAME_CARDINALITY` in the `FILE` and `PACKAGE` categories.
    2. `FIELD_WIRE_COMPATIBLE_CARDINALITY` in the `WIRE` category.
    3. `FIELD_WIRE_JSON_COMPATIBLE_CARDINALITY` in the `WIRE_JSON` category.
  * `FILE_SAME_JAVA_STRING_CHECK_UTF8` has been replaced with `FIELD_SAME_JAVA_UTF8_VALIDATION`,
    which considers both the `java_string_check_utf8` file option and `(pb.java).utf8_validation`
    features when deciding on backwards compatibility.
  * Add to the existing `FILE_SAME_SYNTAX` rule with a few related rules that can catch the same
    sort of compatibility issues, but in an Editions source file that changes feature values:
    1. `MESSAGE_SAME_JSON_FORMAT` and `ENUM_SAME_JSON_FORMAT` catch changes to the `json_format`
       feature, which controls whether support for the JSON format is best-effort or properly
       supported. When supported, the compiler performs more checks relating to field name
       collisions for the JSON format as well as for FieldMask usage.
    2. `FIELD_SAME_UTF8_VALIDATION` catches changes to the `utf8_validation` feature, which
       controls validation of string values.
    3. `ENUM_SAME_TYPE` catches changes to an enum's type, open vs. closed.
- Add support for extensions to `buf breaking`. All existing rules for fields are now applied to
  extensions, except for `FIELD_NO_DELETE` (and its variants). There are also new
  `EXTENSION_NO_DELETE` and `PACKAGE_EXTENSION_NO_DELETE` rules for catching deletions of an
  extension. The new rules are not active by default in existing `v1` and `v1beta1`
  configurations, for backwards-compatibility reasons. Migrate your config to `v2` to use them.
- Add support for top-level extensions to `buf lint`. It previously only checked extensions that
  were defined inside of messages.
- Add a new `FIELD_NOT_REQUIRED` lint rule that prevents use of required in proto2 files and of
  `features.field_presence = LEGACY_REQUIRED` in Editions files. This new rule is not active by
  default in existing `v1` and `v1beta1` configurations, for backwards-compatibility reasons.
  Migrate your config to `v2` to use them.

## [v1.32.0-beta.1] - 2024-04-23

- Add `buf convert --validate` to apply [protovalidate](https://github.com/bufbuild/protovalidate)
  rules to incoming messages specified with `--from`.
- Add `buf config migrate` to migrate configuration files to the latest version (now `v2`).
- Promote `buf beta graph` to stable as `buf dep graph`.
- Move `buf mod init` to `buf config init`. `buf mod init` is now deprecated.
- Move `buf mod ls-lint-rules` to `buf config ls-lint-rules`. `buf mod ls-lint-rules` is now deprecated.
- Move `buf mod ls-breaking-rules` to `buf config ls-breaking-rules`. `buf mod ls-breaking-rules` is now deprecated.
- Move `buf mod prune` to `buf dep prune`. `buf mod prune` is now deprecated.
- Move `buf mod update` to `buf dep update`. `buf mod update` is now deprecated.
- Move `buf mod {clear-cache,cc}` to `buf registry cc`. `buf mod {clear-cache,cc}` is now deprecated.
- Deprecate `buf mod open`.
- Delete `buf beta migrate-v1beta1`.
- Add `buf registry sdk version` to get the version of a Generated SDK for a module and plugin.

## [v1.31.0] - 2024-04-23

- Update dependencies.

## [v1.30.1] - 2024-04-03

- Fix issue where `buf lint` incorrectly reports an error for `(buf.validate.field).repeated`
  is set for a repeated validation rule.

## [v1.30.0] - 2024-03-07

- Update `buf generate` so it populates the recently-added
  [`source_file_descriptors`](https://github.com/protocolbuffers/protobuf/blob/v24.0/src/google/protobuf/compiler/plugin.proto#L96-L99)
  field of the `CodeGeneratorRequest` message. This provides the plugin with access to options
  that are configured to only be retained in source and not at runtime (via
  [field option](https://github.com/protocolbuffers/protobuf/blob/v24.0/src/google/protobuf/descriptor.proto#L693-L702)).
  Descriptors in the `proto_file` field will not include any options configured this way
  for the files named in `file_to_generate` field.
- Add `--exclude-source-retention-options` flag to `buf build`, which
  causes options configured to only be retained in source to be stripped
  from the output descriptors.

## [v1.29.0] - 2024-01-24

- Add support for `yaml` format. All commands that take image inputs, output images,
  or convert between message formats, now take `yaml` as a format, in addition to
  the existing `binpb` and `txtpb` formats. Some examples:
  - `buf build -o image.yaml`
  - `buf ls-files image.yaml`
  - `buf convert --type foo.Bar --from input.binpb --to output.yaml`
- The `yaml` and `json` formats now accept two new options: `use_proto_names` and
  `use_enum_numbers`. This affects output serialization. Some examples:
  - `buf convert --type foo.Bar --from input.binpb --to output.yaml#use_proto_names=true`
  - `buf convert --type foo.Bar --from input.binpb --to -#format=yaml,use_enum_numbers=true`
- Fix issue where `buf format` would inadvertently mangle files that used
  the [expanded `Any` syntax](https://protobuf.com/docs/language-spec#any-messages)
  in option values.

## [v1.28.1] - 2023-11-15

- The `buf curl` command has been updated to support the use of multiple schemas.
  This allows users to specify multiple `--schema` flags and/or to use both `--schema`
  and `--reflect` flags at the same time. The result is that additional sources can
  be consulted to resolve an element. This can be useful when the result of an RPC
  contains extensions or values in `google.protobuf.Any` messages that are not defined
  in the same schema that defines the RPC service.
- Fix issue where `buf lint` incorrectly reports error when `(buf.validate.field).required`
  is set for an optional field in proto3.

## [v1.28.0] - 2023-11-10

- Add lint rules for [protovalidate](https://github.com/bufbuild/protovalidate). `buf lint`
  will now verify that your protovalidate rules are valid. A single rule `PROTOVALIDATE` has been
  added to the `DEFAULT` group - given that protovalidate is net new, this does not represent
  a breaking change.
- Update `buf beta price` with the latest pricing information.
- Display a warning when reading a `buf.lock` with dependencies with b1 or b3 digests. b1 and b3
  digests will be deprecated in a future version. Run `buf mod update` to update dependency digests.

## [v1.27.2] - 2023-10-27

- Fix issue where `buf build` and other commands may fail when handling certain
  archives created on macOS that contain files with extended attributes.

## [v1.27.1] - 2023-10-16

- Fix issue in v1.27.0 where `--path` did not work with workspaces under certain scenarios.

## [v1.27.0] - 2023-10-04

- Fix issue where `buf generate --exclude-path` was not properly excluding paths
  for remote modules.
- Fix issue where `buf curl` had a user agent that did not properly place the
  extension as a suffix.
- Update `buf beta price` with the latest pricing information.

## [v1.26.1] - 2023-08-09

- Fix issue where `buf build -o` did not properly output files with the `.txtpb`
  extension in Protobuf text format.

## [v1.26.0] - 2023-08-09

- Add support for the `--http2-prior-knowledge` flag when running `buf curl`
  against secure "https" URLs. This can be used with gRPC servers, that only
  support HTTP/2, when used with a network (layer 4) load balancer, that does
  not support protocol negotiation in TLS handshake.

## [v1.25.1] - 2023-08-02

- Fix issue where all files were being iterated over when using the `--path` flag.
- Fix issue where the directory `.` was incorrectly accepted as a value for the
  `directories` key in `buf.work.yaml`.

## [v1.25.0] - 2023-07-18

- Add `txtpb` format to handle the Protobuf text format. and automatically recognize
  `.txtpb` files as Protobuf text files. The `txtpb` format can now be used with
  all `buf` commands that take images as input or output, such as `build`, `convert`,
  and `curl`.

## [v1.24.0] - 2023-07-13

- Update `buf mod update` to block updates that will result in conflicting `.proto`
  files across dependencies.
- Replace `bin` format with `binpb` format, and support the `.binpb` file extension.
  `.binpb` is now the canonical file extension for binary-encoded Protobuf data.
  The `bin` format and the `.bin` file extension continue to be accepted.
- Remove support for `go` subdomain in `.netrc`. This was used as part of the
  remote generation alpha, which has been fully deprecated in favor of remote
  plugins and remote packages. See https://buf.build/blog/remote-packages-remote-plugins-approaching-v1
  for more details.
- Update `buf beta price` with the latest pricing information.

## [v1.23.1] - 2023-06-30

- Fix issue where `buf beta graph` would not print modules within a workspace that
  had no dependencies or dependents.
- Fix issue where `buf beta graph` would print warnings for missing dependencies
  that were actually present.

## [v1.23.0] - 2023-06-29

- Add `buf beta graph` to print the dependency graph for a module in DOT format.
- Various small bug fixes.

## [v1.22.0] - 2023-06-23

- Change default for `--origin` flag of `buf beta studio-agent` to `https://buf.build`

## [v1.21.0] - 2023-06-05

- Fix issue where locally-produced images did not have module information if the corresponding
  module was stored in the new cache.
- Remove `buf beta registry template`.
- Remove `buf beta registry plugin {create,deprecate,list,undeprecate,version}` and replace with
  `buf beta registry plugin {push,delete}`.
- Update `buf beta price` with the latest pricing information.

## [v1.20.0] - 2023-05-30

- Add `--emit-defaults` flag to `buf curl` to emit default values in JSON-encoded responses.
- Indent JSON-encoded responses from `buf curl` by default.
- Log a warning in case an import statement does not point to a file in the module, a file in a
  direct dependency, or a well-known type file.

## [v1.19.0] - 2023-05-17

- Add `--create` flag to `buf push` to create a repository if it does not exist. The user
  is also required to specify the visibility using `--create-visibility`.
- Add `github-actions` error format to print errors in a form parseable by GitHub Actions.
- Fix issue in `buf build` and `buf generate` where the use of type filtering (via
  `--type` flags) would cause the resulting image to have no source code info, even
  when `--exclude-source-info` was not specified. The main impact of the bug was that
  generated code would be missing comments.
- Fix issue in `buf curl` when using `--user` or `--netrc` that would cause a malformed
  Authorization header to be sent.
- Update the module cache to use an optimized content addressable store. The cache is
  now self-healing and uses significantly less space. Users wishing to free unused space
  can run `buf mod --clear-cache` once after upgrading to remove data stored in the
  previous module cache.

## [v1.18.0] - 2023-05-05

- Remove `buf beta registry {plugin,template} {deprecate,undeprecate}`.
- Add `--user` and `--netrc` flags to `buf curl`, providing the same behavior as the
  flags of the same name in the cURL tool.
- Include `DocumentationPath` in the module on `buf push`.
- Support fallback paths, `README.md` and `README.markdown`, for module documentation.
  The default source for module documentation is `buf.md`.
  If `buf.md` is missing, `README.md` or `README.markdown` is used as fallback sources.

## [v1.17.0] - 2023-04-05

- Fix issue with JSON marshalling of errors where line and column fields were
  omitted when line and column information was empty.
- Fix issue with MSVS marshalling of errors where the column could be 0.
- Add `buf beta stats` command to print statistics about a given source or module.
- Update `buf beta price` with the latest pricing information.

## [v1.16.0] - 2023-03-29

- Add `buf beta price` command to help users of the BSR figure out how much a module
  will cost to store on the BSR under the Teams or Pro plans.
- Fix issue in `protoc-gen-buf-lint` that prevented it from reporting lint
  errors for unused imports.
- Fix issue with `buf format` where indents would be produced on certain empty lines.
- Remove `buf alpha registry token create` command. Tokens must be created through the BSR UI.
- Add local WASM plugin support in alpha, gated by the `BUF_ALPHA_ENABLE_WASM` environment variable.
  This feature is under evaluation, and may change at any time. If you are interested in WASM
  Protobuf plugins, reach out to us.

## [v1.15.1] - 2023-03-08

- Fix bug in `buf generate` with `v1beta1` config files.
- Fix potential crash when using the `--type` flag with `buf build` or `buf generate`.

## [v1.15.0] - 2023-02-28

- Update built-in Well-Known Types to Protobuf v22.0.
- Fix bug in `buf format` where C-style block comments in which every
  line includes a prefix (usually "*") would be incorrectly indented.
- Add `--private-network` flag to `buf beta studio-agent` to support handling CORS requests
  from Studio on private networks that set the `Access-Control-Request-Private-Network` header.

## [v1.14.0] - 2023-02-09

- Replace `buf generate --include-types` with `buf generate --type` for consistency. `--include-types`
  is now deprecated but continues to work, consistent with our compatibility guarantee.
- Include type references in `google.protobuf.Any` messages in option values
  when filtering on type, e.g. with `buf build --type` or `buf generate --type`.
- Allow specifying a specific `protoc` path in `buf.gen.yaml` when using `protoc`'s built-in plugins
  via the new `protoc_path` option.
- Allow specifying arguments for local plugins in `buf.gen.yaml`. You can now do e.g.
  `path: ["go, "run", ./cmd/protoc-gen-foo]` in addition to `path: protoc-gen-foo`.
- Add optional name parameter to `buf mod init`, e.g. `buf mod init buf.build/owner/foobar`.
- Fix issue with `php_metadata_namespace` file option in [managed mode](https://docs.buf.build/generate/managed-mode).
- Make all help documentation much clearer. If you notice any inconsistencies, let us know.

## [v1.13.1] - 2023-01-27

- Fix race condition with `buf generate` when remote plugins from multiple
  BSR instances are being used at once.

## [v1.13.0] - 2023-01-26

- Extend the `BUF_TOKEN` environment variable to accept tokens for multiple
  BSR instances. Both `TOKEN` and `TOKEN1@BSRHOSTNAME1,TOKEN2@BSRHOSTNAME2,...`
  are now valid values for `BUF_TOKEN`.
- Remove `buf beta convert` in favor of the now-stable `buf convert`.

## [v1.12.0] - 2023-01-12
- Add `buf curl` command to invoke RPCs via [Connect](https://connect-build),
  [gRPC](https://grpc.io/), or [gRPC-Web](https://github.com/grpc/grpc-web.)
- Introduce `objc_class_prefix` option in managed mode, allowing a `default` value
  for `objc_class_prefix` for all files, `except` and `override`, which both behave
  similarly to other `except` and `override` options. Specifying an empty `default`
  value is equivalent to having managed mode on in previous versions.
- Introduce `ruby_package` option in managed mode, allowing `except` and `override`,
  in the same style as `objc_class_prefix`. Leaving `ruby_package` unspecified has
  the same effect as having mananged mode enabled in previous versions.

## [v1.11.0] - 2022-12-19
- `buf generate` now batches remote plugin generation calls for improved performance.
- Update `optimize_for` option in managed mode, allowing a `default` value for `optimize_for`
  for all files, `except` and `override`, which both behave similarly to other `except`
  and `override` options. Specifying an `optimize_for` value in the earlier versions is
  equivalent to having a `optimize_for` with that value as default.

## [v1.10.0] - 2022-12-07

- When using managed mode, setting `enabled: false` now no longer fails `buf generate`
  and instead prints a warning log and ignores managed mode options.
- Add `csharp_namespace` option to managed mode, allowing `except`, which excludes
  modules from managed mode, and `override`, which specifies `csharp_namespace` values
  per module, overriding the default value. By default, when managed mode is enabled,
  `csharp_namespace` is set to the package name with each package sub-name capitalized.
- Promote `buf convert` to stable, keep `buf beta convert` aliased in the beta command.
- Add `Types` filter to `buf generate` command to specify types (message, enum,
  service) that should be included in the image. When specified, the resulting
  image will only include descriptors to describe the requested types.

## [v1.9.0] - 2022-10-19

- New compiler that is faster and uses less memory than the outgoing one.
  - When generating source code info, the new compiler is 20% faster, and allocates
    13% less memory.
  - If _not_ generating source code info, the new compiler is 50% faster and
    allocates 35% less memory.
  - In addition to allocating less memory through the course of a compilation, the
    new compiler releases some memory much earlier, allowing it to be garbage
    collected much sooner. This means that by the end of a very large compilation
    process, less than half as much memory is live/pinned to the heap, decreasing
    overall memory pressure.

  The new compiler also addresses a few bugs where Buf would accept proto sources
  that protoc would reject:
  - In proto3 files, field and enum names undergo a validation that they are
    sufficiently different so that there will be no conflicts in JSON names.
  - Fully-qualified names of elements (like a message, enum, or service) may not
    conflict with package names.
  - A oneof or extend block may not contain empty statements.
  - Package names may not be >= 512 characters in length or contain > 100 dots.
  - Nesting depth of messages may not be > 32.
  - Field types and method input/output types may not refer to synthetic
    map entry messages.
- Push lint and breaking configuration to the registry.
- Include `LICENSE` file in the module on `buf push`.
- Formatter better edits/preserves whitespace around inline comments.
- Formatter correctly indents multi-line block (C-style) comments.
- Formatter now indents trailing comments at the end of an indented block body
  (including contents of message and array literals and elements in compact options)
  the same as the rest of the body (instead of out one level, like the closing
  punctuation).
- Formatter uses a compact, single-line representation for array and message literals
  in option values that are sufficiently simple (single scalar element or field).
- `buf beta convert` flags have changed from `--input` to `--from` and `--output`/`-o` to `--to`
- fully qualified type names now must be parsed to the `input` argument and `--type` flag separately

## [v1.8.0] - 2022-09-14

- Change default for `--origin` flag of `buf beta studio-agent` to `https://studio.buf.build`
- Change default for `--timeout` flag of `buf beta studio-agent` to `0` (no timeout). Before it was
  `2m` (the default for all the other `buf` commands).
- Add support for experimental code generation with the `plugin:` key in `buf.gen.yaml`.
- Preserve single quotes with `buf format`.
- Support `junit` format errors with `--error-format`.

## [v1.7.0] - 2022-06-27

- Support protocol and encoding client options based on content-type in Studio Agent.
- Add `--draft` flag to `buf push`.
- Add `buf beta registry draft {list,delete}` commands.

## [v1.6.0] - 2022-06-21

- Fix issue where `// buf:lint:ignore` comment ignores did not work for the
  `ENUM_FIRST_VALUE_ZERO` rule.
- Add `buf beta studio-agent` command to support the upcoming Buf Studio.

## [v1.5.0] - 2022-05-30

- Upgrade to `protoc` 3.20.1 support.
- Fix an issue where `buf` would fail if two or more roots contained
  a file with the same name, but with different file types (i.e. a
  regular file vs. a directory).
- Fix check for `PACKAGE_SERVICE_NO_DELETE` to detect deleted services.
- Remove `buf beta registry track`.
- Remove `buf beta registry branch`.

## [v1.4.0] - 2022-04-21

- Fix issue where duplicate synthetic oneofs (such as with proto3 maps or
  optional fields) did not result in a properly formed error.
- Add `buf beta registry repository update` command which supports updating
  repository visibility (public vs private). As with all beta commands, this
  is likely to change in the future.

## [v1.3.1] - 2022-03-30

- Allow `--config` flag to be set when targeting a module within a workspace.
- Update `buf format`'s file option order so that default file options are
  sorted before custom options.
- Update `buf format` to write adjacent string literals across multiple lines.
- Fix `buf format` so that the output directory (if any) is created if and only
  if the input is successfully formatted.

## [v1.3.0] - 2022-03-25

- Add `--exit-code` flag to `buf format` to exit with a non-zero exit code if
  the files were not already formatted.

## [v1.2.1] - 2022-03-24

- Fix a few formatting edge cases.

## [v1.2.0] - 2022-03-24

- Add `buf format` command to format `.proto` files.
- Fix build scripts to avoid using the `command-line-arguments` pseudo-package
  when building binaries and re-introduce checking for proper usage of private
  packages.

## [v1.1.1] - 2022-03-21

- Remove check for proper usage of private packages due to a breaking change made in the Golang standard library in 1.18.

## [v1.1.0] - 2022-03-01
- Add `--type` flag to the `build` command to create filtered images containing
  only the specified types and their required dependencies.
- Trim spaces and new lines from user-supplied token for `buf registry login`.
- Add support for conversion between JSON and binary serialized message for `buf beta convert`.

## [v1.0.0] - 2022-02-17

- Check that the user provided a valid token when running `buf registry login`.
- Add `buf mod open` that opens a module's homepage in a browser.
- Add `buf completion` command to generate auto-completion scripts in commonly used shells.
- Add `--disable-symlinks` flag to the `breaking, build, export, generate, lint, ls-files, push`
  commands. By default, the CLI will follow symlinks except on Windows, and this disables following
  symlinks.
- Add `--include-wkt` flag to `buf generate`. When this flag is specified alongside
  `--include-imports`, this will result in the [Well-Known Types](https://github.com/bufbuild/wellknowntypes/tree/11ea259bf71c4d386131c1986ffe103cb1edb3d6/v3.19.4/google/protobuf)
  being generated as well. Most language runtimes have the Well-Known Types included as part
  of the core library, making generating the Well-Known Types separately undesirable.
- Remove `buf protoc`. This was a pre-v1.0 demonstration to show that `buf` compilation
  produces equivalent results to mainline `protoc`, however `buf` is working on building
  a better Protobuf future that provides easier mechanics than our former `protoc`-based
  world. `buf protoc` itself added no benefit over mainline `protoc` beyond being considerably
  faster and allowing parallel compilation. If `protoc` is required, move back to mainline `protoc`
  until you can upgrade to `buf`. See [#915](https://github.com/bufbuild/buf/pull/915) for more
  details.
- Context modifier no longer overrides an existing token on the context. This allows `buf registry login`
  to properly check the user provided token without the token being overridden by the CLI interceptor.
- Removed the `buf config init` command in favor of `buf mod init`.
- Removed the `buf config ls-breaking-rules` command in favor of `buf mod ls-breaking-rules`.
- Removed the `buf config ls-lint-rules` command in favor of `buf mod ls-lint-rules`.
- Removed the `buf config migrate-v1beta1` command in favor of `buf beta migrate-v1beta1`.
- Add `buf beta decode` command to decode message with provided image source and message type.
- Disable `--config` flag for workspaces.
- Move default config version from `v1beta1` to `v1`.

## [v1.0.0-rc12] - 2022-02-01

- Add `default`, `except` and `override` to `java_package_prefix`.
- Add dependency commits as a part of the `b3` digest.
- Upgrade to `protoc` 3.19.4 support.
- Remove `branch` field from `buf.lock`.

## [v1.0.0-rc11] - 2022-01-18

- Upgrade to `protoc` 3.19.3 support.
- Add `PACKAGE_NO_IMPORT_CYCLE` lint rule to detect package import cycles.
- Add `buf beta registry {plugin,template} {deprecate,undeprecate}`.
- Add warning when using enterprise dependencies without specifying a enterprise
  remote in the module's identity.
- Remove `digest`, and `created_at` fields from the `buf.lock`. This will temporarily create a new commit
  when pushing the same contents to an existing repository, since the `ModulePin` has been reduced down.
- Add `--track` flag to `buf push`
- Update `buf beta registry commit list` to allow a track to be specified.
- Add `buf beta registry track {list,delete}` commands.
- Add manpages for `buf`.

## [v1.0.0-rc10] - 2021-12-16

- Fix issue where remote references were not correctly cached.

## [v1.0.0-rc9] - 2021-12-15

- Always set `compiler_version` parameter in the `CodeGeneratorRequest` to "(unknown)".
- Fix issue where `buf mod update` was unable to resolve dependencies from different remotes.
- Display the user-provided Buf Schema Registry remote, if specified, instead of the default within the `buf login` message.
- Fix issue where `buf generate` fails when the same plugin was specified more than once in a single invocation.
- Update the digest algorithm so that it encodes the `name`, `lint`, and `breaking` configuration encoded in the `buf.yaml`.
  When this change is deployed, users will observe the following:
  - Users on `v0.43.0` or before will notice mismatched digest errors similar to the one described in https://github.com/bufbuild/buf/issues/661.
  - Users on `v0.44.0` or after will have their module cache invalidated, but it will repair itself automatically.
  - The `buf.lock` (across all versions) will reflect the new `b3-` digest values for new commits.

## [v1.0.0-rc8] - 2021-11-10

- Add new endpoints to the recommendation service to make it configurable.
- Add `--exclude-path` flag to `buf breaking`, `buf build`, `buf export`, `buf generate`, and `buf lint` commands. This allows users to exclude specific paths when running commands.
- Change `GetModulePackages` endpoint to return a repeated `ModulePackage` message that now includes package description with the package name.
- Add `Oneof` to the `Message` structure for documentation.

## [v1.0.0-rc7] - 2021-11-08

- Upgrade to `protoc` 3.19.1 support.
- Fix issue with `buf generate` where multiple insertion points are defined in the same file.

## [v1.0.0-rc6] - 2021-10-20

- Fix issue with `buf ls-files` when given an image as an input, imports were being printed,
  even without the `--include-imports` flag.
- Add the ability for users to provide individual protobuf files as inputs to CLI commands. This allows users to run `buf` commands against and file input based on their current working directory, for example, `buf lint foo/bar.proto`, where `foo/bar.proto` is a path to protobuf file on disk.

## [v1.0.0-rc5] - 2021-10-12

- Add `buf beta registry repository deprecate` and `buf beta registry repository undeprecate`.
- Support `--include-imports` for remote plugins.
- Fix issue where `buf config migrate-v1beta1 fails` when files cannot be renamed.
- Fix issue where `buf registry login` panics when an existing .netrc entry exists.

## [v1.0.0-rc4] - 2021-10-07

- Fix issue where `buf generate` could fail when used with large numbers of plugins and files on
  systems with low file limits.
- Add `buf protoc --version` flag back. This was accidentally removed.
- Upgrade to `protoc` 3.18.1 support.

## [v1.0.0-rc3] - 2021-10-04

- Add `--as-import-paths` flag to `ls-files` that strips local directory paths and prints file
  paths as they are imported.
- Fix issue where groups used in custom options did not result in the same behavior as `protoc`.
- Fix issue where insertion points were not applied with respect to the configured output directory.

## [v1.0.0-rc2] - 2021-09-23

- Add `--include-imports` flag to `ls-files`.
- Upgrade to `protoc` 3.18.0 support.
- Fix regression with git inputs using `recurse_submodules=true`.

## [v1.0.0-rc1] - 2021-09-15

This is our first v1.0 release candidate. This release largely concentrates on erroring for
already-deprecated commands and flags.

At Buf, we take compatibility very seriously. When we say v1.0, we mean it - we hope `buf` will be
stable on v1 for the next decade, and if there is something we want to change, it is our responsibility to
make sure that we don't break you, not your responsibility to change because of us. We have learned
a lot about `buf` usage in the last two years of our beta, and have deprecated flags and commands as
we go, but for v1.0, we are removing the deprecated items to make sure we have a clean setup going forward.

All commands and flags have been printing warnings for a long time, and have an easy migration path.
Simply update the command or flag, and you'll be good to go:

- Removed the `buf login` command in favor of `buf registry login`.
- Removed the `buf logout` command in favor of `buf registry logout`.
- Removed the `buf mod init` command in favor of `buf config init`.
- Removed the `--name` and `--dep` flags in `buf config init`.
- Removed the `--log-level` global flag.
- Moved the output of `--version` from stderr to stdout.
- Moved the output of `--help` and `help` from stderr to stdout.
- [From v0.55.0](https://github.com/bufbuild/buf/releases/tag/v0.55.0): The version key in all configuration files (`buf.yaml`, `buf.gen.yaml`, `buf.work.yaml`) is now required.
- [From v0.45.0](https://github.com/bufbuild/buf/releases/tag/v0.45.0): Removed the `buf beta config init` command in favor of `buf config init`.
- [From v0.45.0](https://github.com/bufbuild/buf/releases/tag/v0.45.0): Removed the `buf beta mod export` command in favor of `buf export`.
- [From v0.45.0](https://github.com/bufbuild/buf/releases/tag/v0.45.0): Removed the `buf beta mod init` command in favor of `buf config init`.
- [From v0.45.0](https://github.com/bufbuild/buf/releases/tag/v0.45.0): Removed the `buf beta mod update` command in favor of `buf mod update`.
- [From v0.45.0](https://github.com/bufbuild/buf/releases/tag/v0.45.0): Removed the `buf beta mod clear-cache` command in favor of `buf mod clear-cache`.
- [From v0.45.0](https://github.com/bufbuild/buf/releases/tag/v0.45.0): Removed the `buf beta push` command in favor of `buf push`.
- [From v0.34.0](https://github.com/bufbuild/buf/releases/tag/v0.34.0): Removed the `buf check breaking` command in favor of `buf breaking`.
- [From v0.34.0](https://github.com/bufbuild/buf/releases/tag/v0.34.0): Removed the `buf check lint` command in favor of `buf lint`.
- [From v0.34.0](https://github.com/bufbuild/buf/releases/tag/v0.34.0): Removed the `buf check ls-lint-checkers` command in favor of `buf config ls-lint-rules`.
- [From v0.34.0](https://github.com/bufbuild/buf/releases/tag/v0.34.0): Removed the `buf check ls-breaking-checkers` command in favor of `buf config ls-breaking-rules`.
- [From v0.31.0](https://github.com/bufbuild/buf/releases/tag/v0.31.0): Removed the `--file` flag on `buf build` in favor of the `--path` flag.
- [From v0.31.0](https://github.com/bufbuild/buf/releases/tag/v0.31.0): Removed the `--file` flag on `buf lint` in favor of the `--path` flag.
- [From v0.31.0](https://github.com/bufbuild/buf/releases/tag/v0.31.0): Removed the `--file` flag on `buf breaking` in favor of the `--path` flag.
- [From v0.31.0](https://github.com/bufbuild/buf/releases/tag/v0.31.0): Removed the `--file` flag on `buf generate` in favor of the `--path` flag.
- [From v0.31.0](https://github.com/bufbuild/buf/releases/tag/v0.31.0): Removed the `--file` flag on `buf export` in favor of the `--path` flag.
- [From v0.29.0](https://github.com/bufbuild/buf/releases/tag/v0.29.0): Removed the `--source` flag on `buf build` in favor of the first positional parameter.
- [From v0.29.0](https://github.com/bufbuild/buf/releases/tag/v0.29.0): Removed the `--source-config` flag on `buf build` in favor of the `--config` flag.
- [From v0.29.0](https://github.com/bufbuild/buf/releases/tag/v0.29.0): Removed the `--input` flag on `buf lint` in favor of the first positional parameter.
- [From v0.29.0](https://github.com/bufbuild/buf/releases/tag/v0.29.0): Removed the `--input-config` flag on `buf lint` in favor of the `--config` flag.
- [From v0.29.0](https://github.com/bufbuild/buf/releases/tag/v0.29.0): Removed the `--input` flag on `buf breaking` in favor of the first positional parameter.
- [From v0.29.0](https://github.com/bufbuild/buf/releases/tag/v0.29.0): Removed the `--input-config` flag on `buf breaking` in favor of the `--config` flag.
- [From v0.29.0](https://github.com/bufbuild/buf/releases/tag/v0.29.0): Removed the `--against-input` flag on `buf breaking` in favor of the `--against` flag.
- [From v0.29.0](https://github.com/bufbuild/buf/releases/tag/v0.29.0): Removed the `--against-input-config` flag on `buf breaking` in favor of the `--against-config` flag.
- [From v0.29.0](https://github.com/bufbuild/buf/releases/tag/v0.29.0): Removed the `--input` flag on `buf generate` in favor of the first positional parameter.
- [From v0.29.0](https://github.com/bufbuild/buf/releases/tag/v0.29.0): Removed the `--input-config` flag on `buf generate` in favor of the `--config` flag.
- [From v0.29.0](https://github.com/bufbuild/buf/releases/tag/v0.29.0): Removed the `--input` flag on `buf ls-files` in favor of the first positional parameter.
- [From v0.29.0](https://github.com/bufbuild/buf/releases/tag/v0.29.0): Removed the `--input-config` flag on `buf ls-files` in favor of the `--config` flag.
- [From v0.29.0](https://github.com/bufbuild/buf/releases/tag/v0.29.0): Removed the `buf image build` command in favor of `buf build`.
- [From v0.29.0](https://github.com/bufbuild/buf/releases/tag/v0.29.0): Removed the `buf image convert` command.
- [From v0.29.0](https://github.com/bufbuild/buf/releases/tag/v0.29.0): Removed the `buf beta image convert` command.
- [From v0.23.0](https://github.com/bufbuild/buf/releases/tag/v0.23.0): Removed the `buf experimental image convert` command.
- [From v0.52.0](https://github.com/bufbuild/buf/releases/tag/v0.52.0) [and v0.34.0](https://github.com/bufbuild/buf/releases/tag/v0.34.0): Complete deletion `protoc-gen-buf-check-breaking` and `protoc-gen-buf-check-lint`, which have been moved to `protoc-gen-buf-breaking` and `protoc-gen-buf-lint`.

In January 2021 (v0.34.0), `protoc-gen-buf-check-breaking` and `protoc-gen-buf-check-lint` were deprecated and scheduled for removal for v1.0. In August 2021 (v0.52.0), we began returning error for every invocation of `protoc-gen-buf-check-breaking` and `protoc-gen-buf-check-lint`. This release completes the deletion process.

The only migration necessary is to change your installation and invocation from `protoc-gen-buf-check-breaking` to `protoc-gen-buf-breaking` and `protoc-gen-buf-check-lint` to `protoc-gen-buf-lint`. These can be installed in the exact same manner, whether from GitHub Releases, Homebrew, AUR, or direct Go installation:

```
# instead of go get github.com/bufbuild/buf/cmd/protoc-gen-buf-check-breaking
go get github.com/bufbuild/buf/cmd/protoc-gen-buf-breaking
# instead of curl -sSL https://github.com/bufbuild/buf/releases/download/v0.57.0/protoc-gen-buf-check-breaking-Linux-x86_64
curl -sSL https://github.com/bufbuild/buf/releases/download/v0.57.0/protoc-gen-buf-breaking-Linux-x86_64
```

## [v0.56.0] - 2021-09-08

- Cascade `ENUM_ZERO_VALUE_SUFFIX` comment ignores from the enum level.
- Fix issue where `buf genarate --output` was not being respected in 0.55.0.

## [v0.55.0] - 2021-09-07

- Error if `version:` is not set in `buf.yaml`. This is one of the few breaking changes we must make before v1.0 to guarantee stability for the future. If you do not have a version set, simply add `version: v1beta1` to the top of your `buf.yaml`.
- Support `BUF_TOKEN` for authentication. `buf` will now look for a token in the `BUF_TOKEN` environment variable, falling back to `.netrc` as set via `buf login`.
- Add support for using remote plugins with local source files.
- Add per-file overrides for managed mode.
- Fix issue with the module cache where multiple simulataneous downloads would result in a temporarily-corrupted cache.
- Hide verbose messaing behind the `--verbose` (`-v`) flag.
- Add `--debug` flag to print out debug logging.

## [v0.54.1] - 2021-08-30

- Fix docker build.

## [v0.54.0] - 2021-08-30

- Add windows support.
- Add `java_package_prefix` support to managed mode.
- Fix issue with C# namespaces in managed mode.
- Fix issue where `:main` was appended for errors containing references to modules.

## [v0.53.0] - 2021-08-25

- Fix issue where `buf generate --include-imports` would end up generating files for certain imports twice.
- Error when both a `buf.mod` and `buf.yaml` are present. `buf.mod` was briefly used as the new default name for `buf.yaml`, but we've reverted back to `buf.yaml`.

## [v0.52.0] - 2021-08-19

Return error for all invocations of `protoc-gen-buf-check-breaking` and `protoc-gen-buf-check-lint`.

As one of the few changes buf will ever make, `protoc-gen-buf-check-breaking` and `protoc-gen-buf-check-lint` were deprecated and scheduled for removal for v1.0 in January 2021. In preparation for v1.0, instead of just printing out a message notifying users of this, these commands now return an error for every invocation and will be completely removed when v1.0 is released.

The only migration necessary is to change your installation and invocation from `protoc-gen-buf-check-breaking` to `protoc-gen-buf-breaking` and `protoc-gen-buf-check-lint` to `protoc-gen-buf-lint`. These can be installed in the exact same manner, whether from GitHub Releases, Homebrew, AUR, or direct Go installation:

```
# instead of go get github.com/bufbuild/buf/cmd/protoc-gen-buf-check-breaking
go get github.com/bufbuild/buf/cmd/protoc-gen-buf-breaking
# instead of curl -sSL https://github.com/bufbuild/buf/releases/download/v0.52.0/protoc-gen-buf-check-breaking-Linux-x86_64
curl -sSL https://github.com/bufbuild/buf/releases/download/v0.52.0/protoc-gen-buf-breaking-Linux-x86_64
```

There is no change in functionality.

## [v0.51.1] - 2021-08-16

- Fix issue with git LFS where a remote must be set for fetch.

## [v0.51.0] - 2021-08-13

- Accept packages of the form `v\d+alpha` and `v\d+beta` as packages with valid versions. These will be considered unstable packages for the purposes of linting and breaking change detection if `ignore_unstable_packages` is set.
- Fix issue with git clones that occurred when using a previous reference of the current branch.

## [v0.50.0] - 2021-08-12

- Add `buf generate --include-imports` that also generates all imports except for the Well-Known Types.
- Fix issue where a deleted file within an unstable package that contained messages, enums, or services resulted in a breaking change failure if the `PACKAGE` category was used and `ignore_unstable_packages` was set.

## [v0.49.0] - 2021-08-10

- Split `FIELD_SAME_TYPE` breaking change rule into `FIELD_SAME_TYPE, FIELD_WIRE_COMPATIBLE_TYPE, FIELD_WIRE_JSON_COMPATIBLE_TYPE` in `v1`. See https://github.com/bufbuild/buf/pull/400 for details.
- Only export imported dependencies from `buf export`.

## [v0.48.2] - 2021-07-30

- Fix git args for http auth with git lfs.

## [v0.48.1] - 2021-07-30

- Fix: use `-c` on `git` parent command instead of `--config` on `git fetch`.
- Add `ruby_package` to managed mode.

## [v0.48.0] - 2021-07-29

- Add `buf export`. `buf export` will export the files from the specified input (default `"."`) to the given directory in a manner that is buildable by `protoc` without any `-I` flags. It also has options `--exclude-imports`, which excludes imports (and won't result in a buildable set of files), and `--path`, which filters to the specific paths.

## [v0.47.0] - 2021-07-29

- Rewrite the git cloner to use `git init && git fetch` rather than `git clone`. `git clone` is limited to local branches on the remote, whereas `git fetch` we can fetch any references on the remote including remote branches.
- Add `php_namespace` managed mode handling.
- Add `java_string_check_utf8` managed mode handling.

## [v0.46.0] - 2021-07-27

- Add `buf login` and `buf logout` to login and logout from the Buf Schema Registry.
- Fix cache, configuration, and data environment variables for Windows. Note that while Windows is still not officially supported, `buf` largely works on Windows.

## [v0.45.0] - 2021-07-26

- Revert default configuration file location back from `buf.mod` to `buf.yaml`. Note that both continue to work.
- Move default workspace configuration file location from `buf.work` to `buf.work.yaml`. Note that both continue to work.
- Move `buf beta push` to `buf push`. Note that `buf beta push` continues to work.
- Move most `buf beta mod` commands to `buf mod`. Note that all `buf beta mod` commands continue to work.
- Add `--only` flag to `buf mod update`.
- Warn if `buf.yaml` contains dependencies that are not represented in the `buf.lock` file.
- Add `--version` flag to `buf config ls-{breaking,lint}-rules`.
- Add `SYNTAX_SPECIFIED` lint rule to `BASIC, DEFAULT` categories for v1 configuration.
- Add `IMPORT_USED` lint rule to `BASIC, DEFAULT` categories for v1 configuration.
- Bring v1 configuration out of beta.
- Add managed mode for `objc_class_prefix`, `csharp_namespace`.

## [v0.44.0] - 2021-07-08

- Fix issue where C++ scoping rules were not properly enforced.
- Add support for splitting directory paths passed to `buf protoc -I` by a directory separator.
- Fix Windows support for builtin `protoc` plugins when using `buf generate` or `buf protoc`. Note that Windows remains officially unsupported as we have not set up testing, but largely works.
- Upgrade to `protoc` 3.17.3 support.
- Change the default module configuration location from `buf.yaml` to `buf.mod`. Note that `buf.yaml` continues to work.
- Continued work on the workspaces beta, including the `v1` configuration specification.
- Continued work on the managed mode beta, including the `v1` configuration specification.
- Add `v1` module configuration specification in beta - please continue to use `v1beta1` until the `v1` configuration specification is rolled out.
- Add `buf config migrate-v1beta1`.

## [v0.43.2] - 2021-05-31

- Fix namespace resolution diff with protoc.

## [v0.43.1] - 2021-05-28

- Revert `protoc` namespace resolution diff change.

## [v0.43.0] - 2021-05-28

- Do not count `buf:lint:ignore` directives as valid comments for the `COMMENT_.*` lint rules.
- Upgrade to `protoc` 3.17.1 support.
- Fix namespace resolution diff with `protoc`.

## [v0.42.1] - 2021-05-20

- Change the architecture suffix of the Linux ARM release assets from `arm64` to `aarch64` to match the output of `uname -m` on Linux.

## [v0.42.0] - 2021-05-20

- Add managed mode in beta. This is a new feature that automatically sets file option values.
- Add workspaces in beta. This is a new feature that allows multiple modules within the same directory structure.
- Add arm64 releases.

## [v0.41.0] - 2021-04-01

* Add `MESSAGE_SAME_REQUIRED_FIELDS` breaking change rule. This checks to make sure no `required` fields are added or deleted from existing messages.
* Support multi-architecture Docker image.
* Exit with code 100 for `FileAnnotation` errors.

## [v0.40.0] - 2021-03-15

* Add `buf beta registry tag {create,list}` commands.
* Add support for creating tags in `push` via `buf beta push -t`.
* Fix an issue where errors were unnecessarily written in `buf lint` and `buf breaking`.

## [v0.39.1] - 2021-03-04

- Fix issue with CLI build process in 0.39.0.

## [v0.39.0] - 2021-03-04

* `buf beta push` doesn't create a new commit if the content of the push is the same as the latest commit on the branch.
* Fix an issue where no error was shown when authentication failed.
* Fix an issue where `buf protoc` would error if a plugin returned an empty error string.

## [v0.38.0] - 2021-02-25

- Update the tested `protoc` version for compatibility to 3.15.2. The `--experimental_allow_proto3_optional` flag is no longer set for versions >=3.15.
- Update the Well-Known Types to 3.15.2. The `go_package` values for the Well-Known Types now point at google.golang.org/protobuf instead of github.com/golang/protobuf.

## [v0.37.1] - 2021-02-23

- Fix bug where authentication headers were not threaded through for certain Buf Schema Registry commands.
- Fix issue where empty errors would incorrectly be wrapped by the CLI interceptor.
- Update Buf module cache location to include remote.

## [v0.37.0] - 2021-02-09

- Add commands for the Buf Schema Registry. Visit our website to add yourself to [the waitlist](https://buf.build/waitlist).

## [v0.36.0] - 2021-01-18

Allows comment ignores of the form `// buf:lint:ignore ID` to be cascaded upwards for specific rules.

- For  `ENUM_VALUE_PREFIX, ENUM_VALUE_UPPER_SNAKE_CASE`, both the enum value and the enum are checked.
- For `FIELD_LOWER_SNAKE_CASE, FIELD_NO_DESCRIPTOR`, both the field and message are checked.
- For `ONEOF_LOWER_SNAKE_CASE`, both the oneof and message are checked.
- For `RPC_NO_CLIENT_STREAMING, RPC_NO_SERVER_STREAMING, RPC_PASCAL_CASE, RPC_REQUEST_RESPONSE_UNIQUE`, both the method and service are checked.
- For `RPC_REQUEST_STANDARD_NAME, RPC_RESPONSE_STANDARD_NAME`, the input/output type, method, and service are checked.

## [v0.35.1] - 2021-01-08

- Fix error when unmarshalling plugin configuration with no options (#236)

## [v0.35.0] - 2021-01-07

- Allow `opt` in `buf.gen.yaml` files to be either a single string, or a list of strings. Both of the following forms are accepted, and result in `foo=bar,baz,bat`:

```yaml
version: v1beta1
plugins:
  - name: foo
    out: out
    opt: foo=bar,baz,bat
```

```yaml
version: v1beta1
plugins:
  - name: foo
    out: out
    opt:
      - foo=bar
      - baz
      - bat
```

## [v0.34.0] - 2021-01-04

- Move `buf check lint` to `buf lint`.
- Move `buf check breaking` to `buf breaking`.
- Move `buf check ls-lint-checkers` to `buf config ls-lint-rules`.
- Move `buf check ls-breaking-checkers` to `buf config ls-breaking-rules`.
- Move `protoc-gen-buf-check-lint` to `protoc-gen-buf-lint`.
- Move `protoc-gen-buf-check-breaking` to `protoc-gen-buf-breaking`.
- Add `buf beta config init`.

All previous commands continue to work in a backwards-compatible manner, and the previous `protoc-gen-buf-check-lint` and `protoc-gen-buf-check-breaking` binaries continue to be available at the same paths, however deprecation messages are printed.

## [v0.33.0] - 2020-12-12

- Add `strategy` option to `buf.gen.yaml` generation configuration. This allows selecting either plugin invocations with files on a per-directory basis, or plugin invocations with all files at once. See the [generation documentation](https://docs.buf.build/generate-usage) for more details.

## [v0.32.1] - 2020-12-10

- Fix issue where `SourceCodeInfo` for map fields within nested messages could be dropped.
- Fix issue where deleted files would cause a panic when `breaking.ignore_unstable_packages = true`.

## [v0.32.0] - 2020-11-24

- Add symlink support for directory inputs. Symlinks will now be followed within your local directories when running `buf` commands.
- Add the `breaking.ignore_unstable_packages` option to allow ignoring of unstable packages when running `buf check breaking`. See [the documentation](https://docs.buf.build/breaking-configuration#ignore_unstable_packages) for more details.
- Enums that use the `allow_alias` option that add new aliases to a given number will no longer be considered breaking by `ENUM_VALUE_SAME_NAME`. See [the documentation](https://docs.buf.build/breaking-checkers#enum_value_same_name) for more details.

## [v0.31.1] - 2020-11-17

- Fix issue where `--experimental_allow_proto3_optional` was not set when proxying to `protoc` for the builtin plugins via `buf generate` or `buf protoc`. This flag is now set for `protoc` versions >= 3.12.

## [v0.31.0] - 2020-11-16

- Change the `--file` flag to `--path` and allow `--path` to take both files and directories, instead of just files with the old `--file`. This flag is used to filter the actual Protobuf files built under an input for most commands. You can now do for example `buf generate --path proto/foo` to only generate stubs for the files under `proto/foo`. Note that the `--file` flag continues to work, but prints a deprecation message.

## [v0.30.1] - 2020-11-12

- Relax validation of response file names from protoc plugins, so that when possible, plugins that are not compliant with the plugin specification are still usable with `buf generate`.

## [v0.30.0] - 2020-11-03

- Add `git://` protocol handling.

## [v0.29.0] - 2020-10-30

As we work towards v1.0, we are cleaning up the CLI UX. As part of this, we made the following changes:

- `buf image build` has been moved to `buf build` and now accepts images as inputs.
- `buf beta image convert` has been deleted, as `buf build` now covers this functionality.
- The `-o` flag is no longer required for `buf build`, instead defaulting to the OS equivalent of `/dev/null`.
- The `--source` flag on `buf build` has been deprecated in favor of passing the input as the first argument.
- The `--source-config` flag on `buf build` has been moved to `--config`.
- The `--input` flag on `buf check lint` has been deprecated in favor of passing the input as the first argument.
- The `--input-config` flag on `buf check lint` has been moved to `--config`.
- The `--input` flag on `buf check breaking` has been deprecated in favor of passing the input as the first argument.
- The `--input-config` flag on `buf check breaking` has been moved to `--config`.
- The `--against-input` flag on `buf check breaking` has been moved to `--against`.
- The `--against-input-config` flag on `buf check breaking` has been moved to `--against-config`.
- The `--input` flag on `buf generate` has been deprecated in favor of passing the input as the first argument.
- The `--input-config` flag on `buf generate` has been moved to `--config`.
- The `--input` flag on `buf ls-files` has been deprecated in favor of passing the input as the first argument.
- The `--input-config` flag on `buf ls-files` has been moved to `--config`.

We feel these changes make using `buf` more natural. Examples:

```
# compile the files in the current directory
buf build
# equivalent to the default no-arg invocation
buf build .
# build the repository at https://github.com/foo/bar.git
buf build https://github.com/foo/bar.git
# lint the files in the proto directory
buf check lint proto
# check the files in the current directory against the files on the master branch for breaking changes
buf check breaking --against .git#branch=master
# check the files in the proto directory against the files in the proto directory on the master branch
buf check breaking proto --against .git#branch=master,subdir=proto
```

**Note that existing commands and flags continue to work.** While the deprecation messages will be printed, and we recommend migrating to the new invocations, your existing invocations have no change in functionality.

## [v0.28.0] - 2020-10-21

- Add `subdir` option for archive and git [Inputs](https://buf.build/docs/inputs). This allows placement of the `buf.yaml` configuration file in directories other than the base of your repository. You then can check against this subdirectory using, for example, `buf check breaking --against-input https://github.com/foo/bar.git#subdir=proto`.

## [v0.27.1] - 2020-10-16

- Fix minor typo in `buf help generate` documentation.

## [v0.27.0] - 2020-10-16

- Move `buf beta generate` out of beta to `buf generate`. This command now uses a template of configured plugins to generate stubs. See `buf help generate` for more details.

## [v0.26.0] - 2020-10-13

- Add jar and zip support to `buf protoc` and `buf beta generate`.

## [v0.25.0] - 2020-10-09

- Add the concept of configuration file version. The only currently-available version is `v1beta1`. See [buf.build/docs/faq](https://buf.build/docs/faq) for more details.

## [v0.24.0] - 2020-09-21

- Add fish completion to releases.
- Update the `protoc` version for `buf protoc` to be `3.13.0`.

## [v0.23.0] - 2020-09-11

- Move the `experimental` parent command to `beta`. The command `buf experimental image convert` continues to work, but is deprecated in favor of `buf beta image convert`.
- Add `buf beta generate`.

## [v0.22.0] - 2020-09-09

- Add [insertion point](https://github.com/protocolbuffers/protobuf/blob/cdf5022ada7159f0c82888bebee026cbbf4ac697/src/google/protobuf/compiler/plugin.proto#L135) support to `buf protoc`.

## [v0.21.0] - 2020-09-02

- Fix issue where `optional` fields in proto3 would cause the `ONEOF_LOWER_SNAKE_CASE` lint checker to fail.

## [v0.20.5] - 2020-07-24

- Fix issue where parser would fail on files starting with [byte order marks](https://en.wikipedia.org/wiki/Byte_order_mark#UTF-8).

## [v0.20.4] - 2020-07-21

- Fix issue where custom message options that had an unset map field could cause a parser failure.

## [v0.20.3] - 2020-07-18

- Fix issue where parameters passed with `--.*_opt` to `buf protoc` for builtin plugins were not properly propagated.

## [v0.20.2] - 2020-07-17

- Fix issue where roots containing non-proto files with the same path would cause an error.

## [v0.20.1] - 2020-07-14

- Fix issue where Zsh completion would fail due to some flags having brackets in their description.
- Fix issue where non-builtin protoc plugin invocations would not have errors properly propagated.
- Fix issue where multiple `--.*_opt` flags, `--.*_opt` flags with commas, or `--.*_out` flags with options that contained commas, would not be properly added.

## [v0.20.0] - 2020-07-13

- Add `--by-dir` flag to `buf protoc` that parallelizes generation per directory, resulting in a 25-75% reduction in the time taken to generate stubs for medium to large file sets.
- Properly clean up temporary files and commands on interrupts.
- Fix issue where certain files that started with invalid Protobuf would cause the parser to crash.

## [v0.19.1] - 2020-07-10

- Fix issue where stderr was not being propagated for protoc plugins in CLI mode.

## [v0.19.0] - 2020-07-10

- Add `protoc` command. This is a substitute for `protoc` that uses Buf's internal compiler.
- Add `ENUM_FIRST_VALUE_ZERO` lint checker to the `OTHER` category.
- Add support for the Visual Studio error format.

## [v0.18.1] - 2020-06-25

- Fix issue where linking errors for custom options that had a message type were not properly reported (#93)

## [v0.18.0] - 2020-06-22

- Handle custom options when marshalling JSON images (#87).
- Add `buf experimental image convert` command to convert to/from binary/JSON images (#87).

## [v0.17.0] - 2020-06-17

- Add git ref support to allow specifying arbitrary git references as inputs (https://github.com/bufbuild/buf/issues/48). This allows you to do i.e. `buf check lint --input https://github.com/bufbuild/buf.git#ref=fa74aa9c4161304dfa83db4abc4a0effe886d253`.
- Add `depth` input option when specifying git inputs with `ref`. This allows the user to configure the depth at which to clone the repository when looking for the `ref`. If specifying a `ref`, this defaults to 50. Otherwise, this defaults to 1.
- Remove requirement for git branch or tag in inputs. This allows you to do i.e. `buf check lint --input https://github.com/bufbuild/buf.git` and it will automatically choose the default branch as an input.

## [v0.16.0] - 2020-06-02

- Add [proto3 optional](https://github.com/protocolbuffers/protobuf/blob/7cb5597013f0c4b978f02bce4330849f118aa853/docs/field_presence.md#how-to-enable-explicit-presence-in-proto3) support.

## [v0.15.0] - 2020-05-31

- Add opt-in comment-driven lint ignores via the `allow_comment_ignores` lint configuration option and `buf:lint:ignore ID` leading comment annotation (#73).

## [v0.14.0] - 2020-05-30

- Add `--file` flag to `buf image build` to only add specific files and their imports to outputted images. To exclude imports, use `--exclude-imports`.
- Add `zip` as a source format. Buf can now read `zip` files, either locally or remotely, for image building, linting, and breaking change detection.
- Add `zstd` as a compression format. Buf can now read and write Image files that are compressed using zstandard, and can read tarballs compressed with zstandard.
- Deprecated: The formats `bingz, jsongz, targz` are now deprecated. Instead, use `format=bin,compression=gzip`, `format=json,compression=gzip`, or `format=tar,compression=gzip`. The formats `bingz, jsongz, targz` will continue to work forever and will not be broken, but will print a deprecation warning and we recommend updating. Automatic file extension parsing continues to work the same as well.

## [v0.13.0] - 2020-05-17

- Use the `git` binary instead of go-git for internal clones. This also enables using your system git credential management for git repositories cloned using https or ssh. See https://buf.build/docs/inputs#authentication for more details.

## [v0.12.1] - 2020-05-11

- Fix issue where roots were detected as overlapping if one root's name was a prefix of the other.

## [v0.12.0] - 2020-05-11

- Add netrc support for inputs.
- Fix issue where filenames that contained `..` resulted in an error.
- Internal: migrate to golang/protobuf v2.

## [v0.11.0] - 2020-04-09

- Add experimental flag `--experimental-git-clone` to use the `git` binary for git clones.

## [v0.10.0] - 2020-04-06

- Add `recurse_submodules` option for git inputs.
  Example: `https://github.com/foo/bar.git#branch=master,recurse_submodules=true`

## [v0.9.0] - 2020-03-25

- Fix issue where the option value ordering on an outputted `Image` was non-deterministic.
- Fix issue where the `SourceCodeInfo` for the Well-Known Types was not included on an outputted `Image` when requested.

## [v0.8.0] - 2020-03-11

- Update dependencies.

## [v0.7.1] - 2020-03-05

- Tie HTTP download timeout to the `--timeout` flag.

## [v0.7.0] - 2020-01-31

- Add `tag` option for git inputs.

## [v0.6.0] - 2020-01-17

- Add `git` to the Docker container for local filesystem clones.
- Update the JSON error format to use `path` as the file path key instead of `filename`.

## [v0.5.0] - 2020-01-01

- Allow basic authentication for remote tarballs, git repositories, and image files served from HTTPS endpoints. See https://buf.build/docs/inputs#https for more details.
- Allow public key authentication for remote git repositories served from SSH endpoints. See https://buf.build/docs/inputs#ssh for more details.

## [v0.4.1] - 2019-12-30

- Fix issue where comparing enum values for enums that have `allow_alias` set and duplicate enum values present resulted in a system error.

## [v0.4.0] - 2019-12-05

- Change the breaking change detector to compare enum values on number instead of name. This also results in the `ENUM_VALUE_SAME_NUMBER` checker being replaced with the `ENUM_VALUE_SAME_NAME` checker, except this new checker is not in the `WIRE` category.

## [v0.3.0] - 2019-11-05

- Fix issue where multiple timeout errors were printed.
- Add `buf check lint --error-format=config-ignore-yaml` to print out current lint errors in a format that can be copied into a configuration file.

## [v0.2.0] - 2019-10-28

- Add a Docker image for the `buf` binary.

## v0.1.0 - 2019-10-18

Initial beta release.

[Unreleased]: https://github.com/bufbuild/buf/compare/v1.35.1...HEAD
[v1.35.1]: https://github.com/bufbuild/buf/compare/v1.35.0...v1.35.1
[v1.35.0]: https://github.com/bufbuild/buf/compare/v1.34.0...v1.35.0
[v1.34.0]: https://github.com/bufbuild/buf/compare/v1.33.0...v1.34.0
[v1.33.0]: https://github.com/bufbuild/buf/compare/v1.32.2...v1.33.0
[v1.32.2]: https://github.com/bufbuild/buf/compare/v1.32.1...v1.32.2
[v1.32.1]: https://github.com/bufbuild/buf/compare/v1.32.0...v1.32.1
[v1.32.0]: https://github.com/bufbuild/buf/compare/v1.32.0-beta.1...v1.32.0
[v1.32.0-beta.1]: https://github.com/bufbuild/buf/compare/v1.31.0...v1.32.0-beta.1
[v1.31.0]: https://github.com/bufbuild/buf/compare/v1.30.1...v1.31.0
[v1.30.1]: https://github.com/bufbuild/buf/compare/v1.30.0...v1.30.1
[v1.30.0]: https://github.com/bufbuild/buf/compare/v1.29.0...v1.30.0
[v1.29.0]: https://github.com/bufbuild/buf/compare/v1.28.1...v1.29.0
[v1.28.1]: https://github.com/bufbuild/buf/compare/v1.28.0...v1.28.1
[v1.28.0]: https://github.com/bufbuild/buf/compare/v1.27.2...v1.28.0
[v1.27.2]: https://github.com/bufbuild/buf/compare/v1.27.1...v1.27.2
[v1.27.1]: https://github.com/bufbuild/buf/compare/v1.27.0...v1.27.1
[v1.27.0]: https://github.com/bufbuild/buf/compare/v1.26.1...v1.27.0
[v1.26.1]: https://github.com/bufbuild/buf/compare/v1.26.0...v1.26.1
[v1.26.0]: https://github.com/bufbuild/buf/compare/v1.25.1...v1.26.0
[v1.25.1]: https://github.com/bufbuild/buf/compare/v1.25.0...v1.25.1
[v1.25.0]: https://github.com/bufbuild/buf/compare/v1.24.0...v1.25.0
[v1.24.0]: https://github.com/bufbuild/buf/compare/v1.23.1...v1.24.0
[v1.23.1]: https://github.com/bufbuild/buf/compare/v1.23.0...v1.23.1
[v1.23.0]: https://github.com/bufbuild/buf/compare/v1.22.0...v1.23.0
[v1.22.0]: https://github.com/bufbuild/buf/compare/v1.21.0...v1.22.0
[v1.21.0]: https://github.com/bufbuild/buf/compare/v1.20.0...v1.21.0
[v1.20.0]: https://github.com/bufbuild/buf/compare/v1.19.0...v1.20.0
[v1.19.0]: https://github.com/bufbuild/buf/compare/v1.18.0...v1.19.0
[v1.18.0]: https://github.com/bufbuild/buf/compare/v1.17.0...v1.18.0
[v1.17.0]: https://github.com/bufbuild/buf/compare/v1.16.0...v1.17.0
[v1.16.0]: https://github.com/bufbuild/buf/compare/v1.15.1...v1.16.0
[v1.15.1]: https://github.com/bufbuild/buf/compare/v1.15.0...v1.15.1
[v1.15.0]: https://github.com/bufbuild/buf/compare/v1.14.0...v1.15.0
[v1.14.0]: https://github.com/bufbuild/buf/compare/v1.13.1...v1.14.0
[v1.13.1]: https://github.com/bufbuild/buf/compare/v1.13.0...v1.13.1
[v1.13.0]: https://github.com/bufbuild/buf/compare/v1.12.0...v1.13.0
[v1.12.0]: https://github.com/bufbuild/buf/compare/v1.11.0...v1.12.0
[v1.11.0]: https://github.com/bufbuild/buf/compare/v1.10.0...v1.11.0
[v1.10.0]: https://github.com/bufbuild/buf/compare/v1.9.0...v1.10.0
[v1.9.0]: https://github.com/bufbuild/buf/compare/v1.8.0...v1.9.0
[v1.8.0]: https://github.com/bufbuild/buf/compare/v1.7.0...v1.8.0
[v1.7.0]: https://github.com/bufbuild/buf/compare/v1.6.0...v1.7.0
[v1.6.0]: https://github.com/bufbuild/buf/compare/v1.5.0...v1.6.0
[v1.5.0]: https://github.com/bufbuild/buf/compare/v1.4.0...v1.5.0
[v1.4.0]: https://github.com/bufbuild/buf/compare/v1.3.1...v1.4.0
[v1.3.1]: https://github.com/bufbuild/buf/compare/v1.3.0...v1.3.1
[v1.3.0]: https://github.com/bufbuild/buf/compare/v1.2.1...1.3.0
[v1.2.1]: https://github.com/bufbuild/buf/compare/v1.2.0...v1.2.1
[v1.2.0]: https://github.com/bufbuild/buf/compare/v1.1.1...v1.2.0
[v1.1.1]: https://github.com/bufbuild/buf/compare/v1.1.0...v1.1.1
[v1.1.0]: https://github.com/bufbuild/buf/compare/v1.0.0...v1.1.0
[v1.0.0]: https://github.com/bufbuild/buf/compare/v1.0.0-rc12...v1.0.0
[v1.0.0-rc12]: https://github.com/bufbuild/buf/compare/v1.0.0-rc11...v1.0.0-rc12
[v1.0.0-rc11]: https://github.com/bufbuild/buf/compare/v1.0.0-rc10...v1.0.0-rc11
[v1.0.0-rc10]: https://github.com/bufbuild/buf/compare/v1.0.0-rc9...v1.0.0-rc10
[v1.0.0-rc9]: https://github.com/bufbuild/buf/compare/v1.0.0-rc8...v1.0.0-rc9
[v1.0.0-rc8]: https://github.com/bufbuild/buf/compare/v1.0.0-rc7...v1.0.0-rc8
[v1.0.0-rc7]: https://github.com/bufbuild/buf/compare/v1.0.0-rc6...v1.0.0-rc7
[v1.0.0-rc6]: https://github.com/bufbuild/buf/compare/v1.0.0-rc5...v1.0.0-rc6
[v1.0.0-rc5]: https://github.com/bufbuild/buf/compare/v1.0.0-rc4...v1.0.0-rc5
[v1.0.0-rc4]: https://github.com/bufbuild/buf/compare/v1.0.0-rc3...v1.0.0-rc4
[v1.0.0-rc3]: https://github.com/bufbuild/buf/compare/v1.0.0-rc2...v1.0.0-rc3
[v1.0.0-rc2]: https://github.com/bufbuild/buf/compare/v1.0.0-rc1...v1.0.0-rc2
[v1.0.0-rc1]: https://github.com/bufbuild/buf/compare/v0.56.0...v1.0.0-rc1
[v0.56.0]: https://github.com/bufbuild/buf/compare/v0.55.0...v0.56.0
[v0.55.0]: https://github.com/bufbuild/buf/compare/v0.54.1...v0.55.0
[v0.54.1]: https://github.com/bufbuild/buf/compare/v0.54.0...v0.54.1
[v0.54.0]: https://github.com/bufbuild/buf/compare/v0.53.0...v0.54.0
[v0.53.0]: https://github.com/bufbuild/buf/compare/v0.52.0...v0.53.0
[v0.52.0]: https://github.com/bufbuild/buf/compare/v0.51.1...v0.52.0
[v0.51.1]: https://github.com/bufbuild/buf/compare/v0.51.0...v0.51.1
[v0.51.0]: https://github.com/bufbuild/buf/compare/v0.50.0...v0.51.0
[v0.50.0]: https://github.com/bufbuild/buf/compare/v0.49.0...v0.50.0
[v0.49.0]: https://github.com/bufbuild/buf/compare/v0.48.2...v0.49.0
[v0.48.2]: https://github.com/bufbuild/buf/compare/v0.48.1...v0.48.2
[v0.48.1]: https://github.com/bufbuild/buf/compare/v0.48.0...v0.48.1
[v0.48.0]: https://github.com/bufbuild/buf/compare/v0.47.0...v0.48.0
[v0.47.0]: https://github.com/bufbuild/buf/compare/v0.46.0...v0.47.0
[v0.46.0]: https://github.com/bufbuild/buf/compare/v0.45.0...v0.46.0
[v0.45.0]: https://github.com/bufbuild/buf/compare/v0.44.0...v0.45.0
[v0.44.0]: https://github.com/bufbuild/buf/compare/v0.43.2...v0.44.0
[v0.43.2]: https://github.com/bufbuild/buf/compare/v0.43.1...v0.43.2
[v0.43.1]: https://github.com/bufbuild/buf/compare/v0.43.0...v0.43.1
[v0.43.0]: https://github.com/bufbuild/buf/compare/v0.42.1...v0.43.0
[v0.42.1]: https://github.com/bufbuild/buf/compare/v0.42.0...v0.42.1
[v0.42.0]: https://github.com/bufbuild/buf/compare/v0.41.0...v0.42.0
[v0.41.0]: https://github.com/bufbuild/buf/compare/v0.40.0...v0.41.0
[v0.40.0]: https://github.com/bufbuild/buf/compare/v0.39.1...v0.40.0
[v0.39.1]: https://github.com/bufbuild/buf/compare/v0.39.0...v0.39.1
[v0.39.0]: https://github.com/bufbuild/buf/compare/v0.38.0...v0.39.0
[v0.38.0]: https://github.com/bufbuild/buf/compare/v0.37.1...v0.38.0
[v0.37.1]: https://github.com/bufbuild/buf/compare/v0.37.0...v0.37.1
[v0.37.0]: https://github.com/bufbuild/buf/compare/v0.36.0...v0.37.0
[v0.36.0]: https://github.com/bufbuild/buf/compare/v0.35.1...v0.36.0
[v0.35.1]: https://github.com/bufbuild/buf/compare/v0.35.0...v0.35.1
[v0.35.0]: https://github.com/bufbuild/buf/compare/v0.34.0...v0.35.0
[v0.34.0]: https://github.com/bufbuild/buf/compare/v0.33.0...v0.34.0
[v0.33.0]: https://github.com/bufbuild/buf/compare/v0.32.1...v0.33.0
[v0.32.1]: https://github.com/bufbuild/buf/compare/v0.32.0...v0.32.1
[v0.32.0]: https://github.com/bufbuild/buf/compare/v0.31.1...v0.32.0
[v0.31.1]: https://github.com/bufbuild/buf/compare/v0.31.0...v0.31.1
[v0.31.0]: https://github.com/bufbuild/buf/compare/v0.30.1...v0.31.0
[v0.30.1]: https://github.com/bufbuild/buf/compare/v0.30.0...v0.30.1
[v0.30.0]: https://github.com/bufbuild/buf/compare/v0.29.0...v0.30.0
[v0.29.0]: https://github.com/bufbuild/buf/compare/v0.28.0...v0.29.0
[v0.28.0]: https://github.com/bufbuild/buf/compare/v0.27.1...v0.28.0
[v0.27.1]: https://github.com/bufbuild/buf/compare/v0.27.0...v0.27.1
[v0.27.0]: https://github.com/bufbuild/buf/compare/v0.26.0...v0.27.0
[v0.26.0]: https://github.com/bufbuild/buf/compare/v0.25.0...v0.26.0
[v0.25.0]: https://github.com/bufbuild/buf/compare/v0.24.0...v0.25.0
[v0.24.0]: https://github.com/bufbuild/buf/compare/v0.23.0...v0.24.0
[v0.23.0]: https://github.com/bufbuild/buf/compare/v0.22.0...v0.23.0
[v0.22.0]: https://github.com/bufbuild/buf/compare/v0.21.0...v0.22.0
[v0.21.0]: https://github.com/bufbuild/buf/compare/v0.20.5...v0.21.0
[v0.20.5]: https://github.com/bufbuild/buf/compare/v0.20.4...v0.20.5
[v0.20.4]: https://github.com/bufbuild/buf/compare/v0.20.3...v0.20.4
[v0.20.3]: https://github.com/bufbuild/buf/compare/v0.20.2...v0.20.3
[v0.20.2]: https://github.com/bufbuild/buf/compare/v0.20.1...v0.20.2
[v0.20.1]: https://github.com/bufbuild/buf/compare/v0.20.0...v0.20.1
[v0.20.0]: https://github.com/bufbuild/buf/compare/v0.19.1...v0.20.0
[v0.19.1]: https://github.com/bufbuild/buf/compare/v0.19.0...v0.19.1
[v0.19.0]: https://github.com/bufbuild/buf/compare/v0.18.1...v0.19.0
[v0.18.1]: https://github.com/bufbuild/buf/compare/v0.18.0...v0.18.1
[v0.18.0]: https://github.com/bufbuild/buf/compare/v0.17.0...v0.18.0
[v0.17.0]: https://github.com/bufbuild/buf/compare/v0.16.0...v0.17.0
[v0.16.0]: https://github.com/bufbuild/buf/compare/v0.15.0...v0.16.0
[v0.15.0]: https://github.com/bufbuild/buf/compare/v0.14.0...v0.15.0
[v0.14.0]: https://github.com/bufbuild/buf/compare/v0.13.0...v0.14.0
[v0.13.0]: https://github.com/bufbuild/buf/compare/v0.12.1...v0.13.0
[v0.12.1]: https://github.com/bufbuild/buf/compare/v0.12.0...v0.12.1
[v0.12.0]: https://github.com/bufbuild/buf/compare/v0.11.0...v0.12.0
[v0.11.0]: https://github.com/bufbuild/buf/compare/v0.10.0...v0.11.0
[v0.10.0]: https://github.com/bufbuild/buf/compare/v0.9.0...v0.10.0
[v0.9.0]: https://github.com/bufbuild/buf/compare/v0.8.0...v0.9.0
[v0.8.0]: https://github.com/bufbuild/buf/compare/v0.7.1...v0.8.0
[v0.7.1]: https://github.com/bufbuild/buf/compare/v0.7.0...v0.7.1
[v0.7.0]: https://github.com/bufbuild/buf/compare/v0.6.0...v0.7.0
[v0.6.0]: https://github.com/bufbuild/buf/compare/v0.5.0...v0.6.0
[v0.5.0]: https://github.com/bufbuild/buf/compare/v0.4.1...v0.5.0
[v0.4.1]: https://github.com/bufbuild/buf/compare/v0.4.0...v0.4.1
[v0.4.0]: https://github.com/bufbuild/buf/compare/v0.3.0...v0.4.0
[v0.3.0]: https://github.com/bufbuild/buf/compare/v0.2.0...v0.3.0
[v0.2.0]: https://github.com/bufbuild/buf/compare/v0.1.0...v0.2.0<|MERGE_RESOLUTION|>--- conflicted
+++ resolved
@@ -2,12 +2,9 @@
 
 ## [Unreleased]
 
-<<<<<<< HEAD
+- Fix git input handling of annotated tags.
 - Update `buf registry login` to complete the login flow in the browser. This allows users to log in
   with their browser and have the token automatically provided to the CLI.
-=======
-- Fix git input handling of annotated tags.
->>>>>>> 429c3ace
 
 ## [v1.35.1] - 2024-07-24
 
