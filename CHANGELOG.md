# Changelog

## [Unreleased]

- Push lint and breaking configuration to the registry.
<<<<<<< HEAD
- Include `LICENSE` file in the module on `buf push`.
=======
- Formatter better edits/preserves whitespace around inline comments.
- Formatter correctly indents multi-line block (C-style) comments.
- Formatter now indents trailing comments at the end of an indented block body
  (including contents of message and array literals and elements in compact options)
  the same as the rest of the body (instead of out one level, like the closing
  punctuation).
- Formatter uses a compact, single-line representation for array and message literals
  in option values that are sufficiently simple (single scalar element or field).
>>>>>>> 672c0dba

## [v1.8.0] - 2022-09-14

- Change default for `--origin` flag of `buf beta studio-agent` to `https://studio.buf.build`
- Change default for `--timeout` flag of `buf beta studio-agent` to `0` (no timeout). Before it was
  `2m` (the default for all the other `buf` commands).
- Add support for experimental code generation with the `plugin:` key in `buf.gen.yaml`.
- Preserve single quotes with `buf format`.
- Support `junit` format errors with `--error-format`.

## [v1.7.0] - 2022-06-27

- Support protocol and encoding client options based on content-type in Studio Agent.
- Add `--draft` flag to `buf push`.
- Add `buf beta registry draft {list,delete}` commands.

## [v1.6.0] - 2022-06-21

- Fix issue where `// buf:lint:ignore` comment ignores did not work for the
  `ENUM_FIRST_VALUE_ZERO` rule.
- Add `buf beta studio-agent` command to support the upcoming Buf Studio.

## [v1.5.0] - 2022-05-30

- Upgrade to `protoc` 3.20.1 support.
- Fix an issue where `buf` would fail if two or more roots contained
  a file with the same name, but with different file types (i.e. a
  regular file vs. a directory).
- Fix check for `PACKAGE_SERVICE_NO_DELETE` to detect deleted services.
- Remove `buf beta registry track`.
- Remove `buf beta registry branch`.

## [v1.4.0] - 2022-04-21

- Fix issue where duplicate synthetic oneofs (such as with proto3 maps or
  optional fields) did not result in a properly formed error.
- Add `buf beta registry repository update` command which supports updating
  repository visibility (public vs private). As with all beta commands, this
  is likely to change in the future.

## [v1.3.1] - 2022-03-30

- Allow `--config` flag to be set when targeting a module within a workspace.
- Update `buf format`'s file option order so that default file options are
  sorted before custom options.
- Update `buf format` to write adjacent string literals across multiple lines.
- Fix `buf format` so that the output directory (if any) is created if and only
  if the input is successfully formatted.

## [v1.3.0] - 2022-03-25

- Add `--exit-code` flag to `buf format` to exit with a non-zero exit code if
  the files were not already formatted.

## [v1.2.1] - 2022-03-24

- Fix a few formatting edge cases.

## [v1.2.0] - 2022-03-24

- Add `buf format` command to format `.proto` files.
- Fix build scripts to avoid using the `command-line-arguments` pseudo-package
  when building binaries and re-introduce checking for proper usage of private
  packages.

## [v1.1.1] - 2022-03-21

- Remove check for proper usage of private packages due to a breaking change made in the Golang standard library in 1.18.

## [v1.1.0] - 2022-03-01
- Add `--type` flag to the `build` command to create filtered images containing
  only the specified types and their required dependencies.
- Trim spaces and new lines from user-supplied token for `buf registry login`.
- Add support for conversion between JSON and binary serialized message for `buf beta convert`.

## [v1.0.0] - 2022-02-17

- Check that the user provided a valid token when running `buf registry login`.
- Add `buf mod open` that opens a module's homepage in a browser.
- Add `buf completion` command to generate auto-completion scripts in commonly used shells.
- Add `--disable-symlinks` flag to the `breaking, build, export, generate, lint, ls-files, push`
  commands. By default, the CLI will follow symlinks except on Windows, and this disables following
  symlinks.
- Add `--include-wkt` flag to `buf generate`. When this flag is specified alongside
  `--include-imports`, this will result in the [Well-Known Types](https://github.com/bufbuild/wellknowntypes/tree/11ea259bf71c4d386131c1986ffe103cb1edb3d6/v3.19.4/google/protobuf)
  being generated as well. Most language runtimes have the Well-Known Types included as part
  of the core library, making generating the Well-Known Types separately undesirable.
- Remove `buf protoc`. This was a pre-v1.0 demonstration to show that `buf` compilation
  produces equivalent results to mainline `protoc`, however `buf` is working on building
  a better Protobuf future that provides easier mechanics than our former `protoc`-based
  world. `buf protoc` itself added no benefit over mainline `protoc` beyond being considerably
  faster and allowing parallel compilation. If `protoc` is required, move back to mainline `protoc`
  until you can upgrade to `buf`. See [#915](https://github.com/bufbuild/buf/pull/915) for more
  details.
- Context modifier no longer overrides an existing token on the context. This allows `buf registry login`
  to properly check the user provided token without the token being overridden by the CLI interceptor.
- Removed the `buf config init` command in favor of `buf mod init`.
- Removed the `buf config ls-breaking-rules` command in favor of `buf mod ls-breaking-rules`.
- Removed the `buf config ls-lint-rules` command in favor of `buf mod ls-lint-rules`.
- Removed the `buf config migrate-v1beta1` command in favor of `buf beta migrate-v1beta1`.
- Add `buf beta decode` command to decode message with provided image source and message type.
- Disable `--config` flag for workspaces.
- Move default config version from `v1beta1` to `v1`.

## [v1.0.0-rc12] - 2022-02-01

- Add `default`, `except` and `override` to `java_package_prefix`.
- Add dependency commits as a part of the `b3` digest.
- Upgrade to `protoc` 3.19.4 support.
- Remove `branch` field from `buf.lock`.

## [v1.0.0-rc11] - 2022-01-18

- Upgrade to `protoc` 3.19.3 support.
- Add `PACKAGE_NO_IMPORT_CYCLE` lint rule to detect package import cycles.
- Add `buf beta registry {plugin,template} {deprecate,undeprecate}`.
- Add warning when using enterprise dependencies without specifying a enterprise
  remote in the module's identity.
- Remove `digest`, and `created_at` fields from the `buf.lock`. This will temporarily create a new commit
  when pushing the same contents to an existing repository, since the `ModulePin` has been reduced down.
- Add `--track` flag to `buf push`
- Update `buf beta registry commit list` to allow a track to be specified.
- Add `buf beta registry track {list,delete}` commands.
- Add manpages for `buf`.

## [v1.0.0-rc10] - 2021-12-16

- Fix issue where remote references were not correctly cached.

## [v1.0.0-rc9] - 2021-12-15

- Always set `compiler_version` parameter in the `CodeGeneratorRequest` to "(unknown)".
- Fix issue where `buf mod update` was unable to resolve dependencies from different remotes.
- Display the user-provided Buf Schema Registry remote, if specified, instead of the default within the `buf login` message.
- Fix issue where `buf generate` fails when the same plugin was specified more than once in a single invocation.
- Update the digest algorithm so that it encodes the `name`, `lint`, and `breaking` configuration encoded in the `buf.yaml`.
  When this change is deployed, users will observe the following:
  - Users on `v0.43.0` or before will notice mismatched digest errors similar to the one described in https://github.com/bufbuild/buf/issues/661.
  - Users on `v0.44.0` or after will have their module cache invalidated, but it will repair itself automatically.
  - The `buf.lock` (across all versions) will reflect the new `b3-` digest values for new commits.

## [v1.0.0-rc8] - 2021-11-10

- Add new endpoints to the recommendation service to make it configurable.
- Add `--exclude-path` flag to `buf breaking`, `buf build`, `buf export`, `buf generate`, and `buf lint` commands. This allows users to exclude specific paths when running commands.
- Change `GetModulePackages` endpoint to return a repeated `ModulePackage` message that now includes package description with the package name.
- Add `Oneof` to the `Message` structure for documentation.

## [v1.0.0-rc7] - 2021-11-08

- Upgrade to `protoc` 3.19.1 support.
- Fix issue with `buf generate` where multiple insertion points are defined in the same file.

## [v1.0.0-rc6] - 2021-10-20

- Fix issue with `buf ls-files` when given an image as an input, imports were being printed,
  even without the `--include-imports` flag.
- Add the ability for users to provide individual protobuf files as inputs to CLI commands. This allows users to run `buf` commands against and file input based on their current working directory, for example, `buf lint foo/bar.proto`, where `foo/bar.proto` is a path to protobuf file on disk.

## [v1.0.0-rc5] - 2021-10-12

- Add `buf beta registry repository deprecate` and `buf beta registry repository undeprecate`.
- Support `--include-imports` for remote plugins.
- Fix issue where `buf config migrate-v1beta1 fails` when files cannot be renamed.
- Fix issue where `buf registry login` panics when an existing .netrc entry exists.

## [v1.0.0-rc4] - 2021-10-07

- Fix issue where `buf generate` could fail when used with large numbers of plugins and files on
  systems with low file limits.
- Add `buf protoc --version` flag back. This was accidentally removed.
- Upgrade to `protoc` 3.18.1 support.

## [v1.0.0-rc3] - 2021-10-04

- Add `--as-import-paths` flag to `ls-files` that strips local directory paths and prints file
  paths as they are imported.
- Fix issue where groups used in custom options did not result in the same behavior as `protoc`.
- Fix issue where insertion points were not applied with respect to the configured output directory.

## [v1.0.0-rc2] - 2021-09-23

- Add `--include-imports` flag to `ls-files`.
- Upgrade to `protoc` 3.18.0 support.
- Fix regression with git inputs using `recurse_submodules=true`.

## [v1.0.0-rc1] - 2021-09-15

This is our first v1.0 release candidate. This release largely concentrates on erroring for
already-deprecated commands and flags.

At Buf, we take compatibility very seriously. When we say v1.0, we mean it - we hope `buf` will be
stable on v1 for the next decade, and if there is something we want to change, it is our responsibility to
make sure that we don't break you, not your responsibility to change because of us. We have learned
a lot about `buf` usage in the last two years of our beta, and have deprecated flags and commands as
we go, but for v1.0, we are removing the deprecated items to make sure we have a clean setup going forward.

All commands and flags have been printing warnings for a long time, and have an easy migration path.
Simply update the command or flag, and you'll be good to go:

- Removed the `buf login` command in favor of `buf registry login`.
- Removed the `buf logout` command in favor of `buf registry logout`.
- Removed the `buf mod init` command in favor of `buf config init`.
- Removed the `--name` and `--dep` flags in `buf config init`.
- Removed the `--log-level` global flag.
- Moved the output of `--version` from stderr to stdout.
- Moved the output of `--help` and `help` from stderr to stdout.
- [From v0.55.0](https://github.com/bufbuild/buf/releases/tag/v0.55.0): The version key in all configuration files (`buf.yaml`, `buf.gen.yaml`, `buf.work.yaml`) is now required.
- [From v0.45.0](https://github.com/bufbuild/buf/releases/tag/v0.45.0): Removed the `buf beta config init` command in favor of `buf config init`.
- [From v0.45.0](https://github.com/bufbuild/buf/releases/tag/v0.45.0): Removed the `buf beta mod export` command in favor of `buf export`.
- [From v0.45.0](https://github.com/bufbuild/buf/releases/tag/v0.45.0): Removed the `buf beta mod init` command in favor of `buf config init`.
- [From v0.45.0](https://github.com/bufbuild/buf/releases/tag/v0.45.0): Removed the `buf beta mod update` command in favor of `buf mod update`.
- [From v0.45.0](https://github.com/bufbuild/buf/releases/tag/v0.45.0): Removed the `buf beta mod clear-cache` command in favor of `buf mod clear-cache`.
- [From v0.45.0](https://github.com/bufbuild/buf/releases/tag/v0.45.0): Removed the `buf beta push` command in favor of `buf push`.
- [From v0.34.0](https://github.com/bufbuild/buf/releases/tag/v0.34.0): Removed the `buf check breaking` command in favor of `buf breaking`.
- [From v0.34.0](https://github.com/bufbuild/buf/releases/tag/v0.34.0): Removed the `buf check lint` command in favor of `buf lint`.
- [From v0.34.0](https://github.com/bufbuild/buf/releases/tag/v0.34.0): Removed the `buf check ls-lint-checkers` command in favor of `buf config ls-lint-rules`.
- [From v0.34.0](https://github.com/bufbuild/buf/releases/tag/v0.34.0): Removed the `buf check ls-breaking-checkers` command in favor of `buf config ls-breaking-rules`.
- [From v0.31.0](https://github.com/bufbuild/buf/releases/tag/v0.31.0): Removed the `--file` flag on `buf build` in favor of the `--path` flag.
- [From v0.31.0](https://github.com/bufbuild/buf/releases/tag/v0.31.0): Removed the `--file` flag on `buf lint` in favor of the `--path` flag.
- [From v0.31.0](https://github.com/bufbuild/buf/releases/tag/v0.31.0): Removed the `--file` flag on `buf breaking` in favor of the `--path` flag.
- [From v0.31.0](https://github.com/bufbuild/buf/releases/tag/v0.31.0): Removed the `--file` flag on `buf generate` in favor of the `--path` flag.
- [From v0.31.0](https://github.com/bufbuild/buf/releases/tag/v0.31.0): Removed the `--file` flag on `buf export` in favor of the `--path` flag.
- [From v0.29.0](https://github.com/bufbuild/buf/releases/tag/v0.29.0): Removed the `--source` flag on `buf build` in favor of the first positional parameter.
- [From v0.29.0](https://github.com/bufbuild/buf/releases/tag/v0.29.0): Removed the `--source-config` flag on `buf build` in favor of the `--config` flag.
- [From v0.29.0](https://github.com/bufbuild/buf/releases/tag/v0.29.0): Removed the `--input` flag on `buf lint` in favor of the first positional parameter.
- [From v0.29.0](https://github.com/bufbuild/buf/releases/tag/v0.29.0): Removed the `--input-config` flag on `buf lint` in favor of the `--config` flag.
- [From v0.29.0](https://github.com/bufbuild/buf/releases/tag/v0.29.0): Removed the `--input` flag on `buf breaking` in favor of the first positional parameter.
- [From v0.29.0](https://github.com/bufbuild/buf/releases/tag/v0.29.0): Removed the `--input-config` flag on `buf breaking` in favor of the `--config` flag.
- [From v0.29.0](https://github.com/bufbuild/buf/releases/tag/v0.29.0): Removed the `--against-input` flag on `buf breaking` in favor of the `--against` flag.
- [From v0.29.0](https://github.com/bufbuild/buf/releases/tag/v0.29.0): Removed the `--against-input-config` flag on `buf breaking` in favor of the `--against-config` flag.
- [From v0.29.0](https://github.com/bufbuild/buf/releases/tag/v0.29.0): Removed the `--input` flag on `buf generate` in favor of the first positional parameter.
- [From v0.29.0](https://github.com/bufbuild/buf/releases/tag/v0.29.0): Removed the `--input-config` flag on `buf generate` in favor of the `--config` flag.
- [From v0.29.0](https://github.com/bufbuild/buf/releases/tag/v0.29.0): Removed the `--input` flag on `buf ls-files` in favor of the first positional parameter.
- [From v0.29.0](https://github.com/bufbuild/buf/releases/tag/v0.29.0): Removed the `--input-config` flag on `buf ls-files` in favor of the `--config` flag.
- [From v0.29.0](https://github.com/bufbuild/buf/releases/tag/v0.29.0): Removed the `buf image build` command in favor of `buf build`.
- [From v0.29.0](https://github.com/bufbuild/buf/releases/tag/v0.29.0): Removed the `buf image convert` command.
- [From v0.29.0](https://github.com/bufbuild/buf/releases/tag/v0.29.0): Removed the `buf beta image convert` command.
- [From v0.23.0](https://github.com/bufbuild/buf/releases/tag/v0.23.0): Removed the `buf experimental image convert` command.
- [From v0.52.0](https://github.com/bufbuild/buf/releases/tag/v0.52.0) [and v0.34.0](https://github.com/bufbuild/buf/releases/tag/v0.34.0): Complete deletion `protoc-gen-buf-check-breaking` and `protoc-gen-buf-check-lint`, which have been moved to `protoc-gen-buf-breaking` and `protoc-gen-buf-lint`.

In January 2021 (v0.34.0), `protoc-gen-buf-check-breaking` and `protoc-gen-buf-check-lint` were deprecated and scheduled for removal for v1.0. In August 2021 (v0.52.0), we began returning error for every invocation of `protoc-gen-buf-check-breaking` and `protoc-gen-buf-check-lint`. This release completes the deletion process.

The only migration necessary is to change your installation and invocation from `protoc-gen-buf-check-breaking` to `protoc-gen-buf-breaking` and `protoc-gen-buf-check-lint` to `protoc-gen-buf-lint`. These can be installed in the exact same manner, whether from GitHub Releases, Homebrew, AUR, or direct Go installation:

```
# instead of go get github.com/bufbuild/buf/cmd/protoc-gen-buf-check-breaking
go get github.com/bufbuild/buf/cmd/protoc-gen-buf-breaking
# instead of curl -sSL https://github.com/bufbuild/buf/releases/download/v0.57.0/protoc-gen-buf-check-breaking-Linux-x86_64
curl -sSL https://github.com/bufbuild/buf/releases/download/v0.57.0/protoc-gen-buf-breaking-Linux-x86_64
```

## [v0.56.0] - 2021-09-08

- Cascade `ENUM_ZERO_VALUE_SUFFIX` comment ignores from the enum level.
- Fix issue where `buf genarate --output` was not being respected in 0.55.0.

## [v0.55.0] - 2021-09-07

- Error if `version:` is not set in `buf.yaml`. This is one of the few breaking changes we must make before v1.0 to guarantee stability for the future. If you do not have a version set, simply add `version: v1beta1` to the top of your `buf.yaml`.
- Support `BUF_TOKEN` for authentication. `buf` will now look for a token in the `BUF_TOKEN` environment variable, falling back to `.netrc` as set via `buf login`.
- Add support for using remote plugins with local source files.
- Add per-file overrides for managed mode.
- Fix issue with the module cache where multiple simulataneous downloads would result in a temporarily-corrupted cache.
- Hide verbose messaing behind the `--verbose` (`-v`) flag.
- Add `--debug` flag to print out debug logging.

## [v0.54.1] - 2021-08-30

- Fix docker build.

## [v0.54.0] - 2021-08-30

- Add windows support.
- Add `java_package_prefix` support to managed mode.
- Fix issue with C# namespaces in managed mode.
- Fix issue where `:main` was appended for errors containing references to modules.

## [v0.53.0] - 2021-08-25

- Fix issue where `buf generate --include-imports` would end up generating files for certain imports twice.
- Error when both a `buf.mod` and `buf.yaml` are present. `buf.mod` was briefly used as the new default name for `buf.yaml`, but we've reverted back to `buf.yaml`.

## [v0.52.0] - 2021-08-19

Return error for all invocations of `protoc-gen-buf-check-breaking` and `protoc-gen-buf-check-lint`.

As one of the few changes buf will ever make, `protoc-gen-buf-check-breaking` and `protoc-gen-buf-check-lint` were deprecated and scheduled for removal for v1.0 in January 2021. In preparation for v1.0, instead of just printing out a message notifying users of this, these commands now return an error for every invocation and will be completely removed when v1.0 is released.

The only migration necessary is to change your installation and invocation from `protoc-gen-buf-check-breaking` to `protoc-gen-buf-breaking` and `protoc-gen-buf-check-lint` to `protoc-gen-buf-lint`. These can be installed in the exact same manner, whether from GitHub Releases, Homebrew, AUR, or direct Go installation:

```
# instead of go get github.com/bufbuild/buf/cmd/protoc-gen-buf-check-breaking
go get github.com/bufbuild/buf/cmd/protoc-gen-buf-breaking
# instead of curl -sSL https://github.com/bufbuild/buf/releases/download/v0.52.0/protoc-gen-buf-check-breaking-Linux-x86_64
curl -sSL https://github.com/bufbuild/buf/releases/download/v0.52.0/protoc-gen-buf-breaking-Linux-x86_64
```

There is no change in functionality.

## [v0.51.1] - 2021-08-16

- Fix issue with git LFS where a remote must be set for fetch.

## [v0.51.0] - 2021-08-13

- Accept packages of the form `v\d+alpha` and `v\d+beta` as packages with valid versions. These will be considered unstable packages for the purposes of linting and breaking change detection if `ignore_unstable_packages` is set.
- Fix issue with git clones that occurred when using a previous reference of the current branch.

## [v0.50.0] - 2021-08-12

- Add `buf generate --include-imports` that also generates all imports except for the Well-Known Types.
- Fix issue where a deleted file within an unstable package that contained messages, enums, or services resulted in a breaking change failure if the `PACKAGE` category was used and `ignore_unstable_packages` was set.

## [v0.49.0] - 2021-08-10

- Split `FIELD_SAME_TYPE` breaking change rule into `FIELD_SAME_TYPE, FIELD_WIRE_COMPATIBLE_TYPE, FIELD_WIRE_JSON_COMPATIBLE_TYPE` in `v1`. See https://github.com/bufbuild/buf/pull/400 for details.
- Only export imported dependencies from `buf export`.

## [v0.48.2] - 2021-07-30

- Fix git args for http auth with git lfs.

## [v0.48.1] - 2021-07-30

- Fix: use `-c` on `git` parent command instead of `--config` on `git fetch`.
- Add `ruby_package` to managed mode.

## [v0.48.0] - 2021-07-29

- Add `buf export`. `buf export` will export the files from the specified input (default `"."`) to the given directory in a manner that is buildable by `protoc` without any `-I` flags. It also has options `--exclude-imports`, which excludes imports (and won't result in a buildable set of files), and `--path`, which filters to the specific paths.

## [v0.47.0] - 2021-07-29

- Rewrite the git cloner to use `git init && git fetch` rather than `git clone`. `git clone` is limited to local branches on the remote, whereas `git fetch` we can fetch any references on the remote including remote branches.
- Add `php_namespace` managed mode handling.
- Add `java_string_check_utf8` managed mode handling.

## [v0.46.0] - 2021-07-27

- Add `buf login` and `buf logout` to login and logout from the Buf Schema Registry.
- Fix cache, configuration, and data environment variables for Windows. Note that while Windows is still not officially supported, `buf` largely works on Windows.

## [v0.45.0] - 2021-07-26

- Revert default configuration file location back from `buf.mod` to `buf.yaml`. Note that both continue to work.
- Move default workspace configuration file location from `buf.work` to `buf.work.yaml`. Note that both continue to work.
- Move `buf beta push` to `buf push`. Note that `buf beta push` continues to work.
- Move most `buf beta mod` commands to `buf mod`. Note that all `buf beta mod` commands continue to work.
- Add `--only` flag to `buf mod update`.
- Warn if `buf.yaml` contains dependencies that are not represented in the `buf.lock` file.
- Add `--version` flag to `buf config ls-{breaking,lint}-rules`.
- Add `SYNTAX_SPECIFIED` lint rule to `BASIC, DEFAULT` categories for v1 configuration.
- Add `IMPORT_USED` lint rule to `BASIC, DEFAULT` categories for v1 configuration.
- Bring v1 configuration out of beta.
- Add managed mode for `objc_class_prefix`, `csharp_namespace`.

## [v0.44.0] - 2021-07-08

- Fix issue where C++ scoping rules were not properly enforced.
- Add support for splitting directory paths passed to `buf protoc -I` by a directory separator.
- Fix Windows support for builtin `protoc` plugins when using `buf generate` or `buf protoc`. Note that Windows remains officially unsupported as we have not set up testing, but largely works.
- Upgrade to `protoc` 3.17.3 support.
- Change the default module configuration location from `buf.yaml` to `buf.mod`. Note that `buf.yaml` continues to work.
- Continued work on the workspaces beta, including the `v1` configuration specification.
- Continued work on the managed mode beta, including the `v1` configuration specification.
- Add `v1` module configuration specification in beta - please continue to use `v1beta1` until the `v1` configuration specification is rolled out.
- Add `buf config migrate-v1beta1`.

## [v0.43.2] - 2021-05-31

- Fix namespace resolution diff with protoc.

## [v0.43.1] - 2021-05-28

- Revert `protoc` namespace resolution diff change.

## [v0.43.0] - 2021-05-28

- Do not count `buf:lint:ignore` directives as valid comments for the `COMMENT_.*` lint rules.
- Upgrade to `protoc` 3.17.1 support.
- Fix namespace resolution diff with `protoc`.

## [v0.42.1] - 2021-05-20

- Change the architecture suffix of the Linux ARM release assets from `arm64` to `aarch64` to match the output of `uname -m` on Linux.

## [v0.42.0] - 2021-05-20

- Add managed mode in beta. This is a new feature that automatically sets file option values.
- Add workspaces in beta. This is a new feature that allows multiple modules within the same directory structure.
- Add arm64 releases.

## [v0.41.0] - 2021-04-01

* Add `MESSAGE_SAME_REQUIRED_FIELDS` breaking change rule. This checks to make sure no `required` fields are added or deleted from existing messages.
* Support multi-architecture Docker image.
* Exit with code 100 for `FileAnnotation` errors.

## [v0.40.0] - 2021-03-15

* Add `buf beta registry tag {create,list}` commands.
* Add support for creating tags in `push` via `buf beta push -t`.
* Fix an issue where errors were unnecessarily written in `buf lint` and `buf breaking`.

## [v0.39.1] - 2021-03-04

- Fix issue with CLI build process in 0.39.0.

## [v0.39.0] - 2021-03-04

* `buf beta push` doesn't create a new commit if the content of the push is the same as the latest commit on the branch.
* Fix an issue where no error was shown when authentication failed.
* Fix an issue where `buf protoc` would error if a plugin returned an empty error string.

## [v0.38.0] - 2021-02-25

- Update the tested `protoc` version for compatibility to 3.15.2. The `--experimental_allow_proto3_optional` flag is no longer set for versions >=3.15.
- Update the Well-Known Types to 3.15.2. The `go_package` values for the Well-Known Types now point at google.golang.org/protobuf instead of github.com/golang/protobuf.

## [v0.37.1] - 2021-02-23

- Fix bug where authentication headers were not threaded through for certain Buf Schema Registry commands.
- Fix issue where empty errors would incorrectly be wrapped by the CLI interceptor.
- Update Buf module cache location to include remote.

## [v0.37.0] - 2021-02-09

- Add commands for the Buf Schema Registry. Visit our website to add yourself to [the waitlist](https://buf.build/waitlist).

## [v0.36.0] - 2021-01-18

Allows comment ignores of the form `// buf:lint:ignore ID` to be cascaded upwards for specific rules.

- For  `ENUM_VALUE_PREFIX, ENUM_VALUE_UPPER_SNAKE_CASE`, both the enum value and the enum are checked.
- For `FIELD_LOWER_SNAKE_CASE, FIELD_NO_DESCRIPTOR`, both the field and message are checked.
- For `ONEOF_LOWER_SNAKE_CASE`, both the oneof and message are checked.
- For `RPC_NO_CLIENT_STREAMING, RPC_NO_SERVER_STREAMING, RPC_PASCAL_CASE, RPC_REQUEST_RESPONSE_UNIQUE`, both the method and service are checked.
- For `RPC_REQUEST_STANDARD_NAME, RPC_RESPONSE_STANDARD_NAME`, the input/output type, method, and service are checked.

## [v0.35.1] - 2021-01-08

- Fix error when unmarshalling plugin configuration with no options (#236)

## [v0.35.0] - 2021-01-07

- Allow `opt` in `buf.gen.yaml` files to be either a single string, or a list of strings. Both of the following forms are accepted, and result in `foo=bar,baz,bat`:

```yaml
version: v1beta1
plugins:
  - name: foo
    out: out
    opt: foo=bar,baz,bat
```

```yaml
version: v1beta1
plugins:
  - name: foo
    out: out
    opt:
      - foo=bar
      - baz
      - bat
```

## [v0.34.0] - 2021-01-04

- Move `buf check lint` to `buf lint`.
- Move `buf check breaking` to `buf breaking`.
- Move `buf check ls-lint-checkers` to `buf config ls-lint-rules`.
- Move `buf check ls-breaking-checkers` to `buf config ls-breaking-rules`.
- Move `protoc-gen-buf-check-lint` to `protoc-gen-buf-lint`.
- Move `protoc-gen-buf-check-breaking` to `protoc-gen-buf-breaking`.
- Add `buf beta config init`.

All previous commands continue to work in a backwards-compatible manner, and the previous `protoc-gen-buf-check-lint` and `protoc-gen-buf-check-breaking` binaries continue to be available at the same paths, however deprecation messages are printed.

## [v0.33.0] - 2020-12-12

- Add `strategy` option to `buf.gen.yaml` generation configuration. This allows selecting either plugin invocations with files on a per-directory basis, or plugin invocations with all files at once. See the [generation documentation](https://docs.buf.build/generate-usage) for more details.

## [v0.32.1] - 2020-12-10

- Fix issue where `SourceCodeInfo` for map fields within nested messages could be dropped.
- Fix issue where deleted files would cause a panic when `breaking.ignore_unstable_packages = true`.

## [v0.32.0] - 2020-11-24

- Add symlink support for directory inputs. Symlinks will now be followed within your local directories when running `buf` commands.
- Add the `breaking.ignore_unstable_packages` option to allow ignoring of unstable packages when running `buf check breaking`. See [the documentation](https://docs.buf.build/breaking-configuration#ignore_unstable_packages) for more details.
- Enums that use the `allow_alias` option that add new aliases to a given number will no longer be considered breaking by `ENUM_VALUE_SAME_NAME`. See [the documentation](https://docs.buf.build/breaking-checkers#enum_value_same_name) for more details.

## [v0.31.1] - 2020-11-17

- Fix issue where `--experimental_allow_proto3_optional` was not set when proxying to `protoc` for the builtin plugins via `buf generate` or `buf protoc`. This flag is now set for `protoc` versions >= 3.12.

## [v0.31.0] - 2020-11-16

- Change the `--file` flag to `--path` and allow `--path` to take both files and directories, instead of just files with the old `--file`. This flag is used to filter the actual Protobuf files built under an input for most commands. You can now do for example `buf generate --path proto/foo` to only generate stubs for the files under `proto/foo`. Note that the `--file` flag continues to work, but prints a deprecation message.

## [v0.30.1] - 2020-11-12

- Relax validation of response file names from protoc plugins, so that when possible, plugins that are not compliant with the plugin specification are still usable with `buf generate`.

## [v0.30.0] - 2020-11-03

- Add `git://` protocol handling.

## [v0.29.0] - 2020-10-30

As we work towards v1.0, we are cleaning up the CLI UX. As part of this, we made the following changes:

- `buf image build` has been moved to `buf build` and now accepts images as inputs.
- `buf beta image convert` has been deleted, as `buf build` now covers this functionality.
- The `-o` flag is no longer required for `buf build`, instead defaulting to the OS equivalent of `/dev/null`.
- The `--source` flag on `buf build` has been deprecated in favor of passing the input as the first argument.
- The `--source-config` flag on `buf build` has been moved to `--config`.
- The `--input` flag on `buf check lint` has been deprecated in favor of passing the input as the first argument.
- The `--input-config` flag on `buf check lint` has been moved to `--config`.
- The `--input` flag on `buf check breaking` has been deprecated in favor of passing the input as the first argument.
- The `--input-config` flag on `buf check breaking` has been moved to `--config`.
- The `--against-input` flag on `buf check breaking` has been moved to `--against`.
- The `--against-input-config` flag on `buf check breaking` has been moved to `--against-config`.
- The `--input` flag on `buf generate` has been deprecated in favor of passing the input as the first argument.
- The `--input-config` flag on `buf generate` has been moved to `--config`.
- The `--input` flag on `buf ls-files` has been deprecated in favor of passing the input as the first argument.
- The `--input-config` flag on `buf ls-files` has been moved to `--config`.

We feel these changes make using `buf` more natural. Examples:

```
# compile the files in the current directory
buf build
# equivalent to the default no-arg invocation
buf build .
# build the repository at https://github.com/foo/bar.git
buf build https://github.com/foo/bar.git
# lint the files in the proto directory
buf check lint proto
# check the files in the current directory against the files on the master branch for breaking changes
buf check breaking --against .git#branch=master
# check the files in the proto directory against the files in the proto directory on the master branch
buf check breaking proto --against .git#branch=master,subdir=proto
```

**Note that existing commands and flags continue to work.** While the deprecation messages will be printed, and we recommend migrating to the new invocations, your existing invocations have no change in functionality.

## [v0.28.0] - 2020-10-21

- Add `subdir` option for archive and git [Inputs](https://buf.build/docs/inputs). This allows placement of the `buf.yaml` configuration file in directories other than the base of your repository. You then can check against this subdirectory using, for example, `buf check breaking --against-input https://github.com/foo/bar.git#subdir=proto`.

## [v0.27.1] - 2020-10-16

- Fix minor typo in `buf help generate` documentation.

## [v0.27.0] - 2020-10-16

- Move `buf beta generate` out of beta to `buf generate`. This command now uses a template of configured plugins to generate stubs. See `buf help generate` for more details.

## [v0.26.0] - 2020-10-13

- Add jar and zip support to `buf protoc` and `buf beta generate`.

## [v0.25.0] - 2020-10-09

- Add the concept of configuration file version. The only currently-available version is `v1beta1`. See [buf.build/docs/faq](https://buf.build/docs/faq) for more details.

## [v0.24.0] - 2020-09-21

- Add fish completion to releases.
- Update the `protoc` version for `buf protoc` to be `3.13.0`.

## [v0.23.0] - 2020-09-11

- Move the `experimental` parent command to `beta`. The command `buf experimental image convert` continues to work, but is deprecated in favor of `buf beta image convert`.
- Add `buf beta generate`.

## [v0.22.0] - 2020-09-09

- Add [insertion point](https://github.com/protocolbuffers/protobuf/blob/cdf5022ada7159f0c82888bebee026cbbf4ac697/src/google/protobuf/compiler/plugin.proto#L135) support to `buf protoc`.

## [v0.21.0] - 2020-09-02

- Fix issue where `optional` fields in proto3 would cause the `ONEOF_LOWER_SNAKE_CASE` lint checker to fail.

## [v0.20.5] - 2020-07-24

- Fix issue where parser would fail on files starting with [byte order marks](https://en.wikipedia.org/wiki/Byte_order_mark#UTF-8).

## [v0.20.4] - 2020-07-21

- Fix issue where custom message options that had an unset map field could cause a parser failure.

## [v0.20.3] - 2020-07-18

- Fix issue where parameters passed with `--.*_opt` to `buf protoc` for builtin plugins were not properly propagated.

## [v0.20.2] - 2020-07-17

- Fix issue where roots containing non-proto files with the same path would cause an error.

## [v0.20.1] - 2020-07-14

- Fix issue where Zsh completion would fail due to some flags having brackets in their description.
- Fix issue where non-builtin protoc plugin invocations would not have errors properly propagated.
- Fix issue where multiple `--.*_opt` flags, `--.*_opt` flags with commas, or `--.*_out` flags with options that contained commas, would not be properly added.

## [v0.20.0] - 2020-07-13

- Add `--by-dir` flag to `buf protoc` that parallelizes generation per directory, resulting in a 25-75% reduction in the time taken to generate stubs for medium to large file sets.
- Properly clean up temporary files and commands on interrupts.
- Fix issue where certain files that started with invalid Protobuf would cause the parser to crash.

## [v0.19.1] - 2020-07-10

- Fix issue where stderr was not being propagated for protoc plugins in CLI mode.

## [v0.19.0] - 2020-07-10

- Add `protoc` command. This is a substitute for `protoc` that uses Buf's internal compiler.
- Add `ENUM_FIRST_VALUE_ZERO` lint checker to the `OTHER` category.
- Add support for the Visual Studio error format.

## [v0.18.1] - 2020-06-25

- Fix issue where linking errors for custom options that had a message type were not properly reported (#93)

## [v0.18.0] - 2020-06-22

- Handle custom options when marshalling JSON images (#87).
- Add `buf experimental image convert` command to convert to/from binary/JSON images (#87).

## [v0.17.0] - 2020-06-17

- Add git ref support to allow specifying arbitrary git references as inputs (https://github.com/bufbuild/buf/issues/48). This allows you to do i.e. `buf check lint --input https://github.com/bufbuild/buf.git#ref=fa74aa9c4161304dfa83db4abc4a0effe886d253`.
- Add `depth` input option when specifying git inputs with `ref`. This allows the user to configure the depth at which to clone the repository when looking for the `ref`. If specifying a `ref`, this defaults to 50. Otherwise, this defaults to 1.
- Remove requirement for git branch or tag in inputs. This allows you to do i.e. `buf check lint --input https://github.com/bufbuild/buf.git` and it will automatically choose the default branch as an input.

## [v0.16.0] - 2020-06-02

- Add [proto3 optional](https://github.com/protocolbuffers/protobuf/blob/7cb5597013f0c4b978f02bce4330849f118aa853/docs/field_presence.md#how-to-enable-explicit-presence-in-proto3) support.

## [v0.15.0] - 2020-05-31

- Add opt-in comment-driven lint ignores via the `allow_comment_ignores` lint configuration option and `buf:lint:ignore ID` leading comment annotation (#73).

## [v0.14.0] - 2020-05-30

- Add `--file` flag to `buf image build` to only add specific files and their imports to outputted images. To exclude imports, use `--exclude-imports`.
- Add `zip` as a source format. Buf can now read `zip` files, either locally or remotely, for image building, linting, and breaking change detection.
- Add `zstd` as a compression format. Buf can now read and write Image files that are compressed using zstandard, and can read tarballs compressed with zstandard.
- Deprecated: The formats `bingz, jsongz, targz` are now deprecated. Instead, use `format=bin,compression=gzip`, `format=json,compression=gzip`, or `format=tar,compression=gzip`. The formats `bingz, jsongz, targz` will continue to work forever and will not be broken, but will print a deprecation warning and we recommend updating. Automatic file extension parsing continues to work the same as well.

## [v0.13.0] - 2020-05-17

- Use the `git` binary instead of go-git for internal clones. This also enables using your system git credential management for git repositories cloned using https or ssh. See https://buf.build/docs/inputs#authentication for more details.

## [v0.12.1] - 2020-05-11

- Fix issue where roots were detected as overlapping if one root's name was a prefix of the other.

## [v0.12.0] - 2020-05-11

- Add netrc support for inputs.
- Fix issue where filenames that contained `..` resulted in an error.
- Internal: migrate to golang/protobuf v2.

## [v0.11.0] - 2020-04-09

- Add experimental flag `--experimental-git-clone` to use the `git` binary for git clones.

## [v0.10.0] - 2020-04-06

- Add `recurse_submodules` option for git inputs.
  Example: `https://github.com/foo/bar.git#branch=master,recurse_submodules=true`

## [v0.9.0] - 2020-03-25

- Fix issue where the option value ordering on an outputted `Image` was non-deterministic.
- Fix issue where the `SourceCodeInfo` for the Well-Known Types was not included on an outputted `Image` when requested.

## [v0.8.0] - 2020-03-11

- Update dependencies.

## [v0.7.1] - 2020-03-05

- Tie HTTP download timeout to the `--timeout` flag.

## [v0.7.0] - 2020-01-31

- Add `tag` option for git inputs.

## [v0.6.0] - 2020-01-17

- Add `git` to the Docker container for local filesystem clones.
- Update the JSON error format to use `path` as the file path key instead of `filename`.

## [v0.5.0] - 2020-01-01

- Allow basic authentication for remote tarballs, git repositories, and image files served from HTTPS endpoints. See https://buf.build/docs/inputs#https for more details.
- Allow public key authentication for remote git repositories served from SSH endpoints. See https://buf.build/docs/inputs#ssh for more details.

## [v0.4.1] - 2019-12-30

- Fix issue where comparing enum values for enums that have `allow_alias` set and duplicate enum values present resulted in a system error.

## [v0.4.0] - 2019-12-05

- Change the breaking change detector to compare enum values on number instead of name. This also results in the `ENUM_VALUE_SAME_NUMBER` checker being replaced with the `ENUM_VALUE_SAME_NAME` checker, except this new checker is not in the `WIRE` category.

## [v0.3.0] - 2019-11-05

- Fix issue where multiple timeout errors were printed.
- Add `buf check lint --error-format=config-ignore-yaml` to print out current lint errors in a format that can be copied into a configuration file.

## [v0.2.0] - 2019-10-28

- Add a Docker image for the `buf` binary.

## v0.1.0 - 2019-10-18

Initial beta release.

[Unreleased]: https://github.com/bufbuild/buf/compare/v1.8.0...HEAD
[v1.8.0]: https://github.com/bufbuild/buf/compare/v1.7.0...v1.8.0
[v1.7.0]: https://github.com/bufbuild/buf/compare/v1.6.0...v1.7.0
[v1.6.0]: https://github.com/bufbuild/buf/compare/v1.5.0...v1.6.0
[v1.5.0]: https://github.com/bufbuild/buf/compare/v1.4.0...v1.5.0
[v1.4.0]: https://github.com/bufbuild/buf/compare/v1.3.1...v1.4.0
[v1.3.1]: https://github.com/bufbuild/buf/compare/v1.3.0...v1.3.1
[v1.3.0]: https://github.com/bufbuild/buf/compare/v1.2.1...1.3.0
[v1.2.1]: https://github.com/bufbuild/buf/compare/v1.2.0...v1.2.1
[v1.2.0]: https://github.com/bufbuild/buf/compare/v1.1.1...v1.2.0
[v1.1.1]: https://github.com/bufbuild/buf/compare/v1.1.0...v1.1.1
[v1.1.0]: https://github.com/bufbuild/buf/compare/v1.0.0...v1.1.0
[v1.0.0]: https://github.com/bufbuild/buf/compare/v1.0.0-rc12...v1.0.0
[v1.0.0-rc12]: https://github.com/bufbuild/buf/compare/v1.0.0-rc11...v1.0.0-rc12
[v1.0.0-rc11]: https://github.com/bufbuild/buf/compare/v1.0.0-rc10...v1.0.0-rc11
[v1.0.0-rc10]: https://github.com/bufbuild/buf/compare/v1.0.0-rc9...v1.0.0-rc10
[v1.0.0-rc9]: https://github.com/bufbuild/buf/compare/v1.0.0-rc8...v1.0.0-rc9
[v1.0.0-rc8]: https://github.com/bufbuild/buf/compare/v1.0.0-rc7...v1.0.0-rc8
[v1.0.0-rc7]: https://github.com/bufbuild/buf/compare/v1.0.0-rc6...v1.0.0-rc7
[v1.0.0-rc6]: https://github.com/bufbuild/buf/compare/v1.0.0-rc5...v1.0.0-rc6
[v1.0.0-rc5]: https://github.com/bufbuild/buf/compare/v1.0.0-rc4...v1.0.0-rc5
[v1.0.0-rc4]: https://github.com/bufbuild/buf/compare/v1.0.0-rc3...v1.0.0-rc4
[v1.0.0-rc3]: https://github.com/bufbuild/buf/compare/v1.0.0-rc2...v1.0.0-rc3
[v1.0.0-rc2]: https://github.com/bufbuild/buf/compare/v1.0.0-rc1...v1.0.0-rc2
[v1.0.0-rc1]: https://github.com/bufbuild/buf/compare/v0.56.0...v1.0.0-rc1
[v0.56.0]: https://github.com/bufbuild/buf/compare/v0.55.0...v0.56.0
[v0.55.0]: https://github.com/bufbuild/buf/compare/v0.54.1...v0.55.0
[v0.54.1]: https://github.com/bufbuild/buf/compare/v0.54.0...v0.54.1
[v0.54.0]: https://github.com/bufbuild/buf/compare/v0.53.0...v0.54.0
[v0.53.0]: https://github.com/bufbuild/buf/compare/v0.52.0...v0.53.0
[v0.52.0]: https://github.com/bufbuild/buf/compare/v0.51.1...v0.52.0
[v0.51.1]: https://github.com/bufbuild/buf/compare/v0.51.0...v0.51.1
[v0.51.0]: https://github.com/bufbuild/buf/compare/v0.50.0...v0.51.0
[v0.50.0]: https://github.com/bufbuild/buf/compare/v0.49.0...v0.50.0
[v0.49.0]: https://github.com/bufbuild/buf/compare/v0.48.2...v0.49.0
[v0.48.2]: https://github.com/bufbuild/buf/compare/v0.48.1...v0.48.2
[v0.48.1]: https://github.com/bufbuild/buf/compare/v0.48.0...v0.48.1
[v0.48.0]: https://github.com/bufbuild/buf/compare/v0.47.0...v0.48.0
[v0.47.0]: https://github.com/bufbuild/buf/compare/v0.46.0...v0.47.0
[v0.46.0]: https://github.com/bufbuild/buf/compare/v0.45.0...v0.46.0
[v0.45.0]: https://github.com/bufbuild/buf/compare/v0.44.0...v0.45.0
[v0.44.0]: https://github.com/bufbuild/buf/compare/v0.43.2...v0.44.0
[v0.43.2]: https://github.com/bufbuild/buf/compare/v0.43.1...v0.43.2
[v0.43.1]: https://github.com/bufbuild/buf/compare/v0.43.0...v0.43.1
[v0.43.0]: https://github.com/bufbuild/buf/compare/v0.42.1...v0.43.0
[v0.42.1]: https://github.com/bufbuild/buf/compare/v0.42.0...v0.42.1
[v0.42.0]: https://github.com/bufbuild/buf/compare/v0.41.0...v0.42.0
[v0.41.0]: https://github.com/bufbuild/buf/compare/v0.40.0...v0.41.0
[v0.40.0]: https://github.com/bufbuild/buf/compare/v0.39.1...v0.40.0
[v0.39.1]: https://github.com/bufbuild/buf/compare/v0.39.0...v0.39.1
[v0.39.0]: https://github.com/bufbuild/buf/compare/v0.38.0...v0.39.0
[v0.38.0]: https://github.com/bufbuild/buf/compare/v0.37.1...v0.38.0
[v0.37.1]: https://github.com/bufbuild/buf/compare/v0.37.0...v0.37.1
[v0.37.0]: https://github.com/bufbuild/buf/compare/v0.36.0...v0.37.0
[v0.36.0]: https://github.com/bufbuild/buf/compare/v0.35.1...v0.36.0
[v0.35.1]: https://github.com/bufbuild/buf/compare/v0.35.0...v0.35.1
[v0.35.0]: https://github.com/bufbuild/buf/compare/v0.34.0...v0.35.0
[v0.34.0]: https://github.com/bufbuild/buf/compare/v0.33.0...v0.34.0
[v0.33.0]: https://github.com/bufbuild/buf/compare/v0.32.1...v0.33.0
[v0.32.1]: https://github.com/bufbuild/buf/compare/v0.32.0...v0.32.1
[v0.32.0]: https://github.com/bufbuild/buf/compare/v0.31.1...v0.32.0
[v0.31.1]: https://github.com/bufbuild/buf/compare/v0.31.0...v0.31.1
[v0.31.0]: https://github.com/bufbuild/buf/compare/v0.30.1...v0.31.0
[v0.30.1]: https://github.com/bufbuild/buf/compare/v0.30.0...v0.30.1
[v0.30.0]: https://github.com/bufbuild/buf/compare/v0.29.0...v0.30.0
[v0.29.0]: https://github.com/bufbuild/buf/compare/v0.28.0...v0.29.0
[v0.28.0]: https://github.com/bufbuild/buf/compare/v0.27.1...v0.28.0
[v0.27.1]: https://github.com/bufbuild/buf/compare/v0.27.0...v0.27.1
[v0.27.0]: https://github.com/bufbuild/buf/compare/v0.26.0...v0.27.0
[v0.26.0]: https://github.com/bufbuild/buf/compare/v0.25.0...v0.26.0
[v0.25.0]: https://github.com/bufbuild/buf/compare/v0.24.0...v0.25.0
[v0.24.0]: https://github.com/bufbuild/buf/compare/v0.23.0...v0.24.0
[v0.23.0]: https://github.com/bufbuild/buf/compare/v0.22.0...v0.23.0
[v0.22.0]: https://github.com/bufbuild/buf/compare/v0.21.0...v0.22.0
[v0.21.0]: https://github.com/bufbuild/buf/compare/v0.20.5...v0.21.0
[v0.20.5]: https://github.com/bufbuild/buf/compare/v0.20.4...v0.20.5
[v0.20.4]: https://github.com/bufbuild/buf/compare/v0.20.3...v0.20.4
[v0.20.3]: https://github.com/bufbuild/buf/compare/v0.20.2...v0.20.3
[v0.20.2]: https://github.com/bufbuild/buf/compare/v0.20.1...v0.20.2
[v0.20.1]: https://github.com/bufbuild/buf/compare/v0.20.0...v0.20.1
[v0.20.0]: https://github.com/bufbuild/buf/compare/v0.19.1...v0.20.0
[v0.19.1]: https://github.com/bufbuild/buf/compare/v0.19.0...v0.19.1
[v0.19.0]: https://github.com/bufbuild/buf/compare/v0.18.1...v0.19.0
[v0.18.1]: https://github.com/bufbuild/buf/compare/v0.18.0...v0.18.1
[v0.18.0]: https://github.com/bufbuild/buf/compare/v0.17.0...v0.18.0
[v0.17.0]: https://github.com/bufbuild/buf/compare/v0.16.0...v0.17.0
[v0.16.0]: https://github.com/bufbuild/buf/compare/v0.15.0...v0.16.0
[v0.15.0]: https://github.com/bufbuild/buf/compare/v0.14.0...v0.15.0
[v0.14.0]: https://github.com/bufbuild/buf/compare/v0.13.0...v0.14.0
[v0.13.0]: https://github.com/bufbuild/buf/compare/v0.12.1...v0.13.0
[v0.12.1]: https://github.com/bufbuild/buf/compare/v0.12.0...v0.12.1
[v0.12.0]: https://github.com/bufbuild/buf/compare/v0.11.0...v0.12.0
[v0.11.0]: https://github.com/bufbuild/buf/compare/v0.10.0...v0.11.0
[v0.10.0]: https://github.com/bufbuild/buf/compare/v0.9.0...v0.10.0
[v0.9.0]: https://github.com/bufbuild/buf/compare/v0.8.0...v0.9.0
[v0.8.0]: https://github.com/bufbuild/buf/compare/v0.7.1...v0.8.0
[v0.7.1]: https://github.com/bufbuild/buf/compare/v0.7.0...v0.7.1
[v0.7.0]: https://github.com/bufbuild/buf/compare/v0.6.0...v0.7.0
[v0.6.0]: https://github.com/bufbuild/buf/compare/v0.5.0...v0.6.0
[v0.5.0]: https://github.com/bufbuild/buf/compare/v0.4.1...v0.5.0
[v0.4.1]: https://github.com/bufbuild/buf/compare/v0.4.0...v0.4.1
[v0.4.0]: https://github.com/bufbuild/buf/compare/v0.3.0...v0.4.0
[v0.3.0]: https://github.com/bufbuild/buf/compare/v0.2.0...v0.3.0
[v0.2.0]: https://github.com/bufbuild/buf/compare/v0.1.0...v0.2.0<|MERGE_RESOLUTION|>--- conflicted
+++ resolved
@@ -3,9 +3,6 @@
 ## [Unreleased]
 
 - Push lint and breaking configuration to the registry.
-<<<<<<< HEAD
-- Include `LICENSE` file in the module on `buf push`.
-=======
 - Formatter better edits/preserves whitespace around inline comments.
 - Formatter correctly indents multi-line block (C-style) comments.
 - Formatter now indents trailing comments at the end of an indented block body
@@ -14,7 +11,7 @@
   punctuation).
 - Formatter uses a compact, single-line representation for array and message literals
   in option values that are sufficiently simple (single scalar element or field).
->>>>>>> 672c0dba
+- Include `LICENSE` file in the module on `buf push`.
 
 ## [v1.8.0] - 2022-09-14
 
