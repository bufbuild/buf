# Changelog

## [Unreleased]

<<<<<<< HEAD
- Add `includes` key to module configurations in v2 `buf.yaml`, accepting a list of directories.
  * If `includes` is specified, a proto file is considered in the module only if it is in one of the
    directories specified.
  * If both `includes` and `excludes` keys are specified for a module, a proto file is considered
    part of this module if it is contained in any of the include paths and not in any of the exclude
    paths.
- Allow multiple module configurations in the same v2 `buf.yaml` to have the same directory path.
=======
- Fix git input handling of relative HEAD refs without branch names.
>>>>>>> 64e1fa54

## [v1.38.0] - 2024-08-22

- Add `--http3` flag to `buf curl` which forces `buf curl` to use HTTP/3 as the transport.
- Fix issue with directory inputs for v2 workspaces where the specified directory was not itself
  a path to a module, but contained directories with modules, and the modules would not build.
- Stop creating empty `buf.lock` files when `buf dep update` does not find new dependencies
  to update and there is no existing `buf.lock`.
- Update `buf push` to push the license file or doc file (e.g. `README.md`, `LICENSE`) in the
  same directory as `buf.yaml` if a module does not have a license file or doc file in the
  module's directory.
- Fix constraints of `--path` flag for lint and breaking rules to avoid resolving all files
  within a module. This change can result in a performance improvement for large workspaces.

## [v1.37.0] - 2024-08-16

- Add `STABLE_PACKAGE_NO_IMPORT_UNSTABLE` lint rule which disallows files from stable packages
  to import files from unstable packages.
- Fix plugin push failures when pushing an image built with containerd image store.

## [v1.36.0] - 2024-08-06

- Add `--list-services` and `--list-methods` flags to `buf curl`, which trigger the command to list
  known services or methods in the RPC schema, instead of invoking an RPC method.
- Add `clean` as a top-level option in `buf.gen.yaml`, matching the `buf generate --clean` flag. If
  set to true, this will delete the directories, jar files, or zip files set to `out` for each
  plugin.
- Fix git input handling of annotated tags.
- Update `buf registry login` to complete the login flow in the browser by default. This allows
  users to login with their browser and have the token automatically provided to the CLI.
- Add `buf registry organization {create, delete, info, update}` commands to manage BSR
  organizations. Remove `buf beta registry organization` commands.
- Add `buf registry module {create, delete, deprecate, info, undeprecate, update}` commands to
  manage BSR modules. Remove `buf beta registry repository` commands.
- Add `buf registry label {archive, info, list, unarchive}` commands to manage BSR module labels.
  Remove `buf beta registry label` commands and `buf beta registry {archive, unarchive}`.
- Add `buf registry commit {add-label, info, list, resolve}` to manage BSR module commits. Remove
  `buf beta registry commit` commands.

## [v1.35.1] - 2024-07-24

- Fix the git input parameter `ref` to align with the `git` notion of a ref. This allows for the use
  of branch names, tag names, and commit hashes.
- Fix unexpected `buf build` errors with absolute path directory inputs without workspace and/or
  module configurations (e.g. `buf.yaml`, `buf.work.yaml`) and proto file paths set to the `--path` flag.

## [v1.35.0] - 2024-07-22

- Add `buf generate --clean` flag that will delete the directories, jar files, or zip files that the
  plugins will write to, prior to generation. Allows cleaning of existing assets without having
  to call `rm -rf`.
- Deprecate `--username` flag on and username prompt on `buf registry login`. A username is no longer
  required to log in.

## [v1.34.0] - 2024-06-21

- Add `buf config ls-modules` command to list configured modules.
- Fix issue where `buf generate` would succeed on missing insertion points and
  panic on empty insertion point files.
- Update `buf generate` to allow the use of Editions syntax when doing local code
  generation by proxying to a `protoc` binary (for languages where code gen is
  implemented inside of `protoc` instead of in a plugin: Java, C++, Python, etc).
- Allow use of an array of strings for the `protoc_path` property of for `buf.gen.yaml`,
  where the first array element is the actual path and other array elements are extra
  arguments that are passed to `protoc` each time it is invoked.

## [v1.33.0] - 2024-06-13

- Allow user to override `--source-control-url` and `--create-default-label` when using
  `--git-metadata` with `buf push`.
- Fix `buf push --git-metadata` when local tags point to different objects than
  the remote tags.
- Fix issue where comment ignores were not respected for `PROTOVALIDATE` lint rule violations.
- Add `buf beta registry label {create,get,list}` to replace `buf beta registry {draft, tag}`
  commands.
- Update `buf beta commit {get,list}` command outputs to display create time and stop
  displaying associated tags.
- Change the behavior of `buf beta commit list <buf.build/owner/repository>` when the
  reference is empty. It now lists commits in the repository instead of listing commits
  of the default label.
- Update output of `buf format` to canonicalize the punctuation used in message literals
  in option values. The output now always uses `{` and `}` instead of `<` and `>`; it
  adds `:` separators between field names and message values if the source omitted them,
  and it removes unnecessary separators between fields (`,` and `;` are allowed, but
  neither is needed).
- Update `buf format -w` so that it does not touch files whose contents don't actually
  change. This eliminates noisy notifications to file-system-watcher tools that are
  watching the directory that contains proto sources.
- Update `buf generate` to work with plugins provided by protoc for versions v24.0
  to v25.3. Editions support was experimental in these releases, and the plugins
  advertise incomplete support for editions, which triggers `buf` to report an error.
  With this fix, these plugins can be used again as long as none of the input files use
  editions syntax.
- Add `buf push --exclude-unnamed` flag to exclude unnamed modules when pushing to the BSR.

## [v1.32.2] - 2024-05-28

- Update `buf generate` to warn instead of error when proto3 optional is required but not
  supported by a plugin.

## [v1.32.1] - 2024-05-21

- Fix archive and git inputs so that `--path` and `--exclude-path` paths are relative to
  the `#subdir` rather than the root of the input. This fixes an unintended behavior change
  that was introduced in `v1.32.0`.
- Add `module` input for `protoc-gen-buf-lint` and `protoc-gen-buf-breaking` to allow
  users to specify the module for `v2` configuration files.

## [v1.32.0] - 2024-05-16

- Add version `v2` for `buf.yaml` and `buf.gen.yaml` configuration files.
- Add `buf config migrate` to migrate configuration files to the latest version (now `v2`).
- Move `buf mod init` to `buf config init`. `buf mod init` is now deprecated.
- Move `buf mod ls-lint-rules` to `buf config ls-lint-rules`. `buf mod ls-lint-rules` is now
  deprecated.
- Move `buf mod ls-breaking-rules` to `buf config ls-breaking-rules`. `buf mod ls-breaking-rules`
  is now deprecated.
- Move `buf mod prune` to `buf dep prune`. `buf mod prune` is now deprecated.
- Move `buf mod update` to `buf dep update`. `buf mod update` is now deprecated.
- Move `buf mod {clear-cache,cc}` to `buf registry cc`. `buf mod {clear-cache,cc}` is now
  deprecated.
- Move `buf beta graph` to stable as `buf dep graph`.
- Change the default visibility of `buf push --create-visibility` to `private` when the `--create`
  flag is set. Users are no longer required to set `--create-visibility` when running
  `buf push --create`.
- Add `buf push --label`, which allows users to set labels when pushing new commits to the BSR.
- Add `buf push --source-control-url`, which allows users to associate commits pushed to the BSR
  with a URL to a source code repository.
- Add `buf push --create-default-label`, which allows users to set a default label for a repository
  when calling `buf push --create`.
- Add `buf push --git-metadata`, which automatically sets appropriate `--label`,
  `--source-control-url`, and `--create-default-label` flags based on the current Git repository.
- Add `buf convert --validate` to apply [protovalidate](https://github.com/bufbuild/protovalidate)
  rules to incoming messages specified with `--from`.
- Deprecate `buf mod open`.
- Delete `buf beta migrate-v1beta1` This is now replaced with `buf config migrate`.
- Add `buf registry sdk version` to get the version of a Generated SDK for a module and plugin.
- Add `buf beta registry archive` and `buf beta registry unarchive` commands for archiving and
  unarchiving labels on the BSR.
- Add support for Protobuf Editions. This allows `buf` to be used with sources that use edition
  2023, instead of proto2 or proto3 syntax. This also updates the `protoc-gen-buf-breaking` and
  `protoc-gen-buf-lint` Protobuf plugins to support files that use edition 2023.
- Update `buf breaking` rules to work with Protobuf Editions. To support Editions, some rules have
  been deprecated and replaced with Editions-aware rules. All deprecated rules continue to work
  for existing users.
  * `FIELD_SAME_CTYPE` has been replaced with `FIELD_SAME_CPP_STRING_TYPE`, which considers both
    `ctype` field options and new `(pb.cpp).string_type` features when deciding on backwards
    compatibility.
  * `FIELD_SAME_LABEL` has been replaced with three rules that all check "cardinality". The new
    rules can distinguish between maps and other repeated fields and between implicit and explicit
    field presence. The new rules are:
    1. `FIELD_SAME_CARDINALITY` in the `FILE` and `PACKAGE` categories.
    2. `FIELD_WIRE_COMPATIBLE_CARDINALITY` in the `WIRE` category.
    3. `FIELD_WIRE_JSON_COMPATIBLE_CARDINALITY` in the `WIRE_JSON` category.
  * `FILE_SAME_JAVA_STRING_CHECK_UTF8` has been replaced with `FIELD_SAME_JAVA_UTF8_VALIDATION`,
    which considers both the `java_string_check_utf8` file option and `(pb.java).utf8_validation`
    features when deciding on backwards compatibility.
  * Add to the existing `FILE_SAME_SYNTAX` rule with a few related rules that can catch the same
    sort of compatibility issues, but in an Editions source file that changes feature values:
    1. `MESSAGE_SAME_JSON_FORMAT` and `ENUM_SAME_JSON_FORMAT` catch changes to the `json_format`
       feature, which controls whether support for the JSON format is best-effort or properly
       supported. When supported, the compiler performs more checks relating to field name
       collisions for the JSON format as well as for FieldMask usage.
    2. `FIELD_SAME_UTF8_VALIDATION` catches changes to the `utf8_validation` feature, which
       controls validation of string values.
    3. `ENUM_SAME_TYPE` catches changes to an enum's type, open vs. closed.
- Add support for extensions to `buf breaking`. All existing rules for fields are now applied to
  extensions, except for `FIELD_NO_DELETE` (and its variants). There are also new
  `EXTENSION_NO_DELETE` and `PACKAGE_EXTENSION_NO_DELETE` rules for catching deletions of an
  extension. The new rules are not active by default in existing `v1` and `v1beta1`
  configurations, for backwards-compatibility reasons. Migrate your config to `v2` to use them.
- Add support for top-level extensions to `buf lint`. It previously only checked extensions that
  were defined inside of messages.
- Add a new `FIELD_NOT_REQUIRED` lint rule that prevents use of required in proto2 files and of
  `features.field_presence = LEGACY_REQUIRED` in Editions files. This new rule is not active by
  default in existing `v1` and `v1beta1` configurations, for backwards-compatibility reasons.
  Migrate your config to `v2` to use them.

## [v1.32.0-beta.1] - 2024-04-23

- Add `buf convert --validate` to apply [protovalidate](https://github.com/bufbuild/protovalidate)
  rules to incoming messages specified with `--from`.
- Add `buf config migrate` to migrate configuration files to the latest version (now `v2`).
- Promote `buf beta graph` to stable as `buf dep graph`.
- Move `buf mod init` to `buf config init`. `buf mod init` is now deprecated.
- Move `buf mod ls-lint-rules` to `buf config ls-lint-rules`. `buf mod ls-lint-rules` is now deprecated.
- Move `buf mod ls-breaking-rules` to `buf config ls-breaking-rules`. `buf mod ls-breaking-rules` is now deprecated.
- Move `buf mod prune` to `buf dep prune`. `buf mod prune` is now deprecated.
- Move `buf mod update` to `buf dep update`. `buf mod update` is now deprecated.
- Move `buf mod {clear-cache,cc}` to `buf registry cc`. `buf mod {clear-cache,cc}` is now deprecated.
- Deprecate `buf mod open`.
- Delete `buf beta migrate-v1beta1`.
- Add `buf registry sdk version` to get the version of a Generated SDK for a module and plugin.

## [v1.31.0] - 2024-04-23

- Update dependencies.

## [v1.30.1] - 2024-04-03

- Fix issue where `buf lint` incorrectly reports an error for `(buf.validate.field).repeated`
  is set for a repeated validation rule.

## [v1.30.0] - 2024-03-07

- Update `buf generate` so it populates the recently-added
  [`source_file_descriptors`](https://github.com/protocolbuffers/protobuf/blob/v24.0/src/google/protobuf/compiler/plugin.proto#L96-L99)
  field of the `CodeGeneratorRequest` message. This provides the plugin with access to options
  that are configured to only be retained in source and not at runtime (via
  [field option](https://github.com/protocolbuffers/protobuf/blob/v24.0/src/google/protobuf/descriptor.proto#L693-L702)).
  Descriptors in the `proto_file` field will not include any options configured this way
  for the files named in `file_to_generate` field.
- Add `--exclude-source-retention-options` flag to `buf build`, which
  causes options configured to only be retained in source to be stripped
  from the output descriptors.

## [v1.29.0] - 2024-01-24

- Add support for `yaml` format. All commands that take image inputs, output images,
  or convert between message formats, now take `yaml` as a format, in addition to
  the existing `binpb` and `txtpb` formats. Some examples:
  - `buf build -o image.yaml`
  - `buf ls-files image.yaml`
  - `buf convert --type foo.Bar --from input.binpb --to output.yaml`
- The `yaml` and `json` formats now accept two new options: `use_proto_names` and
  `use_enum_numbers`. This affects output serialization. Some examples:
  - `buf convert --type foo.Bar --from input.binpb --to output.yaml#use_proto_names=true`
  - `buf convert --type foo.Bar --from input.binpb --to -#format=yaml,use_enum_numbers=true`
- Fix issue where `buf format` would inadvertently mangle files that used
  the [expanded `Any` syntax](https://protobuf.com/docs/language-spec#any-messages)
  in option values.

## [v1.28.1] - 2023-11-15

- The `buf curl` command has been updated to support the use of multiple schemas.
  This allows users to specify multiple `--schema` flags and/or to use both `--schema`
  and `--reflect` flags at the same time. The result is that additional sources can
  be consulted to resolve an element. This can be useful when the result of an RPC
  contains extensions or values in `google.protobuf.Any` messages that are not defined
  in the same schema that defines the RPC service.
- Fix issue where `buf lint` incorrectly reports error when `(buf.validate.field).required`
  is set for an optional field in proto3.

## [v1.28.0] - 2023-11-10

- Add lint rules for [protovalidate](https://github.com/bufbuild/protovalidate). `buf lint`
  will now verify that your protovalidate rules are valid. A single rule `PROTOVALIDATE` has been
  added to the `DEFAULT` group - given that protovalidate is net new, this does not represent
  a breaking change.
- Update `buf beta price` with the latest pricing information.
- Display a warning when reading a `buf.lock` with dependencies with b1 or b3 digests. b1 and b3
  digests will be deprecated in a future version. Run `buf mod update` to update dependency digests.

## [v1.27.2] - 2023-10-27

- Fix issue where `buf build` and other commands may fail when handling certain
  archives created on macOS that contain files with extended attributes.

## [v1.27.1] - 2023-10-16

- Fix issue in v1.27.0 where `--path` did not work with workspaces under certain scenarios.

## [v1.27.0] - 2023-10-04

- Fix issue where `buf generate --exclude-path` was not properly excluding paths
  for remote modules.
- Fix issue where `buf curl` had a user agent that did not properly place the
  extension as a suffix.
- Update `buf beta price` with the latest pricing information.

## [v1.26.1] - 2023-08-09

- Fix issue where `buf build -o` did not properly output files with the `.txtpb`
  extension in Protobuf text format.

## [v1.26.0] - 2023-08-09

- Add support for the `--http2-prior-knowledge` flag when running `buf curl`
  against secure "https" URLs. This can be used with gRPC servers, that only
  support HTTP/2, when used with a network (layer 4) load balancer, that does
  not support protocol negotiation in TLS handshake.

## [v1.25.1] - 2023-08-02

- Fix issue where all files were being iterated over when using the `--path` flag.
- Fix issue where the directory `.` was incorrectly accepted as a value for the
  `directories` key in `buf.work.yaml`.

## [v1.25.0] - 2023-07-18

- Add `txtpb` format to handle the Protobuf text format. and automatically recognize
  `.txtpb` files as Protobuf text files. The `txtpb` format can now be used with
  all `buf` commands that take images as input or output, such as `build`, `convert`,
  and `curl`.

## [v1.24.0] - 2023-07-13

- Update `buf mod update` to block updates that will result in conflicting `.proto`
  files across dependencies.
- Replace `bin` format with `binpb` format, and support the `.binpb` file extension.
  `.binpb` is now the canonical file extension for binary-encoded Protobuf data.
  The `bin` format and the `.bin` file extension continue to be accepted.
- Remove support for `go` subdomain in `.netrc`. This was used as part of the
  remote generation alpha, which has been fully deprecated in favor of remote
  plugins and remote packages. See https://buf.build/blog/remote-packages-remote-plugins-approaching-v1
  for more details.
- Update `buf beta price` with the latest pricing information.

## [v1.23.1] - 2023-06-30

- Fix issue where `buf beta graph` would not print modules within a workspace that
  had no dependencies or dependents.
- Fix issue where `buf beta graph` would print warnings for missing dependencies
  that were actually present.

## [v1.23.0] - 2023-06-29

- Add `buf beta graph` to print the dependency graph for a module in DOT format.
- Various small bug fixes.

## [v1.22.0] - 2023-06-23

- Change default for `--origin` flag of `buf beta studio-agent` to `https://buf.build`

## [v1.21.0] - 2023-06-05

- Fix issue where locally-produced images did not have module information if the corresponding
  module was stored in the new cache.
- Remove `buf beta registry template`.
- Remove `buf beta registry plugin {create,deprecate,list,undeprecate,version}` and replace with
  `buf beta registry plugin {push,delete}`.
- Update `buf beta price` with the latest pricing information.

## [v1.20.0] - 2023-05-30

- Add `--emit-defaults` flag to `buf curl` to emit default values in JSON-encoded responses.
- Indent JSON-encoded responses from `buf curl` by default.
- Log a warning in case an import statement does not point to a file in the module, a file in a
  direct dependency, or a well-known type file.

## [v1.19.0] - 2023-05-17

- Add `--create` flag to `buf push` to create a repository if it does not exist. The user
  is also required to specify the visibility using `--create-visibility`.
- Add `github-actions` error format to print errors in a form parseable by GitHub Actions.
- Fix issue in `buf build` and `buf generate` where the use of type filtering (via
  `--type` flags) would cause the resulting image to have no source code info, even
  when `--exclude-source-info` was not specified. The main impact of the bug was that
  generated code would be missing comments.
- Fix issue in `buf curl` when using `--user` or `--netrc` that would cause a malformed
  Authorization header to be sent.
- Update the module cache to use an optimized content addressable store. The cache is
  now self-healing and uses significantly less space. Users wishing to free unused space
  can run `buf mod --clear-cache` once after upgrading to remove data stored in the
  previous module cache.

## [v1.18.0] - 2023-05-05

- Remove `buf beta registry {plugin,template} {deprecate,undeprecate}`.
- Add `--user` and `--netrc` flags to `buf curl`, providing the same behavior as the
  flags of the same name in the cURL tool.
- Include `DocumentationPath` in the module on `buf push`.
- Support fallback paths, `README.md` and `README.markdown`, for module documentation.
  The default source for module documentation is `buf.md`.
  If `buf.md` is missing, `README.md` or `README.markdown` is used as fallback sources.

## [v1.17.0] - 2023-04-05

- Fix issue with JSON marshalling of errors where line and column fields were
  omitted when line and column information was empty.
- Fix issue with MSVS marshalling of errors where the column could be 0.
- Add `buf beta stats` command to print statistics about a given source or module.
- Update `buf beta price` with the latest pricing information.

## [v1.16.0] - 2023-03-29

- Add `buf beta price` command to help users of the BSR figure out how much a module
  will cost to store on the BSR under the Teams or Pro plans.
- Fix issue in `protoc-gen-buf-lint` that prevented it from reporting lint
  errors for unused imports.
- Fix issue with `buf format` where indents would be produced on certain empty lines.
- Remove `buf alpha registry token create` command. Tokens must be created through the BSR UI.
- Add local WASM plugin support in alpha, gated by the `BUF_ALPHA_ENABLE_WASM` environment variable.
  This feature is under evaluation, and may change at any time. If you are interested in WASM
  Protobuf plugins, reach out to us.

## [v1.15.1] - 2023-03-08

- Fix bug in `buf generate` with `v1beta1` config files.
- Fix potential crash when using the `--type` flag with `buf build` or `buf generate`.

## [v1.15.0] - 2023-02-28

- Update built-in Well-Known Types to Protobuf v22.0.
- Fix bug in `buf format` where C-style block comments in which every
  line includes a prefix (usually "*") would be incorrectly indented.
- Add `--private-network` flag to `buf beta studio-agent` to support handling CORS requests
  from Studio on private networks that set the `Access-Control-Request-Private-Network` header.

## [v1.14.0] - 2023-02-09

- Replace `buf generate --include-types` with `buf generate --type` for consistency. `--include-types`
  is now deprecated but continues to work, consistent with our compatibility guarantee.
- Include type references in `google.protobuf.Any` messages in option values
  when filtering on type, e.g. with `buf build --type` or `buf generate --type`.
- Allow specifying a specific `protoc` path in `buf.gen.yaml` when using `protoc`'s built-in plugins
  via the new `protoc_path` option.
- Allow specifying arguments for local plugins in `buf.gen.yaml`. You can now do e.g.
  `path: ["go, "run", ./cmd/protoc-gen-foo]` in addition to `path: protoc-gen-foo`.
- Add optional name parameter to `buf mod init`, e.g. `buf mod init buf.build/owner/foobar`.
- Fix issue with `php_metadata_namespace` file option in [managed mode](https://docs.buf.build/generate/managed-mode).
- Make all help documentation much clearer. If you notice any inconsistencies, let us know.

## [v1.13.1] - 2023-01-27

- Fix race condition with `buf generate` when remote plugins from multiple
  BSR instances are being used at once.

## [v1.13.0] - 2023-01-26

- Extend the `BUF_TOKEN` environment variable to accept tokens for multiple
  BSR instances. Both `TOKEN` and `TOKEN1@BSRHOSTNAME1,TOKEN2@BSRHOSTNAME2,...`
  are now valid values for `BUF_TOKEN`.
- Remove `buf beta convert` in favor of the now-stable `buf convert`.

## [v1.12.0] - 2023-01-12
- Add `buf curl` command to invoke RPCs via [Connect](https://connect-build),
  [gRPC](https://grpc.io/), or [gRPC-Web](https://github.com/grpc/grpc-web.)
- Introduce `objc_class_prefix` option in managed mode, allowing a `default` value
  for `objc_class_prefix` for all files, `except` and `override`, which both behave
  similarly to other `except` and `override` options. Specifying an empty `default`
  value is equivalent to having managed mode on in previous versions.
- Introduce `ruby_package` option in managed mode, allowing `except` and `override`,
  in the same style as `objc_class_prefix`. Leaving `ruby_package` unspecified has
  the same effect as having mananged mode enabled in previous versions.

## [v1.11.0] - 2022-12-19
- `buf generate` now batches remote plugin generation calls for improved performance.
- Update `optimize_for` option in managed mode, allowing a `default` value for `optimize_for`
  for all files, `except` and `override`, which both behave similarly to other `except`
  and `override` options. Specifying an `optimize_for` value in the earlier versions is
  equivalent to having a `optimize_for` with that value as default.

## [v1.10.0] - 2022-12-07

- When using managed mode, setting `enabled: false` now no longer fails `buf generate`
  and instead prints a warning log and ignores managed mode options.
- Add `csharp_namespace` option to managed mode, allowing `except`, which excludes
  modules from managed mode, and `override`, which specifies `csharp_namespace` values
  per module, overriding the default value. By default, when managed mode is enabled,
  `csharp_namespace` is set to the package name with each package sub-name capitalized.
- Promote `buf convert` to stable, keep `buf beta convert` aliased in the beta command.
- Add `Types` filter to `buf generate` command to specify types (message, enum,
  service) that should be included in the image. When specified, the resulting
  image will only include descriptors to describe the requested types.

## [v1.9.0] - 2022-10-19

- New compiler that is faster and uses less memory than the outgoing one.
  - When generating source code info, the new compiler is 20% faster, and allocates
    13% less memory.
  - If _not_ generating source code info, the new compiler is 50% faster and
    allocates 35% less memory.
  - In addition to allocating less memory through the course of a compilation, the
    new compiler releases some memory much earlier, allowing it to be garbage
    collected much sooner. This means that by the end of a very large compilation
    process, less than half as much memory is live/pinned to the heap, decreasing
    overall memory pressure.

  The new compiler also addresses a few bugs where Buf would accept proto sources
  that protoc would reject:
  - In proto3 files, field and enum names undergo a validation that they are
    sufficiently different so that there will be no conflicts in JSON names.
  - Fully-qualified names of elements (like a message, enum, or service) may not
    conflict with package names.
  - A oneof or extend block may not contain empty statements.
  - Package names may not be >= 512 characters in length or contain > 100 dots.
  - Nesting depth of messages may not be > 32.
  - Field types and method input/output types may not refer to synthetic
    map entry messages.
- Push lint and breaking configuration to the registry.
- Include `LICENSE` file in the module on `buf push`.
- Formatter better edits/preserves whitespace around inline comments.
- Formatter correctly indents multi-line block (C-style) comments.
- Formatter now indents trailing comments at the end of an indented block body
  (including contents of message and array literals and elements in compact options)
  the same as the rest of the body (instead of out one level, like the closing
  punctuation).
- Formatter uses a compact, single-line representation for array and message literals
  in option values that are sufficiently simple (single scalar element or field).
- `buf beta convert` flags have changed from `--input` to `--from` and `--output`/`-o` to `--to`
- fully qualified type names now must be parsed to the `input` argument and `--type` flag separately

## [v1.8.0] - 2022-09-14

- Change default for `--origin` flag of `buf beta studio-agent` to `https://studio.buf.build`
- Change default for `--timeout` flag of `buf beta studio-agent` to `0` (no timeout). Before it was
  `2m` (the default for all the other `buf` commands).
- Add support for experimental code generation with the `plugin:` key in `buf.gen.yaml`.
- Preserve single quotes with `buf format`.
- Support `junit` format errors with `--error-format`.

## [v1.7.0] - 2022-06-27

- Support protocol and encoding client options based on content-type in Studio Agent.
- Add `--draft` flag to `buf push`.
- Add `buf beta registry draft {list,delete}` commands.

## [v1.6.0] - 2022-06-21

- Fix issue where `// buf:lint:ignore` comment ignores did not work for the
  `ENUM_FIRST_VALUE_ZERO` rule.
- Add `buf beta studio-agent` command to support the upcoming Buf Studio.

## [v1.5.0] - 2022-05-30

- Upgrade to `protoc` 3.20.1 support.
- Fix an issue where `buf` would fail if two or more roots contained
  a file with the same name, but with different file types (i.e. a
  regular file vs. a directory).
- Fix check for `PACKAGE_SERVICE_NO_DELETE` to detect deleted services.
- Remove `buf beta registry track`.
- Remove `buf beta registry branch`.

## [v1.4.0] - 2022-04-21

- Fix issue where duplicate synthetic oneofs (such as with proto3 maps or
  optional fields) did not result in a properly formed error.
- Add `buf beta registry repository update` command which supports updating
  repository visibility (public vs private). As with all beta commands, this
  is likely to change in the future.

## [v1.3.1] - 2022-03-30

- Allow `--config` flag to be set when targeting a module within a workspace.
- Update `buf format`'s file option order so that default file options are
  sorted before custom options.
- Update `buf format` to write adjacent string literals across multiple lines.
- Fix `buf format` so that the output directory (if any) is created if and only
  if the input is successfully formatted.

## [v1.3.0] - 2022-03-25

- Add `--exit-code` flag to `buf format` to exit with a non-zero exit code if
  the files were not already formatted.

## [v1.2.1] - 2022-03-24

- Fix a few formatting edge cases.

## [v1.2.0] - 2022-03-24

- Add `buf format` command to format `.proto` files.
- Fix build scripts to avoid using the `command-line-arguments` pseudo-package
  when building binaries and re-introduce checking for proper usage of private
  packages.

## [v1.1.1] - 2022-03-21

- Remove check for proper usage of private packages due to a breaking change made in the Golang standard library in 1.18.

## [v1.1.0] - 2022-03-01
- Add `--type` flag to the `build` command to create filtered images containing
  only the specified types and their required dependencies.
- Trim spaces and new lines from user-supplied token for `buf registry login`.
- Add support for conversion between JSON and binary serialized message for `buf beta convert`.

## [v1.0.0] - 2022-02-17

- Check that the user provided a valid token when running `buf registry login`.
- Add `buf mod open` that opens a module's homepage in a browser.
- Add `buf completion` command to generate auto-completion scripts in commonly used shells.
- Add `--disable-symlinks` flag to the `breaking, build, export, generate, lint, ls-files, push`
  commands. By default, the CLI will follow symlinks except on Windows, and this disables following
  symlinks.
- Add `--include-wkt` flag to `buf generate`. When this flag is specified alongside
  `--include-imports`, this will result in the [Well-Known Types](https://github.com/bufbuild/wellknowntypes/tree/11ea259bf71c4d386131c1986ffe103cb1edb3d6/v3.19.4/google/protobuf)
  being generated as well. Most language runtimes have the Well-Known Types included as part
  of the core library, making generating the Well-Known Types separately undesirable.
- Remove `buf protoc`. This was a pre-v1.0 demonstration to show that `buf` compilation
  produces equivalent results to mainline `protoc`, however `buf` is working on building
  a better Protobuf future that provides easier mechanics than our former `protoc`-based
  world. `buf protoc` itself added no benefit over mainline `protoc` beyond being considerably
  faster and allowing parallel compilation. If `protoc` is required, move back to mainline `protoc`
  until you can upgrade to `buf`. See [#915](https://github.com/bufbuild/buf/pull/915) for more
  details.
- Context modifier no longer overrides an existing token on the context. This allows `buf registry login`
  to properly check the user provided token without the token being overridden by the CLI interceptor.
- Removed the `buf config init` command in favor of `buf mod init`.
- Removed the `buf config ls-breaking-rules` command in favor of `buf mod ls-breaking-rules`.
- Removed the `buf config ls-lint-rules` command in favor of `buf mod ls-lint-rules`.
- Removed the `buf config migrate-v1beta1` command in favor of `buf beta migrate-v1beta1`.
- Add `buf beta decode` command to decode message with provided image source and message type.
- Disable `--config` flag for workspaces.
- Move default config version from `v1beta1` to `v1`.

## [v1.0.0-rc12] - 2022-02-01

- Add `default`, `except` and `override` to `java_package_prefix`.
- Add dependency commits as a part of the `b3` digest.
- Upgrade to `protoc` 3.19.4 support.
- Remove `branch` field from `buf.lock`.

## [v1.0.0-rc11] - 2022-01-18

- Upgrade to `protoc` 3.19.3 support.
- Add `PACKAGE_NO_IMPORT_CYCLE` lint rule to detect package import cycles.
- Add `buf beta registry {plugin,template} {deprecate,undeprecate}`.
- Add warning when using enterprise dependencies without specifying a enterprise
  remote in the module's identity.
- Remove `digest`, and `created_at` fields from the `buf.lock`. This will temporarily create a new commit
  when pushing the same contents to an existing repository, since the `ModulePin` has been reduced down.
- Add `--track` flag to `buf push`
- Update `buf beta registry commit list` to allow a track to be specified.
- Add `buf beta registry track {list,delete}` commands.
- Add manpages for `buf`.

## [v1.0.0-rc10] - 2021-12-16

- Fix issue where remote references were not correctly cached.

## [v1.0.0-rc9] - 2021-12-15

- Always set `compiler_version` parameter in the `CodeGeneratorRequest` to "(unknown)".
- Fix issue where `buf mod update` was unable to resolve dependencies from different remotes.
- Display the user-provided Buf Schema Registry remote, if specified, instead of the default within the `buf login` message.
- Fix issue where `buf generate` fails when the same plugin was specified more than once in a single invocation.
- Update the digest algorithm so that it encodes the `name`, `lint`, and `breaking` configuration encoded in the `buf.yaml`.
  When this change is deployed, users will observe the following:
  - Users on `v0.43.0` or before will notice mismatched digest errors similar to the one described in https://github.com/bufbuild/buf/issues/661.
  - Users on `v0.44.0` or after will have their module cache invalidated, but it will repair itself automatically.
  - The `buf.lock` (across all versions) will reflect the new `b3-` digest values for new commits.

## [v1.0.0-rc8] - 2021-11-10

- Add new endpoints to the recommendation service to make it configurable.
- Add `--exclude-path` flag to `buf breaking`, `buf build`, `buf export`, `buf generate`, and `buf lint` commands. This allows users to exclude specific paths when running commands.
- Change `GetModulePackages` endpoint to return a repeated `ModulePackage` message that now includes package description with the package name.
- Add `Oneof` to the `Message` structure for documentation.

## [v1.0.0-rc7] - 2021-11-08

- Upgrade to `protoc` 3.19.1 support.
- Fix issue with `buf generate` where multiple insertion points are defined in the same file.

## [v1.0.0-rc6] - 2021-10-20

- Fix issue with `buf ls-files` when given an image as an input, imports were being printed,
  even without the `--include-imports` flag.
- Add the ability for users to provide individual protobuf files as inputs to CLI commands. This allows users to run `buf` commands against and file input based on their current working directory, for example, `buf lint foo/bar.proto`, where `foo/bar.proto` is a path to protobuf file on disk.

## [v1.0.0-rc5] - 2021-10-12

- Add `buf beta registry repository deprecate` and `buf beta registry repository undeprecate`.
- Support `--include-imports` for remote plugins.
- Fix issue where `buf config migrate-v1beta1 fails` when files cannot be renamed.
- Fix issue where `buf registry login` panics when an existing .netrc entry exists.

## [v1.0.0-rc4] - 2021-10-07

- Fix issue where `buf generate` could fail when used with large numbers of plugins and files on
  systems with low file limits.
- Add `buf protoc --version` flag back. This was accidentally removed.
- Upgrade to `protoc` 3.18.1 support.

## [v1.0.0-rc3] - 2021-10-04

- Add `--as-import-paths` flag to `ls-files` that strips local directory paths and prints file
  paths as they are imported.
- Fix issue where groups used in custom options did not result in the same behavior as `protoc`.
- Fix issue where insertion points were not applied with respect to the configured output directory.

## [v1.0.0-rc2] - 2021-09-23

- Add `--include-imports` flag to `ls-files`.
- Upgrade to `protoc` 3.18.0 support.
- Fix regression with git inputs using `recurse_submodules=true`.

## [v1.0.0-rc1] - 2021-09-15

This is our first v1.0 release candidate. This release largely concentrates on erroring for
already-deprecated commands and flags.

At Buf, we take compatibility very seriously. When we say v1.0, we mean it - we hope `buf` will be
stable on v1 for the next decade, and if there is something we want to change, it is our responsibility to
make sure that we don't break you, not your responsibility to change because of us. We have learned
a lot about `buf` usage in the last two years of our beta, and have deprecated flags and commands as
we go, but for v1.0, we are removing the deprecated items to make sure we have a clean setup going forward.

All commands and flags have been printing warnings for a long time, and have an easy migration path.
Simply update the command or flag, and you'll be good to go:

- Removed the `buf login` command in favor of `buf registry login`.
- Removed the `buf logout` command in favor of `buf registry logout`.
- Removed the `buf mod init` command in favor of `buf config init`.
- Removed the `--name` and `--dep` flags in `buf config init`.
- Removed the `--log-level` global flag.
- Moved the output of `--version` from stderr to stdout.
- Moved the output of `--help` and `help` from stderr to stdout.
- [From v0.55.0](https://github.com/bufbuild/buf/releases/tag/v0.55.0): The version key in all configuration files (`buf.yaml`, `buf.gen.yaml`, `buf.work.yaml`) is now required.
- [From v0.45.0](https://github.com/bufbuild/buf/releases/tag/v0.45.0): Removed the `buf beta config init` command in favor of `buf config init`.
- [From v0.45.0](https://github.com/bufbuild/buf/releases/tag/v0.45.0): Removed the `buf beta mod export` command in favor of `buf export`.
- [From v0.45.0](https://github.com/bufbuild/buf/releases/tag/v0.45.0): Removed the `buf beta mod init` command in favor of `buf config init`.
- [From v0.45.0](https://github.com/bufbuild/buf/releases/tag/v0.45.0): Removed the `buf beta mod update` command in favor of `buf mod update`.
- [From v0.45.0](https://github.com/bufbuild/buf/releases/tag/v0.45.0): Removed the `buf beta mod clear-cache` command in favor of `buf mod clear-cache`.
- [From v0.45.0](https://github.com/bufbuild/buf/releases/tag/v0.45.0): Removed the `buf beta push` command in favor of `buf push`.
- [From v0.34.0](https://github.com/bufbuild/buf/releases/tag/v0.34.0): Removed the `buf check breaking` command in favor of `buf breaking`.
- [From v0.34.0](https://github.com/bufbuild/buf/releases/tag/v0.34.0): Removed the `buf check lint` command in favor of `buf lint`.
- [From v0.34.0](https://github.com/bufbuild/buf/releases/tag/v0.34.0): Removed the `buf check ls-lint-checkers` command in favor of `buf config ls-lint-rules`.
- [From v0.34.0](https://github.com/bufbuild/buf/releases/tag/v0.34.0): Removed the `buf check ls-breaking-checkers` command in favor of `buf config ls-breaking-rules`.
- [From v0.31.0](https://github.com/bufbuild/buf/releases/tag/v0.31.0): Removed the `--file` flag on `buf build` in favor of the `--path` flag.
- [From v0.31.0](https://github.com/bufbuild/buf/releases/tag/v0.31.0): Removed the `--file` flag on `buf lint` in favor of the `--path` flag.
- [From v0.31.0](https://github.com/bufbuild/buf/releases/tag/v0.31.0): Removed the `--file` flag on `buf breaking` in favor of the `--path` flag.
- [From v0.31.0](https://github.com/bufbuild/buf/releases/tag/v0.31.0): Removed the `--file` flag on `buf generate` in favor of the `--path` flag.
- [From v0.31.0](https://github.com/bufbuild/buf/releases/tag/v0.31.0): Removed the `--file` flag on `buf export` in favor of the `--path` flag.
- [From v0.29.0](https://github.com/bufbuild/buf/releases/tag/v0.29.0): Removed the `--source` flag on `buf build` in favor of the first positional parameter.
- [From v0.29.0](https://github.com/bufbuild/buf/releases/tag/v0.29.0): Removed the `--source-config` flag on `buf build` in favor of the `--config` flag.
- [From v0.29.0](https://github.com/bufbuild/buf/releases/tag/v0.29.0): Removed the `--input` flag on `buf lint` in favor of the first positional parameter.
- [From v0.29.0](https://github.com/bufbuild/buf/releases/tag/v0.29.0): Removed the `--input-config` flag on `buf lint` in favor of the `--config` flag.
- [From v0.29.0](https://github.com/bufbuild/buf/releases/tag/v0.29.0): Removed the `--input` flag on `buf breaking` in favor of the first positional parameter.
- [From v0.29.0](https://github.com/bufbuild/buf/releases/tag/v0.29.0): Removed the `--input-config` flag on `buf breaking` in favor of the `--config` flag.
- [From v0.29.0](https://github.com/bufbuild/buf/releases/tag/v0.29.0): Removed the `--against-input` flag on `buf breaking` in favor of the `--against` flag.
- [From v0.29.0](https://github.com/bufbuild/buf/releases/tag/v0.29.0): Removed the `--against-input-config` flag on `buf breaking` in favor of the `--against-config` flag.
- [From v0.29.0](https://github.com/bufbuild/buf/releases/tag/v0.29.0): Removed the `--input` flag on `buf generate` in favor of the first positional parameter.
- [From v0.29.0](https://github.com/bufbuild/buf/releases/tag/v0.29.0): Removed the `--input-config` flag on `buf generate` in favor of the `--config` flag.
- [From v0.29.0](https://github.com/bufbuild/buf/releases/tag/v0.29.0): Removed the `--input` flag on `buf ls-files` in favor of the first positional parameter.
- [From v0.29.0](https://github.com/bufbuild/buf/releases/tag/v0.29.0): Removed the `--input-config` flag on `buf ls-files` in favor of the `--config` flag.
- [From v0.29.0](https://github.com/bufbuild/buf/releases/tag/v0.29.0): Removed the `buf image build` command in favor of `buf build`.
- [From v0.29.0](https://github.com/bufbuild/buf/releases/tag/v0.29.0): Removed the `buf image convert` command.
- [From v0.29.0](https://github.com/bufbuild/buf/releases/tag/v0.29.0): Removed the `buf beta image convert` command.
- [From v0.23.0](https://github.com/bufbuild/buf/releases/tag/v0.23.0): Removed the `buf experimental image convert` command.
- [From v0.52.0](https://github.com/bufbuild/buf/releases/tag/v0.52.0) [and v0.34.0](https://github.com/bufbuild/buf/releases/tag/v0.34.0): Complete deletion `protoc-gen-buf-check-breaking` and `protoc-gen-buf-check-lint`, which have been moved to `protoc-gen-buf-breaking` and `protoc-gen-buf-lint`.

In January 2021 (v0.34.0), `protoc-gen-buf-check-breaking` and `protoc-gen-buf-check-lint` were deprecated and scheduled for removal for v1.0. In August 2021 (v0.52.0), we began returning error for every invocation of `protoc-gen-buf-check-breaking` and `protoc-gen-buf-check-lint`. This release completes the deletion process.

The only migration necessary is to change your installation and invocation from `protoc-gen-buf-check-breaking` to `protoc-gen-buf-breaking` and `protoc-gen-buf-check-lint` to `protoc-gen-buf-lint`. These can be installed in the exact same manner, whether from GitHub Releases, Homebrew, AUR, or direct Go installation:

```
# instead of go get github.com/bufbuild/buf/cmd/protoc-gen-buf-check-breaking
go get github.com/bufbuild/buf/cmd/protoc-gen-buf-breaking
# instead of curl -sSL https://github.com/bufbuild/buf/releases/download/v0.57.0/protoc-gen-buf-check-breaking-Linux-x86_64
curl -sSL https://github.com/bufbuild/buf/releases/download/v0.57.0/protoc-gen-buf-breaking-Linux-x86_64
```

## [v0.56.0] - 2021-09-08

- Cascade `ENUM_ZERO_VALUE_SUFFIX` comment ignores from the enum level.
- Fix issue where `buf genarate --output` was not being respected in 0.55.0.

## [v0.55.0] - 2021-09-07

- Error if `version:` is not set in `buf.yaml`. This is one of the few breaking changes we must make before v1.0 to guarantee stability for the future. If you do not have a version set, simply add `version: v1beta1` to the top of your `buf.yaml`.
- Support `BUF_TOKEN` for authentication. `buf` will now look for a token in the `BUF_TOKEN` environment variable, falling back to `.netrc` as set via `buf login`.
- Add support for using remote plugins with local source files.
- Add per-file overrides for managed mode.
- Fix issue with the module cache where multiple simulataneous downloads would result in a temporarily-corrupted cache.
- Hide verbose messaing behind the `--verbose` (`-v`) flag.
- Add `--debug` flag to print out debug logging.

## [v0.54.1] - 2021-08-30

- Fix docker build.

## [v0.54.0] - 2021-08-30

- Add windows support.
- Add `java_package_prefix` support to managed mode.
- Fix issue with C# namespaces in managed mode.
- Fix issue where `:main` was appended for errors containing references to modules.

## [v0.53.0] - 2021-08-25

- Fix issue where `buf generate --include-imports` would end up generating files for certain imports twice.
- Error when both a `buf.mod` and `buf.yaml` are present. `buf.mod` was briefly used as the new default name for `buf.yaml`, but we've reverted back to `buf.yaml`.

## [v0.52.0] - 2021-08-19

Return error for all invocations of `protoc-gen-buf-check-breaking` and `protoc-gen-buf-check-lint`.

As one of the few changes buf will ever make, `protoc-gen-buf-check-breaking` and `protoc-gen-buf-check-lint` were deprecated and scheduled for removal for v1.0 in January 2021. In preparation for v1.0, instead of just printing out a message notifying users of this, these commands now return an error for every invocation and will be completely removed when v1.0 is released.

The only migration necessary is to change your installation and invocation from `protoc-gen-buf-check-breaking` to `protoc-gen-buf-breaking` and `protoc-gen-buf-check-lint` to `protoc-gen-buf-lint`. These can be installed in the exact same manner, whether from GitHub Releases, Homebrew, AUR, or direct Go installation:

```
# instead of go get github.com/bufbuild/buf/cmd/protoc-gen-buf-check-breaking
go get github.com/bufbuild/buf/cmd/protoc-gen-buf-breaking
# instead of curl -sSL https://github.com/bufbuild/buf/releases/download/v0.52.0/protoc-gen-buf-check-breaking-Linux-x86_64
curl -sSL https://github.com/bufbuild/buf/releases/download/v0.52.0/protoc-gen-buf-breaking-Linux-x86_64
```

There is no change in functionality.

## [v0.51.1] - 2021-08-16

- Fix issue with git LFS where a remote must be set for fetch.

## [v0.51.0] - 2021-08-13

- Accept packages of the form `v\d+alpha` and `v\d+beta` as packages with valid versions. These will be considered unstable packages for the purposes of linting and breaking change detection if `ignore_unstable_packages` is set.
- Fix issue with git clones that occurred when using a previous reference of the current branch.

## [v0.50.0] - 2021-08-12

- Add `buf generate --include-imports` that also generates all imports except for the Well-Known Types.
- Fix issue where a deleted file within an unstable package that contained messages, enums, or services resulted in a breaking change failure if the `PACKAGE` category was used and `ignore_unstable_packages` was set.

## [v0.49.0] - 2021-08-10

- Split `FIELD_SAME_TYPE` breaking change rule into `FIELD_SAME_TYPE, FIELD_WIRE_COMPATIBLE_TYPE, FIELD_WIRE_JSON_COMPATIBLE_TYPE` in `v1`. See https://github.com/bufbuild/buf/pull/400 for details.
- Only export imported dependencies from `buf export`.

## [v0.48.2] - 2021-07-30

- Fix git args for http auth with git lfs.

## [v0.48.1] - 2021-07-30

- Fix: use `-c` on `git` parent command instead of `--config` on `git fetch`.
- Add `ruby_package` to managed mode.

## [v0.48.0] - 2021-07-29

- Add `buf export`. `buf export` will export the files from the specified input (default `"."`) to the given directory in a manner that is buildable by `protoc` without any `-I` flags. It also has options `--exclude-imports`, which excludes imports (and won't result in a buildable set of files), and `--path`, which filters to the specific paths.

## [v0.47.0] - 2021-07-29

- Rewrite the git cloner to use `git init && git fetch` rather than `git clone`. `git clone` is limited to local branches on the remote, whereas `git fetch` we can fetch any references on the remote including remote branches.
- Add `php_namespace` managed mode handling.
- Add `java_string_check_utf8` managed mode handling.

## [v0.46.0] - 2021-07-27

- Add `buf login` and `buf logout` to login and logout from the Buf Schema Registry.
- Fix cache, configuration, and data environment variables for Windows. Note that while Windows is still not officially supported, `buf` largely works on Windows.

## [v0.45.0] - 2021-07-26

- Revert default configuration file location back from `buf.mod` to `buf.yaml`. Note that both continue to work.
- Move default workspace configuration file location from `buf.work` to `buf.work.yaml`. Note that both continue to work.
- Move `buf beta push` to `buf push`. Note that `buf beta push` continues to work.
- Move most `buf beta mod` commands to `buf mod`. Note that all `buf beta mod` commands continue to work.
- Add `--only` flag to `buf mod update`.
- Warn if `buf.yaml` contains dependencies that are not represented in the `buf.lock` file.
- Add `--version` flag to `buf config ls-{breaking,lint}-rules`.
- Add `SYNTAX_SPECIFIED` lint rule to `BASIC, DEFAULT` categories for v1 configuration.
- Add `IMPORT_USED` lint rule to `BASIC, DEFAULT` categories for v1 configuration.
- Bring v1 configuration out of beta.
- Add managed mode for `objc_class_prefix`, `csharp_namespace`.

## [v0.44.0] - 2021-07-08

- Fix issue where C++ scoping rules were not properly enforced.
- Add support for splitting directory paths passed to `buf protoc -I` by a directory separator.
- Fix Windows support for builtin `protoc` plugins when using `buf generate` or `buf protoc`. Note that Windows remains officially unsupported as we have not set up testing, but largely works.
- Upgrade to `protoc` 3.17.3 support.
- Change the default module configuration location from `buf.yaml` to `buf.mod`. Note that `buf.yaml` continues to work.
- Continued work on the workspaces beta, including the `v1` configuration specification.
- Continued work on the managed mode beta, including the `v1` configuration specification.
- Add `v1` module configuration specification in beta - please continue to use `v1beta1` until the `v1` configuration specification is rolled out.
- Add `buf config migrate-v1beta1`.

## [v0.43.2] - 2021-05-31

- Fix namespace resolution diff with protoc.

## [v0.43.1] - 2021-05-28

- Revert `protoc` namespace resolution diff change.

## [v0.43.0] - 2021-05-28

- Do not count `buf:lint:ignore` directives as valid comments for the `COMMENT_.*` lint rules.
- Upgrade to `protoc` 3.17.1 support.
- Fix namespace resolution diff with `protoc`.

## [v0.42.1] - 2021-05-20

- Change the architecture suffix of the Linux ARM release assets from `arm64` to `aarch64` to match the output of `uname -m` on Linux.

## [v0.42.0] - 2021-05-20

- Add managed mode in beta. This is a new feature that automatically sets file option values.
- Add workspaces in beta. This is a new feature that allows multiple modules within the same directory structure.
- Add arm64 releases.

## [v0.41.0] - 2021-04-01

* Add `MESSAGE_SAME_REQUIRED_FIELDS` breaking change rule. This checks to make sure no `required` fields are added or deleted from existing messages.
* Support multi-architecture Docker image.
* Exit with code 100 for `FileAnnotation` errors.

## [v0.40.0] - 2021-03-15

* Add `buf beta registry tag {create,list}` commands.
* Add support for creating tags in `push` via `buf beta push -t`.
* Fix an issue where errors were unnecessarily written in `buf lint` and `buf breaking`.

## [v0.39.1] - 2021-03-04

- Fix issue with CLI build process in 0.39.0.

## [v0.39.0] - 2021-03-04

* `buf beta push` doesn't create a new commit if the content of the push is the same as the latest commit on the branch.
* Fix an issue where no error was shown when authentication failed.
* Fix an issue where `buf protoc` would error if a plugin returned an empty error string.

## [v0.38.0] - 2021-02-25

- Update the tested `protoc` version for compatibility to 3.15.2. The `--experimental_allow_proto3_optional` flag is no longer set for versions >=3.15.
- Update the Well-Known Types to 3.15.2. The `go_package` values for the Well-Known Types now point at google.golang.org/protobuf instead of github.com/golang/protobuf.

## [v0.37.1] - 2021-02-23

- Fix bug where authentication headers were not threaded through for certain Buf Schema Registry commands.
- Fix issue where empty errors would incorrectly be wrapped by the CLI interceptor.
- Update Buf module cache location to include remote.

## [v0.37.0] - 2021-02-09

- Add commands for the Buf Schema Registry. Visit our website to add yourself to [the waitlist](https://buf.build/waitlist).

## [v0.36.0] - 2021-01-18

Allows comment ignores of the form `// buf:lint:ignore ID` to be cascaded upwards for specific rules.

- For  `ENUM_VALUE_PREFIX, ENUM_VALUE_UPPER_SNAKE_CASE`, both the enum value and the enum are checked.
- For `FIELD_LOWER_SNAKE_CASE, FIELD_NO_DESCRIPTOR`, both the field and message are checked.
- For `ONEOF_LOWER_SNAKE_CASE`, both the oneof and message are checked.
- For `RPC_NO_CLIENT_STREAMING, RPC_NO_SERVER_STREAMING, RPC_PASCAL_CASE, RPC_REQUEST_RESPONSE_UNIQUE`, both the method and service are checked.
- For `RPC_REQUEST_STANDARD_NAME, RPC_RESPONSE_STANDARD_NAME`, the input/output type, method, and service are checked.

## [v0.35.1] - 2021-01-08

- Fix error when unmarshalling plugin configuration with no options (#236)

## [v0.35.0] - 2021-01-07

- Allow `opt` in `buf.gen.yaml` files to be either a single string, or a list of strings. Both of the following forms are accepted, and result in `foo=bar,baz,bat`:

```yaml
version: v1beta1
plugins:
  - name: foo
    out: out
    opt: foo=bar,baz,bat
```

```yaml
version: v1beta1
plugins:
  - name: foo
    out: out
    opt:
      - foo=bar
      - baz
      - bat
```

## [v0.34.0] - 2021-01-04

- Move `buf check lint` to `buf lint`.
- Move `buf check breaking` to `buf breaking`.
- Move `buf check ls-lint-checkers` to `buf config ls-lint-rules`.
- Move `buf check ls-breaking-checkers` to `buf config ls-breaking-rules`.
- Move `protoc-gen-buf-check-lint` to `protoc-gen-buf-lint`.
- Move `protoc-gen-buf-check-breaking` to `protoc-gen-buf-breaking`.
- Add `buf beta config init`.

All previous commands continue to work in a backwards-compatible manner, and the previous `protoc-gen-buf-check-lint` and `protoc-gen-buf-check-breaking` binaries continue to be available at the same paths, however deprecation messages are printed.

## [v0.33.0] - 2020-12-12

- Add `strategy` option to `buf.gen.yaml` generation configuration. This allows selecting either plugin invocations with files on a per-directory basis, or plugin invocations with all files at once. See the [generation documentation](https://docs.buf.build/generate-usage) for more details.

## [v0.32.1] - 2020-12-10

- Fix issue where `SourceCodeInfo` for map fields within nested messages could be dropped.
- Fix issue where deleted files would cause a panic when `breaking.ignore_unstable_packages = true`.

## [v0.32.0] - 2020-11-24

- Add symlink support for directory inputs. Symlinks will now be followed within your local directories when running `buf` commands.
- Add the `breaking.ignore_unstable_packages` option to allow ignoring of unstable packages when running `buf check breaking`. See [the documentation](https://docs.buf.build/breaking-configuration#ignore_unstable_packages) for more details.
- Enums that use the `allow_alias` option that add new aliases to a given number will no longer be considered breaking by `ENUM_VALUE_SAME_NAME`. See [the documentation](https://docs.buf.build/breaking-checkers#enum_value_same_name) for more details.

## [v0.31.1] - 2020-11-17

- Fix issue where `--experimental_allow_proto3_optional` was not set when proxying to `protoc` for the builtin plugins via `buf generate` or `buf protoc`. This flag is now set for `protoc` versions >= 3.12.

## [v0.31.0] - 2020-11-16

- Change the `--file` flag to `--path` and allow `--path` to take both files and directories, instead of just files with the old `--file`. This flag is used to filter the actual Protobuf files built under an input for most commands. You can now do for example `buf generate --path proto/foo` to only generate stubs for the files under `proto/foo`. Note that the `--file` flag continues to work, but prints a deprecation message.

## [v0.30.1] - 2020-11-12

- Relax validation of response file names from protoc plugins, so that when possible, plugins that are not compliant with the plugin specification are still usable with `buf generate`.

## [v0.30.0] - 2020-11-03

- Add `git://` protocol handling.

## [v0.29.0] - 2020-10-30

As we work towards v1.0, we are cleaning up the CLI UX. As part of this, we made the following changes:

- `buf image build` has been moved to `buf build` and now accepts images as inputs.
- `buf beta image convert` has been deleted, as `buf build` now covers this functionality.
- The `-o` flag is no longer required for `buf build`, instead defaulting to the OS equivalent of `/dev/null`.
- The `--source` flag on `buf build` has been deprecated in favor of passing the input as the first argument.
- The `--source-config` flag on `buf build` has been moved to `--config`.
- The `--input` flag on `buf check lint` has been deprecated in favor of passing the input as the first argument.
- The `--input-config` flag on `buf check lint` has been moved to `--config`.
- The `--input` flag on `buf check breaking` has been deprecated in favor of passing the input as the first argument.
- The `--input-config` flag on `buf check breaking` has been moved to `--config`.
- The `--against-input` flag on `buf check breaking` has been moved to `--against`.
- The `--against-input-config` flag on `buf check breaking` has been moved to `--against-config`.
- The `--input` flag on `buf generate` has been deprecated in favor of passing the input as the first argument.
- The `--input-config` flag on `buf generate` has been moved to `--config`.
- The `--input` flag on `buf ls-files` has been deprecated in favor of passing the input as the first argument.
- The `--input-config` flag on `buf ls-files` has been moved to `--config`.

We feel these changes make using `buf` more natural. Examples:

```
# compile the files in the current directory
buf build
# equivalent to the default no-arg invocation
buf build .
# build the repository at https://github.com/foo/bar.git
buf build https://github.com/foo/bar.git
# lint the files in the proto directory
buf check lint proto
# check the files in the current directory against the files on the master branch for breaking changes
buf check breaking --against .git#branch=master
# check the files in the proto directory against the files in the proto directory on the master branch
buf check breaking proto --against .git#branch=master,subdir=proto
```

**Note that existing commands and flags continue to work.** While the deprecation messages will be printed, and we recommend migrating to the new invocations, your existing invocations have no change in functionality.

## [v0.28.0] - 2020-10-21

- Add `subdir` option for archive and git [Inputs](https://buf.build/docs/inputs). This allows placement of the `buf.yaml` configuration file in directories other than the base of your repository. You then can check against this subdirectory using, for example, `buf check breaking --against-input https://github.com/foo/bar.git#subdir=proto`.

## [v0.27.1] - 2020-10-16

- Fix minor typo in `buf help generate` documentation.

## [v0.27.0] - 2020-10-16

- Move `buf beta generate` out of beta to `buf generate`. This command now uses a template of configured plugins to generate stubs. See `buf help generate` for more details.

## [v0.26.0] - 2020-10-13

- Add jar and zip support to `buf protoc` and `buf beta generate`.

## [v0.25.0] - 2020-10-09

- Add the concept of configuration file version. The only currently-available version is `v1beta1`. See [buf.build/docs/faq](https://buf.build/docs/faq) for more details.

## [v0.24.0] - 2020-09-21

- Add fish completion to releases.
- Update the `protoc` version for `buf protoc` to be `3.13.0`.

## [v0.23.0] - 2020-09-11

- Move the `experimental` parent command to `beta`. The command `buf experimental image convert` continues to work, but is deprecated in favor of `buf beta image convert`.
- Add `buf beta generate`.

## [v0.22.0] - 2020-09-09

- Add [insertion point](https://github.com/protocolbuffers/protobuf/blob/cdf5022ada7159f0c82888bebee026cbbf4ac697/src/google/protobuf/compiler/plugin.proto#L135) support to `buf protoc`.

## [v0.21.0] - 2020-09-02

- Fix issue where `optional` fields in proto3 would cause the `ONEOF_LOWER_SNAKE_CASE` lint checker to fail.

## [v0.20.5] - 2020-07-24

- Fix issue where parser would fail on files starting with [byte order marks](https://en.wikipedia.org/wiki/Byte_order_mark#UTF-8).

## [v0.20.4] - 2020-07-21

- Fix issue where custom message options that had an unset map field could cause a parser failure.

## [v0.20.3] - 2020-07-18

- Fix issue where parameters passed with `--.*_opt` to `buf protoc` for builtin plugins were not properly propagated.

## [v0.20.2] - 2020-07-17

- Fix issue where roots containing non-proto files with the same path would cause an error.

## [v0.20.1] - 2020-07-14

- Fix issue where Zsh completion would fail due to some flags having brackets in their description.
- Fix issue where non-builtin protoc plugin invocations would not have errors properly propagated.
- Fix issue where multiple `--.*_opt` flags, `--.*_opt` flags with commas, or `--.*_out` flags with options that contained commas, would not be properly added.

## [v0.20.0] - 2020-07-13

- Add `--by-dir` flag to `buf protoc` that parallelizes generation per directory, resulting in a 25-75% reduction in the time taken to generate stubs for medium to large file sets.
- Properly clean up temporary files and commands on interrupts.
- Fix issue where certain files that started with invalid Protobuf would cause the parser to crash.

## [v0.19.1] - 2020-07-10

- Fix issue where stderr was not being propagated for protoc plugins in CLI mode.

## [v0.19.0] - 2020-07-10

- Add `protoc` command. This is a substitute for `protoc` that uses Buf's internal compiler.
- Add `ENUM_FIRST_VALUE_ZERO` lint checker to the `OTHER` category.
- Add support for the Visual Studio error format.

## [v0.18.1] - 2020-06-25

- Fix issue where linking errors for custom options that had a message type were not properly reported (#93)

## [v0.18.0] - 2020-06-22

- Handle custom options when marshalling JSON images (#87).
- Add `buf experimental image convert` command to convert to/from binary/JSON images (#87).

## [v0.17.0] - 2020-06-17

- Add git ref support to allow specifying arbitrary git references as inputs (https://github.com/bufbuild/buf/issues/48). This allows you to do i.e. `buf check lint --input https://github.com/bufbuild/buf.git#ref=fa74aa9c4161304dfa83db4abc4a0effe886d253`.
- Add `depth` input option when specifying git inputs with `ref`. This allows the user to configure the depth at which to clone the repository when looking for the `ref`. If specifying a `ref`, this defaults to 50. Otherwise, this defaults to 1.
- Remove requirement for git branch or tag in inputs. This allows you to do i.e. `buf check lint --input https://github.com/bufbuild/buf.git` and it will automatically choose the default branch as an input.

## [v0.16.0] - 2020-06-02

- Add [proto3 optional](https://github.com/protocolbuffers/protobuf/blob/7cb5597013f0c4b978f02bce4330849f118aa853/docs/field_presence.md#how-to-enable-explicit-presence-in-proto3) support.

## [v0.15.0] - 2020-05-31

- Add opt-in comment-driven lint ignores via the `allow_comment_ignores` lint configuration option and `buf:lint:ignore ID` leading comment annotation (#73).

## [v0.14.0] - 2020-05-30

- Add `--file` flag to `buf image build` to only add specific files and their imports to outputted images. To exclude imports, use `--exclude-imports`.
- Add `zip` as a source format. Buf can now read `zip` files, either locally or remotely, for image building, linting, and breaking change detection.
- Add `zstd` as a compression format. Buf can now read and write Image files that are compressed using zstandard, and can read tarballs compressed with zstandard.
- Deprecated: The formats `bingz, jsongz, targz` are now deprecated. Instead, use `format=bin,compression=gzip`, `format=json,compression=gzip`, or `format=tar,compression=gzip`. The formats `bingz, jsongz, targz` will continue to work forever and will not be broken, but will print a deprecation warning and we recommend updating. Automatic file extension parsing continues to work the same as well.

## [v0.13.0] - 2020-05-17

- Use the `git` binary instead of go-git for internal clones. This also enables using your system git credential management for git repositories cloned using https or ssh. See https://buf.build/docs/inputs#authentication for more details.

## [v0.12.1] - 2020-05-11

- Fix issue where roots were detected as overlapping if one root's name was a prefix of the other.

## [v0.12.0] - 2020-05-11

- Add netrc support for inputs.
- Fix issue where filenames that contained `..` resulted in an error.
- Internal: migrate to golang/protobuf v2.

## [v0.11.0] - 2020-04-09

- Add experimental flag `--experimental-git-clone` to use the `git` binary for git clones.

## [v0.10.0] - 2020-04-06

- Add `recurse_submodules` option for git inputs.
  Example: `https://github.com/foo/bar.git#branch=master,recurse_submodules=true`

## [v0.9.0] - 2020-03-25

- Fix issue where the option value ordering on an outputted `Image` was non-deterministic.
- Fix issue where the `SourceCodeInfo` for the Well-Known Types was not included on an outputted `Image` when requested.

## [v0.8.0] - 2020-03-11

- Update dependencies.

## [v0.7.1] - 2020-03-05

- Tie HTTP download timeout to the `--timeout` flag.

## [v0.7.0] - 2020-01-31

- Add `tag` option for git inputs.

## [v0.6.0] - 2020-01-17

- Add `git` to the Docker container for local filesystem clones.
- Update the JSON error format to use `path` as the file path key instead of `filename`.

## [v0.5.0] - 2020-01-01

- Allow basic authentication for remote tarballs, git repositories, and image files served from HTTPS endpoints. See https://buf.build/docs/inputs#https for more details.
- Allow public key authentication for remote git repositories served from SSH endpoints. See https://buf.build/docs/inputs#ssh for more details.

## [v0.4.1] - 2019-12-30

- Fix issue where comparing enum values for enums that have `allow_alias` set and duplicate enum values present resulted in a system error.

## [v0.4.0] - 2019-12-05

- Change the breaking change detector to compare enum values on number instead of name. This also results in the `ENUM_VALUE_SAME_NUMBER` checker being replaced with the `ENUM_VALUE_SAME_NAME` checker, except this new checker is not in the `WIRE` category.

## [v0.3.0] - 2019-11-05

- Fix issue where multiple timeout errors were printed.
- Add `buf check lint --error-format=config-ignore-yaml` to print out current lint errors in a format that can be copied into a configuration file.

## [v0.2.0] - 2019-10-28

- Add a Docker image for the `buf` binary.

## v0.1.0 - 2019-10-18

Initial beta release.

[Unreleased]: https://github.com/bufbuild/buf/compare/v1.38.0...HEAD
[v1.38.0]: https://github.com/bufbuild/buf/compare/v1.37.0...v1.38.0
[v1.37.0]: https://github.com/bufbuild/buf/compare/v1.36.0...v1.37.0
[v1.36.0]: https://github.com/bufbuild/buf/compare/v1.35.1...v1.36.0
[v1.35.1]: https://github.com/bufbuild/buf/compare/v1.35.0...v1.35.1
[v1.35.0]: https://github.com/bufbuild/buf/compare/v1.34.0...v1.35.0
[v1.34.0]: https://github.com/bufbuild/buf/compare/v1.33.0...v1.34.0
[v1.33.0]: https://github.com/bufbuild/buf/compare/v1.32.2...v1.33.0
[v1.32.2]: https://github.com/bufbuild/buf/compare/v1.32.1...v1.32.2
[v1.32.1]: https://github.com/bufbuild/buf/compare/v1.32.0...v1.32.1
[v1.32.0]: https://github.com/bufbuild/buf/compare/v1.32.0-beta.1...v1.32.0
[v1.32.0-beta.1]: https://github.com/bufbuild/buf/compare/v1.31.0...v1.32.0-beta.1
[v1.31.0]: https://github.com/bufbuild/buf/compare/v1.30.1...v1.31.0
[v1.30.1]: https://github.com/bufbuild/buf/compare/v1.30.0...v1.30.1
[v1.30.0]: https://github.com/bufbuild/buf/compare/v1.29.0...v1.30.0
[v1.29.0]: https://github.com/bufbuild/buf/compare/v1.28.1...v1.29.0
[v1.28.1]: https://github.com/bufbuild/buf/compare/v1.28.0...v1.28.1
[v1.28.0]: https://github.com/bufbuild/buf/compare/v1.27.2...v1.28.0
[v1.27.2]: https://github.com/bufbuild/buf/compare/v1.27.1...v1.27.2
[v1.27.1]: https://github.com/bufbuild/buf/compare/v1.27.0...v1.27.1
[v1.27.0]: https://github.com/bufbuild/buf/compare/v1.26.1...v1.27.0
[v1.26.1]: https://github.com/bufbuild/buf/compare/v1.26.0...v1.26.1
[v1.26.0]: https://github.com/bufbuild/buf/compare/v1.25.1...v1.26.0
[v1.25.1]: https://github.com/bufbuild/buf/compare/v1.25.0...v1.25.1
[v1.25.0]: https://github.com/bufbuild/buf/compare/v1.24.0...v1.25.0
[v1.24.0]: https://github.com/bufbuild/buf/compare/v1.23.1...v1.24.0
[v1.23.1]: https://github.com/bufbuild/buf/compare/v1.23.0...v1.23.1
[v1.23.0]: https://github.com/bufbuild/buf/compare/v1.22.0...v1.23.0
[v1.22.0]: https://github.com/bufbuild/buf/compare/v1.21.0...v1.22.0
[v1.21.0]: https://github.com/bufbuild/buf/compare/v1.20.0...v1.21.0
[v1.20.0]: https://github.com/bufbuild/buf/compare/v1.19.0...v1.20.0
[v1.19.0]: https://github.com/bufbuild/buf/compare/v1.18.0...v1.19.0
[v1.18.0]: https://github.com/bufbuild/buf/compare/v1.17.0...v1.18.0
[v1.17.0]: https://github.com/bufbuild/buf/compare/v1.16.0...v1.17.0
[v1.16.0]: https://github.com/bufbuild/buf/compare/v1.15.1...v1.16.0
[v1.15.1]: https://github.com/bufbuild/buf/compare/v1.15.0...v1.15.1
[v1.15.0]: https://github.com/bufbuild/buf/compare/v1.14.0...v1.15.0
[v1.14.0]: https://github.com/bufbuild/buf/compare/v1.13.1...v1.14.0
[v1.13.1]: https://github.com/bufbuild/buf/compare/v1.13.0...v1.13.1
[v1.13.0]: https://github.com/bufbuild/buf/compare/v1.12.0...v1.13.0
[v1.12.0]: https://github.com/bufbuild/buf/compare/v1.11.0...v1.12.0
[v1.11.0]: https://github.com/bufbuild/buf/compare/v1.10.0...v1.11.0
[v1.10.0]: https://github.com/bufbuild/buf/compare/v1.9.0...v1.10.0
[v1.9.0]: https://github.com/bufbuild/buf/compare/v1.8.0...v1.9.0
[v1.8.0]: https://github.com/bufbuild/buf/compare/v1.7.0...v1.8.0
[v1.7.0]: https://github.com/bufbuild/buf/compare/v1.6.0...v1.7.0
[v1.6.0]: https://github.com/bufbuild/buf/compare/v1.5.0...v1.6.0
[v1.5.0]: https://github.com/bufbuild/buf/compare/v1.4.0...v1.5.0
[v1.4.0]: https://github.com/bufbuild/buf/compare/v1.3.1...v1.4.0
[v1.3.1]: https://github.com/bufbuild/buf/compare/v1.3.0...v1.3.1
[v1.3.0]: https://github.com/bufbuild/buf/compare/v1.2.1...1.3.0
[v1.2.1]: https://github.com/bufbuild/buf/compare/v1.2.0...v1.2.1
[v1.2.0]: https://github.com/bufbuild/buf/compare/v1.1.1...v1.2.0
[v1.1.1]: https://github.com/bufbuild/buf/compare/v1.1.0...v1.1.1
[v1.1.0]: https://github.com/bufbuild/buf/compare/v1.0.0...v1.1.0
[v1.0.0]: https://github.com/bufbuild/buf/compare/v1.0.0-rc12...v1.0.0
[v1.0.0-rc12]: https://github.com/bufbuild/buf/compare/v1.0.0-rc11...v1.0.0-rc12
[v1.0.0-rc11]: https://github.com/bufbuild/buf/compare/v1.0.0-rc10...v1.0.0-rc11
[v1.0.0-rc10]: https://github.com/bufbuild/buf/compare/v1.0.0-rc9...v1.0.0-rc10
[v1.0.0-rc9]: https://github.com/bufbuild/buf/compare/v1.0.0-rc8...v1.0.0-rc9
[v1.0.0-rc8]: https://github.com/bufbuild/buf/compare/v1.0.0-rc7...v1.0.0-rc8
[v1.0.0-rc7]: https://github.com/bufbuild/buf/compare/v1.0.0-rc6...v1.0.0-rc7
[v1.0.0-rc6]: https://github.com/bufbuild/buf/compare/v1.0.0-rc5...v1.0.0-rc6
[v1.0.0-rc5]: https://github.com/bufbuild/buf/compare/v1.0.0-rc4...v1.0.0-rc5
[v1.0.0-rc4]: https://github.com/bufbuild/buf/compare/v1.0.0-rc3...v1.0.0-rc4
[v1.0.0-rc3]: https://github.com/bufbuild/buf/compare/v1.0.0-rc2...v1.0.0-rc3
[v1.0.0-rc2]: https://github.com/bufbuild/buf/compare/v1.0.0-rc1...v1.0.0-rc2
[v1.0.0-rc1]: https://github.com/bufbuild/buf/compare/v0.56.0...v1.0.0-rc1
[v0.56.0]: https://github.com/bufbuild/buf/compare/v0.55.0...v0.56.0
[v0.55.0]: https://github.com/bufbuild/buf/compare/v0.54.1...v0.55.0
[v0.54.1]: https://github.com/bufbuild/buf/compare/v0.54.0...v0.54.1
[v0.54.0]: https://github.com/bufbuild/buf/compare/v0.53.0...v0.54.0
[v0.53.0]: https://github.com/bufbuild/buf/compare/v0.52.0...v0.53.0
[v0.52.0]: https://github.com/bufbuild/buf/compare/v0.51.1...v0.52.0
[v0.51.1]: https://github.com/bufbuild/buf/compare/v0.51.0...v0.51.1
[v0.51.0]: https://github.com/bufbuild/buf/compare/v0.50.0...v0.51.0
[v0.50.0]: https://github.com/bufbuild/buf/compare/v0.49.0...v0.50.0
[v0.49.0]: https://github.com/bufbuild/buf/compare/v0.48.2...v0.49.0
[v0.48.2]: https://github.com/bufbuild/buf/compare/v0.48.1...v0.48.2
[v0.48.1]: https://github.com/bufbuild/buf/compare/v0.48.0...v0.48.1
[v0.48.0]: https://github.com/bufbuild/buf/compare/v0.47.0...v0.48.0
[v0.47.0]: https://github.com/bufbuild/buf/compare/v0.46.0...v0.47.0
[v0.46.0]: https://github.com/bufbuild/buf/compare/v0.45.0...v0.46.0
[v0.45.0]: https://github.com/bufbuild/buf/compare/v0.44.0...v0.45.0
[v0.44.0]: https://github.com/bufbuild/buf/compare/v0.43.2...v0.44.0
[v0.43.2]: https://github.com/bufbuild/buf/compare/v0.43.1...v0.43.2
[v0.43.1]: https://github.com/bufbuild/buf/compare/v0.43.0...v0.43.1
[v0.43.0]: https://github.com/bufbuild/buf/compare/v0.42.1...v0.43.0
[v0.42.1]: https://github.com/bufbuild/buf/compare/v0.42.0...v0.42.1
[v0.42.0]: https://github.com/bufbuild/buf/compare/v0.41.0...v0.42.0
[v0.41.0]: https://github.com/bufbuild/buf/compare/v0.40.0...v0.41.0
[v0.40.0]: https://github.com/bufbuild/buf/compare/v0.39.1...v0.40.0
[v0.39.1]: https://github.com/bufbuild/buf/compare/v0.39.0...v0.39.1
[v0.39.0]: https://github.com/bufbuild/buf/compare/v0.38.0...v0.39.0
[v0.38.0]: https://github.com/bufbuild/buf/compare/v0.37.1...v0.38.0
[v0.37.1]: https://github.com/bufbuild/buf/compare/v0.37.0...v0.37.1
[v0.37.0]: https://github.com/bufbuild/buf/compare/v0.36.0...v0.37.0
[v0.36.0]: https://github.com/bufbuild/buf/compare/v0.35.1...v0.36.0
[v0.35.1]: https://github.com/bufbuild/buf/compare/v0.35.0...v0.35.1
[v0.35.0]: https://github.com/bufbuild/buf/compare/v0.34.0...v0.35.0
[v0.34.0]: https://github.com/bufbuild/buf/compare/v0.33.0...v0.34.0
[v0.33.0]: https://github.com/bufbuild/buf/compare/v0.32.1...v0.33.0
[v0.32.1]: https://github.com/bufbuild/buf/compare/v0.32.0...v0.32.1
[v0.32.0]: https://github.com/bufbuild/buf/compare/v0.31.1...v0.32.0
[v0.31.1]: https://github.com/bufbuild/buf/compare/v0.31.0...v0.31.1
[v0.31.0]: https://github.com/bufbuild/buf/compare/v0.30.1...v0.31.0
[v0.30.1]: https://github.com/bufbuild/buf/compare/v0.30.0...v0.30.1
[v0.30.0]: https://github.com/bufbuild/buf/compare/v0.29.0...v0.30.0
[v0.29.0]: https://github.com/bufbuild/buf/compare/v0.28.0...v0.29.0
[v0.28.0]: https://github.com/bufbuild/buf/compare/v0.27.1...v0.28.0
[v0.27.1]: https://github.com/bufbuild/buf/compare/v0.27.0...v0.27.1
[v0.27.0]: https://github.com/bufbuild/buf/compare/v0.26.0...v0.27.0
[v0.26.0]: https://github.com/bufbuild/buf/compare/v0.25.0...v0.26.0
[v0.25.0]: https://github.com/bufbuild/buf/compare/v0.24.0...v0.25.0
[v0.24.0]: https://github.com/bufbuild/buf/compare/v0.23.0...v0.24.0
[v0.23.0]: https://github.com/bufbuild/buf/compare/v0.22.0...v0.23.0
[v0.22.0]: https://github.com/bufbuild/buf/compare/v0.21.0...v0.22.0
[v0.21.0]: https://github.com/bufbuild/buf/compare/v0.20.5...v0.21.0
[v0.20.5]: https://github.com/bufbuild/buf/compare/v0.20.4...v0.20.5
[v0.20.4]: https://github.com/bufbuild/buf/compare/v0.20.3...v0.20.4
[v0.20.3]: https://github.com/bufbuild/buf/compare/v0.20.2...v0.20.3
[v0.20.2]: https://github.com/bufbuild/buf/compare/v0.20.1...v0.20.2
[v0.20.1]: https://github.com/bufbuild/buf/compare/v0.20.0...v0.20.1
[v0.20.0]: https://github.com/bufbuild/buf/compare/v0.19.1...v0.20.0
[v0.19.1]: https://github.com/bufbuild/buf/compare/v0.19.0...v0.19.1
[v0.19.0]: https://github.com/bufbuild/buf/compare/v0.18.1...v0.19.0
[v0.18.1]: https://github.com/bufbuild/buf/compare/v0.18.0...v0.18.1
[v0.18.0]: https://github.com/bufbuild/buf/compare/v0.17.0...v0.18.0
[v0.17.0]: https://github.com/bufbuild/buf/compare/v0.16.0...v0.17.0
[v0.16.0]: https://github.com/bufbuild/buf/compare/v0.15.0...v0.16.0
[v0.15.0]: https://github.com/bufbuild/buf/compare/v0.14.0...v0.15.0
[v0.14.0]: https://github.com/bufbuild/buf/compare/v0.13.0...v0.14.0
[v0.13.0]: https://github.com/bufbuild/buf/compare/v0.12.1...v0.13.0
[v0.12.1]: https://github.com/bufbuild/buf/compare/v0.12.0...v0.12.1
[v0.12.0]: https://github.com/bufbuild/buf/compare/v0.11.0...v0.12.0
[v0.11.0]: https://github.com/bufbuild/buf/compare/v0.10.0...v0.11.0
[v0.10.0]: https://github.com/bufbuild/buf/compare/v0.9.0...v0.10.0
[v0.9.0]: https://github.com/bufbuild/buf/compare/v0.8.0...v0.9.0
[v0.8.0]: https://github.com/bufbuild/buf/compare/v0.7.1...v0.8.0
[v0.7.1]: https://github.com/bufbuild/buf/compare/v0.7.0...v0.7.1
[v0.7.0]: https://github.com/bufbuild/buf/compare/v0.6.0...v0.7.0
[v0.6.0]: https://github.com/bufbuild/buf/compare/v0.5.0...v0.6.0
[v0.5.0]: https://github.com/bufbuild/buf/compare/v0.4.1...v0.5.0
[v0.4.1]: https://github.com/bufbuild/buf/compare/v0.4.0...v0.4.1
[v0.4.0]: https://github.com/bufbuild/buf/compare/v0.3.0...v0.4.0
[v0.3.0]: https://github.com/bufbuild/buf/compare/v0.2.0...v0.3.0
[v0.2.0]: https://github.com/bufbuild/buf/compare/v0.1.0...v0.2.0<|MERGE_RESOLUTION|>--- conflicted
+++ resolved
@@ -2,7 +2,7 @@
 
 ## [Unreleased]
 
-<<<<<<< HEAD
+- Fix git input handling of relative HEAD refs without branch names.
 - Add `includes` key to module configurations in v2 `buf.yaml`, accepting a list of directories.
   * If `includes` is specified, a proto file is considered in the module only if it is in one of the
     directories specified.
@@ -10,9 +10,6 @@
     part of this module if it is contained in any of the include paths and not in any of the exclude
     paths.
 - Allow multiple module configurations in the same v2 `buf.yaml` to have the same directory path.
-=======
-- Fix git input handling of relative HEAD refs without branch names.
->>>>>>> 64e1fa54
 
 ## [v1.38.0] - 2024-08-22
 
