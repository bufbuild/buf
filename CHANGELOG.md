--- conflicted
+++ resolved
@@ -2,11 +2,8 @@
 
 ## [Unreleased]
 
-<<<<<<< HEAD
+- Add `CSR` category to breaking rules.
 - Add support for local bufplugins for `protoc-gen-buf-breaking` and `protoc-gen-buf-lint`.
-=======
-- Add `CSR` category to breaking rules.
->>>>>>> 5bc6dd94
 
 ## [v1.53.0] - 2025-04-21
 
