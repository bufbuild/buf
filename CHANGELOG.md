# Changelog

## [Unreleased]

- Allow user to override `--source-control-url` and `--create-default-label` when using
  `--git-metadata` with `buf push`.
- Fix `buf push --git-metadata` when local tags point to different objects than
  the remote tags.
<<<<<<< HEAD
- Add `buf beta registry label {create,get,list}` to replace `buf beta registry {draft, tag}`
  commands.
=======
- Fix issue where comment ignores were not respected for `PROTOVALIDATE` lint rule violations.
>>>>>>> db212a0a

## [v1.32.2] - 2024-05-28

- Update `buf generate` to warn instead of error when proto3 optional is required but not
  supported by a plugin.

## [v1.32.1] - 2024-05-21

- Fix archive and git inputs so that `--path` and `--exclude-path` paths are relative to
  the `#subdir` rather than the root of the input. This fixes an unintended behavior change
  that was introduced in `v1.32.0`.
- Add `module` input for `protoc-gen-buf-lint` and `protoc-gen-buf-breaking` to allow
  users to specify the module for `v2` configuration files.

## [v1.32.0] - 2024-05-16

- Add version `v2` for `buf.yaml` and `buf.gen.yaml` configuration files.
- Add `buf config migrate` to migrate configuration files to the latest version (now `v2`).
- Move `buf mod init` to `buf config init`. `buf mod init` is now deprecated.
- Move `buf mod ls-lint-rules` to `buf config ls-lint-rules`. `buf mod ls-lint-rules` is now
  deprecated.
- Move `buf mod ls-breaking-rules` to `buf config ls-breaking-rules`. `buf mod ls-breaking-rules`
  is now deprecated.
- Move `buf mod prune` to `buf dep prune`. `buf mod prune` is now deprecated.
- Move `buf mod update` to `buf dep update`. `buf mod update` is now deprecated.
- Move `buf mod {clear-cache,cc}` to `buf registry cc`. `buf mod {clear-cache,cc}` is now
  deprecated.
- Move `buf beta graph` to stable as `buf dep graph`.
- Change the default visibility of `buf push --create-visibility` to `private` when the `--create`
  flag is set. Users are no longer required to set `--create-visibility` when running
  `buf push --create`.
- Add `buf push --label`, which allows users to set labels when pushing new commits to the BSR.
- Add `buf push --source-control-url`, which allows users to associate commits pushed to the BSR
  with a URL to a source code repository.
- Add `buf push --create-default-label`, which allows users to set a default label for a repository
  when calling `buf push --create`.
- Add `buf push --git-metadata`, which automatically sets appropriate `--label`,
  `--source-control-url`, and `--create-default-label` flags based on the current Git repository.
- Add `buf convert --validate` to apply [protovalidate](https://github.com/bufbuild/protovalidate)
  rules to incoming messages specified with `--from`.
- Deprecate `buf mod open`.
- Delete `buf beta migrate-v1beta1` This is now replaced with `buf config migrate`.
- Add `buf registry sdk version` to get the version of a Generated SDK for a module and plugin.
- Add `buf beta registry archive` and `buf beta registry unarchive` commands for archiving and
  unarchiving labels on the BSR.
- Add support for Protobuf Editions. This allows `buf` to be used with sources that use edition
  2023, instead of proto2 or proto3 syntax. This also updates the `protoc-gen-buf-breaking` and
  `protoc-gen-buf-lint` Protobuf plugins to support files that use edition 2023.
- Update `buf breaking` rules to work with Protobuf Editions. To support Editions, some rules have
  been deprecated and replaced with Editions-aware rules. All deprecated rules continue to work
  for existing users.
  * `FIELD_SAME_CTYPE` has been replaced with `FIELD_SAME_CPP_STRING_TYPE`, which considers both
    `ctype` field options and new `(pb.cpp).string_type` features when deciding on backwards
    compatibility.
  * `FIELD_SAME_LABEL` has been replaced with three rules that all check "cardinality". The new
    rules can distinguish between maps and other repeated fields and between implicit and explicit
    field presence. The new rules are:
    1. `FIELD_SAME_CARDINALITY` in the `FILE` and `PACKAGE` categories.
    2. `FIELD_WIRE_COMPATIBLE_CARDINALITY` in the `WIRE` category.
    3. `FIELD_WIRE_JSON_COMPATIBLE_CARDINALITY` in the `WIRE_JSON` category.
  * `FILE_SAME_JAVA_STRING_CHECK_UTF8` has been replaced with `FIELD_SAME_JAVA_UTF8_VALIDATION`,
    which considers both the `java_string_check_utf8` file option and `(pb.java).utf8_validation`
    features when deciding on backwards compatibility.
  * Add to the existing `FILE_SAME_SYNTAX` rule with a few related rules that can catch the same
    sort of compatibility issues, but in an Editions source file that changes feature values:
    1. `MESSAGE_SAME_JSON_FORMAT` and `ENUM_SAME_JSON_FORMAT` catch changes to the `json_format`
       feature, which controls whether support for the JSON format is best-effort or properly
       supported. When supported, the compiler performs more checks relating to field name
       collisions for the JSON format as well as for FieldMask usage.
    2. `FIELD_SAME_UTF8_VALIDATION` catches changes to the `utf8_validation` feature, which
       controls validation of string values.
    3. `ENUM_SAME_TYPE` catches changes to an enum's type, open vs. closed.
- Add support for extensions to `buf breaking`. All existing rules for fields are now applied to
  extensions, except for `FIELD_NO_DELETE` (and its variants). There are also new
  `EXTENSION_NO_DELETE` and `PACKAGE_EXTENSION_NO_DELETE` rules for catching deletions of an
  extension. The new rules are not active by default in existing `v1` and `v1beta1`
  configurations, for backwards-compatibility reasons. Migrate your config to `v2` to use them.
- Add support for top-level extensions to `buf lint`. It previously only checked extensions that
  were defined inside of messages.
- Add a new `FIELD_NOT_REQUIRED` lint rule that prevents use of required in proto2 files and of
  `features.field_presence = LEGACY_REQUIRED` in Editions files. This new rule is not active by
  default in existing `v1` and `v1beta1` configurations, for backwards-compatibility reasons.
  Migrate your config to `v2` to use them.

## [v1.32.0-beta.1] - 2024-04-23

- Add `buf convert --validate` to apply [protovalidate](https://github.com/bufbuild/protovalidate)
  rules to incoming messages specified with `--from`.
- Add `buf config migrate` to migrate configuration files to the latest version (now `v2`).
- Promote `buf beta graph` to stable as `buf dep graph`.
- Move `buf mod init` to `buf config init`. `buf mod init` is now deprecated.
- Move `buf mod ls-lint-rules` to `buf config ls-lint-rules`. `buf mod ls-lint-rules` is now deprecated.
- Move `buf mod ls-breaking-rules` to `buf config ls-breaking-rules`. `buf mod ls-breaking-rules` is now deprecated.
- Move `buf mod prune` to `buf dep prune`. `buf mod prune` is now deprecated.
- Move `buf mod update` to `buf dep update`. `buf mod update` is now deprecated.
- Move `buf mod {clear-cache,cc}` to `buf registry cc`. `buf mod {clear-cache,cc}` is now deprecated.
- Deprecate `buf mod open`.
- Delete `buf beta migrate-v1beta1`.
- Add `buf registry sdk version` to get the version of a Generated SDK for a module and plugin.

## [v1.31.0] - 2024-04-23

- Update dependencies.

## [v1.30.1] - 2024-04-03

- Fix issue where `buf lint` incorrectly reports an error for `(buf.validate.field).repeated`
  is set for a repeated validation rule.

## [v1.30.0] - 2024-03-07

- Update `buf generate` so it populates the recently-added
  [`source_file_descriptors`](https://github.com/protocolbuffers/protobuf/blob/v24.0/src/google/protobuf/compiler/plugin.proto#L96-L99)
  field of the `CodeGeneratorRequest` message. This provides the plugin with access to options
  that are configured to only be retained in source and not at runtime (via
  [field option](https://github.com/protocolbuffers/protobuf/blob/v24.0/src/google/protobuf/descriptor.proto#L693-L702)).
  Descriptors in the `proto_file` field will not include any options configured this way
  for the files named in `file_to_generate` field.
- Add `--exclude-source-retention-options` flag to `buf build`, which
  causes options configured to only be retained in source to be stripped
  from the output descriptors.

## [v1.29.0] - 2024-01-24

- Add support for `yaml` format. All commands that take image inputs, output images,
  or convert between message formats, now take `yaml` as a format, in addition to
  the existing `binpb` and `txtpb` formats. Some examples:
  - `buf build -o image.yaml`
  - `buf ls-files image.yaml`
  - `buf convert --type foo.Bar --from input.binpb --to output.yaml`
- The `yaml` and `json` formats now accept two new options: `use_proto_names` and
  `use_enum_numbers`. This affects output serialization. Some examples:
  - `buf convert --type foo.Bar --from input.binpb --to output.yaml#use_proto_names=true`
  - `buf convert --type foo.Bar --from input.binpb --to -#format=yaml,use_enum_numbers=true`
- Fix issue where `buf format` would inadvertently mangle files that used
  the [expanded `Any` syntax](https://protobuf.com/docs/language-spec#any-messages)
  in option values.

## [v1.28.1] - 2023-11-15

- The `buf curl` command has been updated to support the use of multiple schemas.
  This allows users to specify multiple `--schema` flags and/or to use both `--schema`
  and `--reflect` flags at the same time. The result is that additional sources can
  be consulted to resolve an element. This can be useful when the result of an RPC
  contains extensions or values in `google.protobuf.Any` messages that are not defined
  in the same schema that defines the RPC service.
- Fix issue where `buf lint` incorrectly reports error when `(buf.validate.field).required`
  is set for an optional field in proto3.

## [v1.28.0] - 2023-11-10

- Add lint rules for [protovalidate](https://github.com/bufbuild/protovalidate). `buf lint`
  will now verify that your protovalidate rules are valid. A single rule `PROTOVALIDATE` has been
  added to the `DEFAULT` group - given that protovalidate is net new, this does not represent
  a breaking change.
- Update `buf beta price` with the latest pricing information.
- Display a warning when reading a `buf.lock` with dependencies with b1 or b3 digests. b1 and b3
  digests will be deprecated in a future version. Run `buf mod update` to update dependency digests.

## [v1.27.2] - 2023-10-27

- Fix issue where `buf build` and other commands may fail when handling certain
  archives created on macOS that contain files with extended attributes.

## [v1.27.1] - 2023-10-16

- Fix issue in v1.27.0 where `--path` did not work with workspaces under certain scenarios.

## [v1.27.0] - 2023-10-04

- Fix issue where `buf generate --exclude-path` was not properly excluding paths
  for remote modules.
- Fix issue where `buf curl` had a user agent that did not properly place the
  extension as a suffix.
- Update `buf beta price` with the latest pricing information.

## [v1.26.1] - 2023-08-09

- Fix issue where `buf build -o` did not properly output files with the `.txtpb`
  extension in Protobuf text format.

## [v1.26.0] - 2023-08-09

- Add support for the `--http2-prior-knowledge` flag when running `buf curl`
  against secure "https" URLs. This can be used with gRPC servers, that only
  support HTTP/2, when used with a network (layer 4) load balancer, that does
  not support protocol negotiation in TLS handshake.

## [v1.25.1] - 2023-08-02

- Fix issue where all files were being iterated over when using the `--path` flag.
- Fix issue where the directory `.` was incorrectly accepted as a value for the
  `directories` key in `buf.work.yaml`.

## [v1.25.0] - 2023-07-18

- Add `txtpb` format to handle the Protobuf text format. and automatically recognize
  `.txtpb` files as Protobuf text files. The `txtpb` format can now be used with
  all `buf` commands that take images as input or output, such as `build`, `convert`,
  and `curl`.

## [v1.24.0] - 2023-07-13

- Update `buf mod update` to block updates that will result in conflicting `.proto`
  files across dependencies.
- Replace `bin` format with `binpb` format, and support the `.binpb` file extension.
  `.binpb` is now the canonical file extension for binary-encoded Protobuf data.
  The `bin` format and the `.bin` file extension continue to be accepted.
- Remove support for `go` subdomain in `.netrc`. This was used as part of the
  remote generation alpha, which has been fully deprecated in favor of remote
  plugins and remote packages. See https://buf.build/blog/remote-packages-remote-plugins-approaching-v1
  for more details.
- Update `buf beta price` with the latest pricing information.

## [v1.23.1] - 2023-06-30

- Fix issue where `buf beta graph` would not print modules within a workspace that
  had no dependencies or dependents.
- Fix issue where `buf beta graph` would print warnings for missing dependencies
  that were actually present.

## [v1.23.0] - 2023-06-29

- Add `buf beta graph` to print the dependency graph for a module in DOT format.
- Various small bug fixes.

## [v1.22.0] - 2023-06-23

- Change default for `--origin` flag of `buf beta studio-agent` to `https://buf.build`

## [v1.21.0] - 2023-06-05

- Fix issue where locally-produced images did not have module information if the corresponding
  module was stored in the new cache.
- Remove `buf beta registry template`.
- Remove `buf beta registry plugin {create,deprecate,list,undeprecate,version}` and replace with
  `buf beta registry plugin {push,delete}`.
- Update `buf beta price` with the latest pricing information.

## [v1.20.0] - 2023-05-30

- Add `--emit-defaults` flag to `buf curl` to emit default values in JSON-encoded responses.
- Indent JSON-encoded responses from `buf curl` by default.
- Log a warning in case an import statement does not point to a file in the module, a file in a
  direct dependency, or a well-known type file.

## [v1.19.0] - 2023-05-17

- Add `--create` flag to `buf push` to create a repository if it does not exist. The user
  is also required to specify the visibility using `--create-visibility`.
- Add `github-actions` error format to print errors in a form parseable by GitHub Actions.
- Fix issue in `buf build` and `buf generate` where the use of type filtering (via
  `--type` flags) would cause the resulting image to have no source code info, even
  when `--exclude-source-info` was not specified. The main impact of the bug was that
  generated code would be missing comments.
- Fix issue in `buf curl` when using `--user` or `--netrc` that would cause a malformed
  Authorization header to be sent.
- Update the module cache to use an optimized content addressable store. The cache is
  now self-healing and uses significantly less space. Users wishing to free unused space
  can run `buf mod --clear-cache` once after upgrading to remove data stored in the
  previous module cache.

## [v1.18.0] - 2023-05-05

- Remove `buf beta registry {plugin,template} {deprecate,undeprecate}`.
- Add `--user` and `--netrc` flags to `buf curl`, providing the same behavior as the
  flags of the same name in the cURL tool.
- Include `DocumentationPath` in the module on `buf push`.
- Support fallback paths, `README.md` and `README.markdown`, for module documentation.
  The default source for module documentation is `buf.md`.
  If `buf.md` is missing, `README.md` or `README.markdown` is used as fallback sources.

## [v1.17.0] - 2023-04-05

- Fix issue with JSON marshalling of errors where line and column fields were
  omitted when line and column information was empty.
- Fix issue with MSVS marshalling of errors where the column could be 0.
- Add `buf beta stats` command to print statistics about a given source or module.
- Update `buf beta price` with the latest pricing information.

## [v1.16.0] - 2023-03-29

- Add `buf beta price` command to help users of the BSR figure out how much a module
  will cost to store on the BSR under the Teams or Pro plans.
- Fix issue in `protoc-gen-buf-lint` that prevented it from reporting lint
  errors for unused imports.
- Fix issue with `buf format` where indents would be produced on certain empty lines.
- Remove `buf alpha registry token create` command. Tokens must be created through the BSR UI.
- Add local WASM plugin support in alpha, gated by the `BUF_ALPHA_ENABLE_WASM` environment variable.
  This feature is under evaluation, and may change at any time. If you are interested in WASM
  Protobuf plugins, reach out to us.

## [v1.15.1] - 2023-03-08

- Fix bug in `buf generate` with `v1beta1` config files.
- Fix potential crash when using the `--type` flag with `buf build` or `buf generate`.

## [v1.15.0] - 2023-02-28

- Update built-in Well-Known Types to Protobuf v22.0.
- Fix bug in `buf format` where C-style block comments in which every
  line includes a prefix (usually "*") would be incorrectly indented.
- Add `--private-network` flag to `buf beta studio-agent` to support handling CORS requests
  from Studio on private networks that set the `Access-Control-Request-Private-Network` header.

## [v1.14.0] - 2023-02-09

- Replace `buf generate --include-types` with `buf generate --type` for consistency. `--include-types`
  is now deprecated but continues to work, consistent with our compatibility guarantee.
- Include type references in `google.protobuf.Any` messages in option values
  when filtering on type, e.g. with `buf build --type` or `buf generate --type`.
- Allow specifying a specific `protoc` path in `buf.gen.yaml` when using `protoc`'s built-in plugins
  via the new `protoc_path` option.
- Allow specifying arguments for local plugins in `buf.gen.yaml`. You can now do e.g.
  `path: ["go, "run", ./cmd/protoc-gen-foo]` in addition to `path: protoc-gen-foo`.
- Add optional name parameter to `buf mod init`, e.g. `buf mod init buf.build/owner/foobar`.
- Fix issue with `php_metadata_namespace` file option in [managed mode](https://docs.buf.build/generate/managed-mode).
- Make all help documentation much clearer. If you notice any inconsistencies, let us know.

## [v1.13.1] - 2023-01-27

- Fix race condition with `buf generate` when remote plugins from multiple
  BSR instances are being used at once.

## [v1.13.0] - 2023-01-26

- Extend the `BUF_TOKEN` environment variable to accept tokens for multiple
  BSR instances. Both `TOKEN` and `TOKEN1@BSRHOSTNAME1,TOKEN2@BSRHOSTNAME2,...`
  are now valid values for `BUF_TOKEN`.
- Remove `buf beta convert` in favor of the now-stable `buf convert`.

## [v1.12.0] - 2023-01-12
- Add `buf curl` command to invoke RPCs via [Connect](https://connect-build),
  [gRPC](https://grpc.io/), or [gRPC-Web](https://github.com/grpc/grpc-web.)
- Introduce `objc_class_prefix` option in managed mode, allowing a `default` value
  for `objc_class_prefix` for all files, `except` and `override`, which both behave
  similarly to other `except` and `override` options. Specifying an empty `default`
  value is equivalent to having managed mode on in previous versions.
- Introduce `ruby_package` option in managed mode, allowing `except` and `override`,
  in the same style as `objc_class_prefix`. Leaving `ruby_package` unspecified has
  the same effect as having mananged mode enabled in previous versions.

## [v1.11.0] - 2022-12-19
- `buf generate` now batches remote plugin generation calls for improved performance.
- Update `optimize_for` option in managed mode, allowing a `default` value for `optimize_for`
  for all files, `except` and `override`, which both behave similarly to other `except`
  and `override` options. Specifying an `optimize_for` value in the earlier versions is
  equivalent to having a `optimize_for` with that value as default.

## [v1.10.0] - 2022-12-07

- When using managed mode, setting `enabled: false` now no longer fails `buf generate`
  and instead prints a warning log and ignores managed mode options.
- Add `csharp_namespace` option to managed mode, allowing `except`, which excludes
  modules from managed mode, and `override`, which specifies `csharp_namespace` values
  per module, overriding the default value. By default, when managed mode is enabled,
  `csharp_namespace` is set to the package name with each package sub-name capitalized.
- Promote `buf convert` to stable, keep `buf beta convert` aliased in the beta command.
- Add `Types` filter to `buf generate` command to specify types (message, enum,
  service) that should be included in the image. When specified, the resulting
  image will only include descriptors to describe the requested types.

## [v1.9.0] - 2022-10-19

- New compiler that is faster and uses less memory than the outgoing one.
  - When generating source code info, the new compiler is 20% faster, and allocates
    13% less memory.
  - If _not_ generating source code info, the new compiler is 50% faster and
    allocates 35% less memory.
  - In addition to allocating less memory through the course of a compilation, the
    new compiler releases some memory much earlier, allowing it to be garbage
    collected much sooner. This means that by the end of a very large compilation
    process, less than half as much memory is live/pinned to the heap, decreasing
    overall memory pressure.

  The new compiler also addresses a few bugs where Buf would accept proto sources
  that protoc would reject:
  - In proto3 files, field and enum names undergo a validation that they are
    sufficiently different so that there will be no conflicts in JSON names.
  - Fully-qualified names of elements (like a message, enum, or service) may not
    conflict with package names.
  - A oneof or extend block may not contain empty statements.
  - Package names may not be >= 512 characters in length or contain > 100 dots.
  - Nesting depth of messages may not be > 32.
  - Field types and method input/output types may not refer to synthetic
    map entry messages.
- Push lint and breaking configuration to the registry.
- Include `LICENSE` file in the module on `buf push`.
- Formatter better edits/preserves whitespace around inline comments.
- Formatter correctly indents multi-line block (C-style) comments.
- Formatter now indents trailing comments at the end of an indented block body
  (including contents of message and array literals and elements in compact options)
  the same as the rest of the body (instead of out one level, like the closing
  punctuation).
- Formatter uses a compact, single-line representation for array and message literals
  in option values that are sufficiently simple (single scalar element or field).
- `buf beta convert` flags have changed from `--input` to `--from` and `--output`/`-o` to `--to`
- fully qualified type names now must be parsed to the `input` argument and `--type` flag separately

## [v1.8.0] - 2022-09-14

- Change default for `--origin` flag of `buf beta studio-agent` to `https://studio.buf.build`
- Change default for `--timeout` flag of `buf beta studio-agent` to `0` (no timeout). Before it was
  `2m` (the default for all the other `buf` commands).
- Add support for experimental code generation with the `plugin:` key in `buf.gen.yaml`.
- Preserve single quotes with `buf format`.
- Support `junit` format errors with `--error-format`.

## [v1.7.0] - 2022-06-27

- Support protocol and encoding client options based on content-type in Studio Agent.
- Add `--draft` flag to `buf push`.
- Add `buf beta registry draft {list,delete}` commands.

## [v1.6.0] - 2022-06-21

- Fix issue where `// buf:lint:ignore` comment ignores did not work for the
  `ENUM_FIRST_VALUE_ZERO` rule.
- Add `buf beta studio-agent` command to support the upcoming Buf Studio.

## [v1.5.0] - 2022-05-30

- Upgrade to `protoc` 3.20.1 support.
- Fix an issue where `buf` would fail if two or more roots contained
  a file with the same name, but with different file types (i.e. a
  regular file vs. a directory).
- Fix check for `PACKAGE_SERVICE_NO_DELETE` to detect deleted services.
- Remove `buf beta registry track`.
- Remove `buf beta registry branch`.

## [v1.4.0] - 2022-04-21

- Fix issue where duplicate synthetic oneofs (such as with proto3 maps or
  optional fields) did not result in a properly formed error.
- Add `buf beta registry repository update` command which supports updating
  repository visibility (public vs private). As with all beta commands, this
  is likely to change in the future.

## [v1.3.1] - 2022-03-30

- Allow `--config` flag to be set when targeting a module within a workspace.
- Update `buf format`'s file option order so that default file options are
  sorted before custom options.
- Update `buf format` to write adjacent string literals across multiple lines.
- Fix `buf format` so that the output directory (if any) is created if and only
  if the input is successfully formatted.

## [v1.3.0] - 2022-03-25

- Add `--exit-code` flag to `buf format` to exit with a non-zero exit code if
  the files were not already formatted.

## [v1.2.1] - 2022-03-24

- Fix a few formatting edge cases.

## [v1.2.0] - 2022-03-24

- Add `buf format` command to format `.proto` files.
- Fix build scripts to avoid using the `command-line-arguments` pseudo-package
  when building binaries and re-introduce checking for proper usage of private
  packages.

## [v1.1.1] - 2022-03-21

- Remove check for proper usage of private packages due to a breaking change made in the Golang standard library in 1.18.

## [v1.1.0] - 2022-03-01
- Add `--type` flag to the `build` command to create filtered images containing
  only the specified types and their required dependencies.
- Trim spaces and new lines from user-supplied token for `buf registry login`.
- Add support for conversion between JSON and binary serialized message for `buf beta convert`.

## [v1.0.0] - 2022-02-17

- Check that the user provided a valid token when running `buf registry login`.
- Add `buf mod open` that opens a module's homepage in a browser.
- Add `buf completion` command to generate auto-completion scripts in commonly used shells.
- Add `--disable-symlinks` flag to the `breaking, build, export, generate, lint, ls-files, push`
  commands. By default, the CLI will follow symlinks except on Windows, and this disables following
  symlinks.
- Add `--include-wkt` flag to `buf generate`. When this flag is specified alongside
  `--include-imports`, this will result in the [Well-Known Types](https://github.com/bufbuild/wellknowntypes/tree/11ea259bf71c4d386131c1986ffe103cb1edb3d6/v3.19.4/google/protobuf)
  being generated as well. Most language runtimes have the Well-Known Types included as part
  of the core library, making generating the Well-Known Types separately undesirable.
- Remove `buf protoc`. This was a pre-v1.0 demonstration to show that `buf` compilation
  produces equivalent results to mainline `protoc`, however `buf` is working on building
  a better Protobuf future that provides easier mechanics than our former `protoc`-based
  world. `buf protoc` itself added no benefit over mainline `protoc` beyond being considerably
  faster and allowing parallel compilation. If `protoc` is required, move back to mainline `protoc`
  until you can upgrade to `buf`. See [#915](https://github.com/bufbuild/buf/pull/915) for more
  details.
- Context modifier no longer overrides an existing token on the context. This allows `buf registry login`
  to properly check the user provided token without the token being overridden by the CLI interceptor.
- Removed the `buf config init` command in favor of `buf mod init`.
- Removed the `buf config ls-breaking-rules` command in favor of `buf mod ls-breaking-rules`.
- Removed the `buf config ls-lint-rules` command in favor of `buf mod ls-lint-rules`.
- Removed the `buf config migrate-v1beta1` command in favor of `buf beta migrate-v1beta1`.
- Add `buf beta decode` command to decode message with provided image source and message type.
- Disable `--config` flag for workspaces.
- Move default config version from `v1beta1` to `v1`.

## [v1.0.0-rc12] - 2022-02-01

- Add `default`, `except` and `override` to `java_package_prefix`.
- Add dependency commits as a part of the `b3` digest.
- Upgrade to `protoc` 3.19.4 support.
- Remove `branch` field from `buf.lock`.

## [v1.0.0-rc11] - 2022-01-18

- Upgrade to `protoc` 3.19.3 support.
- Add `PACKAGE_NO_IMPORT_CYCLE` lint rule to detect package import cycles.
- Add `buf beta registry {plugin,template} {deprecate,undeprecate}`.
- Add warning when using enterprise dependencies without specifying a enterprise
  remote in the module's identity.
- Remove `digest`, and `created_at` fields from the `buf.lock`. This will temporarily create a new commit
  when pushing the same contents to an existing repository, since the `ModulePin` has been reduced down.
- Add `--track` flag to `buf push`
- Update `buf beta registry commit list` to allow a track to be specified.
- Add `buf beta registry track {list,delete}` commands.
- Add manpages for `buf`.

## [v1.0.0-rc10] - 2021-12-16

- Fix issue where remote references were not correctly cached.

## [v1.0.0-rc9] - 2021-12-15

- Always set `compiler_version` parameter in the `CodeGeneratorRequest` to "(unknown)".
- Fix issue where `buf mod update` was unable to resolve dependencies from different remotes.
- Display the user-provided Buf Schema Registry remote, if specified, instead of the default within the `buf login` message.
- Fix issue where `buf generate` fails when the same plugin was specified more than once in a single invocation.
- Update the digest algorithm so that it encodes the `name`, `lint`, and `breaking` configuration encoded in the `buf.yaml`.
  When this change is deployed, users will observe the following:
  - Users on `v0.43.0` or before will notice mismatched digest errors similar to the one described in https://github.com/bufbuild/buf/issues/661.
  - Users on `v0.44.0` or after will have their module cache invalidated, but it will repair itself automatically.
  - The `buf.lock` (across all versions) will reflect the new `b3-` digest values for new commits.

## [v1.0.0-rc8] - 2021-11-10

- Add new endpoints to the recommendation service to make it configurable.
- Add `--exclude-path` flag to `buf breaking`, `buf build`, `buf export`, `buf generate`, and `buf lint` commands. This allows users to exclude specific paths when running commands.
- Change `GetModulePackages` endpoint to return a repeated `ModulePackage` message that now includes package description with the package name.
- Add `Oneof` to the `Message` structure for documentation.

## [v1.0.0-rc7] - 2021-11-08

- Upgrade to `protoc` 3.19.1 support.
- Fix issue with `buf generate` where multiple insertion points are defined in the same file.

## [v1.0.0-rc6] - 2021-10-20

- Fix issue with `buf ls-files` when given an image as an input, imports were being printed,
  even without the `--include-imports` flag.
- Add the ability for users to provide individual protobuf files as inputs to CLI commands. This allows users to run `buf` commands against and file input based on their current working directory, for example, `buf lint foo/bar.proto`, where `foo/bar.proto` is a path to protobuf file on disk.

## [v1.0.0-rc5] - 2021-10-12

- Add `buf beta registry repository deprecate` and `buf beta registry repository undeprecate`.
- Support `--include-imports` for remote plugins.
- Fix issue where `buf config migrate-v1beta1 fails` when files cannot be renamed.
- Fix issue where `buf registry login` panics when an existing .netrc entry exists.

## [v1.0.0-rc4] - 2021-10-07

- Fix issue where `buf generate` could fail when used with large numbers of plugins and files on
  systems with low file limits.
- Add `buf protoc --version` flag back. This was accidentally removed.
- Upgrade to `protoc` 3.18.1 support.

## [v1.0.0-rc3] - 2021-10-04

- Add `--as-import-paths` flag to `ls-files` that strips local directory paths and prints file
  paths as they are imported.
- Fix issue where groups used in custom options did not result in the same behavior as `protoc`.
- Fix issue where insertion points were not applied with respect to the configured output directory.

## [v1.0.0-rc2] - 2021-09-23

- Add `--include-imports` flag to `ls-files`.
- Upgrade to `protoc` 3.18.0 support.
- Fix regression with git inputs using `recurse_submodules=true`.

## [v1.0.0-rc1] - 2021-09-15

This is our first v1.0 release candidate. This release largely concentrates on erroring for
already-deprecated commands and flags.

At Buf, we take compatibility very seriously. When we say v1.0, we mean it - we hope `buf` will be
stable on v1 for the next decade, and if there is something we want to change, it is our responsibility to
make sure that we don't break you, not your responsibility to change because of us. We have learned
a lot about `buf` usage in the last two years of our beta, and have deprecated flags and commands as
we go, but for v1.0, we are removing the deprecated items to make sure we have a clean setup going forward.

All commands and flags have been printing warnings for a long time, and have an easy migration path.
Simply update the command or flag, and you'll be good to go:

- Removed the `buf login` command in favor of `buf registry login`.
- Removed the `buf logout` command in favor of `buf registry logout`.
- Removed the `buf mod init` command in favor of `buf config init`.
- Removed the `--name` and `--dep` flags in `buf config init`.
- Removed the `--log-level` global flag.
- Moved the output of `--version` from stderr to stdout.
- Moved the output of `--help` and `help` from stderr to stdout.
- [From v0.55.0](https://github.com/bufbuild/buf/releases/tag/v0.55.0): The version key in all configuration files (`buf.yaml`, `buf.gen.yaml`, `buf.work.yaml`) is now required.
- [From v0.45.0](https://github.com/bufbuild/buf/releases/tag/v0.45.0): Removed the `buf beta config init` command in favor of `buf config init`.
- [From v0.45.0](https://github.com/bufbuild/buf/releases/tag/v0.45.0): Removed the `buf beta mod export` command in favor of `buf export`.
- [From v0.45.0](https://github.com/bufbuild/buf/releases/tag/v0.45.0): Removed the `buf beta mod init` command in favor of `buf config init`.
- [From v0.45.0](https://github.com/bufbuild/buf/releases/tag/v0.45.0): Removed the `buf beta mod update` command in favor of `buf mod update`.
- [From v0.45.0](https://github.com/bufbuild/buf/releases/tag/v0.45.0): Removed the `buf beta mod clear-cache` command in favor of `buf mod clear-cache`.
- [From v0.45.0](https://github.com/bufbuild/buf/releases/tag/v0.45.0): Removed the `buf beta push` command in favor of `buf push`.
- [From v0.34.0](https://github.com/bufbuild/buf/releases/tag/v0.34.0): Removed the `buf check breaking` command in favor of `buf breaking`.
- [From v0.34.0](https://github.com/bufbuild/buf/releases/tag/v0.34.0): Removed the `buf check lint` command in favor of `buf lint`.
- [From v0.34.0](https://github.com/bufbuild/buf/releases/tag/v0.34.0): Removed the `buf check ls-lint-checkers` command in favor of `buf config ls-lint-rules`.
- [From v0.34.0](https://github.com/bufbuild/buf/releases/tag/v0.34.0): Removed the `buf check ls-breaking-checkers` command in favor of `buf config ls-breaking-rules`.
- [From v0.31.0](https://github.com/bufbuild/buf/releases/tag/v0.31.0): Removed the `--file` flag on `buf build` in favor of the `--path` flag.
- [From v0.31.0](https://github.com/bufbuild/buf/releases/tag/v0.31.0): Removed the `--file` flag on `buf lint` in favor of the `--path` flag.
- [From v0.31.0](https://github.com/bufbuild/buf/releases/tag/v0.31.0): Removed the `--file` flag on `buf breaking` in favor of the `--path` flag.
- [From v0.31.0](https://github.com/bufbuild/buf/releases/tag/v0.31.0): Removed the `--file` flag on `buf generate` in favor of the `--path` flag.
- [From v0.31.0](https://github.com/bufbuild/buf/releases/tag/v0.31.0): Removed the `--file` flag on `buf export` in favor of the `--path` flag.
- [From v0.29.0](https://github.com/bufbuild/buf/releases/tag/v0.29.0): Removed the `--source` flag on `buf build` in favor of the first positional parameter.
- [From v0.29.0](https://github.com/bufbuild/buf/releases/tag/v0.29.0): Removed the `--source-config` flag on `buf build` in favor of the `--config` flag.
- [From v0.29.0](https://github.com/bufbuild/buf/releases/tag/v0.29.0): Removed the `--input` flag on `buf lint` in favor of the first positional parameter.
- [From v0.29.0](https://github.com/bufbuild/buf/releases/tag/v0.29.0): Removed the `--input-config` flag on `buf lint` in favor of the `--config` flag.
- [From v0.29.0](https://github.com/bufbuild/buf/releases/tag/v0.29.0): Removed the `--input` flag on `buf breaking` in favor of the first positional parameter.
- [From v0.29.0](https://github.com/bufbuild/buf/releases/tag/v0.29.0): Removed the `--input-config` flag on `buf breaking` in favor of the `--config` flag.
- [From v0.29.0](https://github.com/bufbuild/buf/releases/tag/v0.29.0): Removed the `--against-input` flag on `buf breaking` in favor of the `--against` flag.
- [From v0.29.0](https://github.com/bufbuild/buf/releases/tag/v0.29.0): Removed the `--against-input-config` flag on `buf breaking` in favor of the `--against-config` flag.
- [From v0.29.0](https://github.com/bufbuild/buf/releases/tag/v0.29.0): Removed the `--input` flag on `buf generate` in favor of the first positional parameter.
- [From v0.29.0](https://github.com/bufbuild/buf/releases/tag/v0.29.0): Removed the `--input-config` flag on `buf generate` in favor of the `--config` flag.
- [From v0.29.0](https://github.com/bufbuild/buf/releases/tag/v0.29.0): Removed the `--input` flag on `buf ls-files` in favor of the first positional parameter.
- [From v0.29.0](https://github.com/bufbuild/buf/releases/tag/v0.29.0): Removed the `--input-config` flag on `buf ls-files` in favor of the `--config` flag.
- [From v0.29.0](https://github.com/bufbuild/buf/releases/tag/v0.29.0): Removed the `buf image build` command in favor of `buf build`.
- [From v0.29.0](https://github.com/bufbuild/buf/releases/tag/v0.29.0): Removed the `buf image convert` command.
- [From v0.29.0](https://github.com/bufbuild/buf/releases/tag/v0.29.0): Removed the `buf beta image convert` command.
- [From v0.23.0](https://github.com/bufbuild/buf/releases/tag/v0.23.0): Removed the `buf experimental image convert` command.
- [From v0.52.0](https://github.com/bufbuild/buf/releases/tag/v0.52.0) [and v0.34.0](https://github.com/bufbuild/buf/releases/tag/v0.34.0): Complete deletion `protoc-gen-buf-check-breaking` and `protoc-gen-buf-check-lint`, which have been moved to `protoc-gen-buf-breaking` and `protoc-gen-buf-lint`.

In January 2021 (v0.34.0), `protoc-gen-buf-check-breaking` and `protoc-gen-buf-check-lint` were deprecated and scheduled for removal for v1.0. In August 2021 (v0.52.0), we began returning error for every invocation of `protoc-gen-buf-check-breaking` and `protoc-gen-buf-check-lint`. This release completes the deletion process.

The only migration necessary is to change your installation and invocation from `protoc-gen-buf-check-breaking` to `protoc-gen-buf-breaking` and `protoc-gen-buf-check-lint` to `protoc-gen-buf-lint`. These can be installed in the exact same manner, whether from GitHub Releases, Homebrew, AUR, or direct Go installation:

```
# instead of go get github.com/bufbuild/buf/cmd/protoc-gen-buf-check-breaking
go get github.com/bufbuild/buf/cmd/protoc-gen-buf-breaking
# instead of curl -sSL https://github.com/bufbuild/buf/releases/download/v0.57.0/protoc-gen-buf-check-breaking-Linux-x86_64
curl -sSL https://github.com/bufbuild/buf/releases/download/v0.57.0/protoc-gen-buf-breaking-Linux-x86_64
```

## [v0.56.0] - 2021-09-08

- Cascade `ENUM_ZERO_VALUE_SUFFIX` comment ignores from the enum level.
- Fix issue where `buf genarate --output` was not being respected in 0.55.0.

## [v0.55.0] - 2021-09-07

- Error if `version:` is not set in `buf.yaml`. This is one of the few breaking changes we must make before v1.0 to guarantee stability for the future. If you do not have a version set, simply add `version: v1beta1` to the top of your `buf.yaml`.
- Support `BUF_TOKEN` for authentication. `buf` will now look for a token in the `BUF_TOKEN` environment variable, falling back to `.netrc` as set via `buf login`.
- Add support for using remote plugins with local source files.
- Add per-file overrides for managed mode.
- Fix issue with the module cache where multiple simulataneous downloads would result in a temporarily-corrupted cache.
- Hide verbose messaing behind the `--verbose` (`-v`) flag.
- Add `--debug` flag to print out debug logging.

## [v0.54.1] - 2021-08-30

- Fix docker build.

## [v0.54.0] - 2021-08-30

- Add windows support.
- Add `java_package_prefix` support to managed mode.
- Fix issue with C# namespaces in managed mode.
- Fix issue where `:main` was appended for errors containing references to modules.

## [v0.53.0] - 2021-08-25

- Fix issue where `buf generate --include-imports` would end up generating files for certain imports twice.
- Error when both a `buf.mod` and `buf.yaml` are present. `buf.mod` was briefly used as the new default name for `buf.yaml`, but we've reverted back to `buf.yaml`.

## [v0.52.0] - 2021-08-19

Return error for all invocations of `protoc-gen-buf-check-breaking` and `protoc-gen-buf-check-lint`.

As one of the few changes buf will ever make, `protoc-gen-buf-check-breaking` and `protoc-gen-buf-check-lint` were deprecated and scheduled for removal for v1.0 in January 2021. In preparation for v1.0, instead of just printing out a message notifying users of this, these commands now return an error for every invocation and will be completely removed when v1.0 is released.

The only migration necessary is to change your installation and invocation from `protoc-gen-buf-check-breaking` to `protoc-gen-buf-breaking` and `protoc-gen-buf-check-lint` to `protoc-gen-buf-lint`. These can be installed in the exact same manner, whether from GitHub Releases, Homebrew, AUR, or direct Go installation:

```
# instead of go get github.com/bufbuild/buf/cmd/protoc-gen-buf-check-breaking
go get github.com/bufbuild/buf/cmd/protoc-gen-buf-breaking
# instead of curl -sSL https://github.com/bufbuild/buf/releases/download/v0.52.0/protoc-gen-buf-check-breaking-Linux-x86_64
curl -sSL https://github.com/bufbuild/buf/releases/download/v0.52.0/protoc-gen-buf-breaking-Linux-x86_64
```

There is no change in functionality.

## [v0.51.1] - 2021-08-16

- Fix issue with git LFS where a remote must be set for fetch.

## [v0.51.0] - 2021-08-13

- Accept packages of the form `v\d+alpha` and `v\d+beta` as packages with valid versions. These will be considered unstable packages for the purposes of linting and breaking change detection if `ignore_unstable_packages` is set.
- Fix issue with git clones that occurred when using a previous reference of the current branch.

## [v0.50.0] - 2021-08-12

- Add `buf generate --include-imports` that also generates all imports except for the Well-Known Types.
- Fix issue where a deleted file within an unstable package that contained messages, enums, or services resulted in a breaking change failure if the `PACKAGE` category was used and `ignore_unstable_packages` was set.

## [v0.49.0] - 2021-08-10

- Split `FIELD_SAME_TYPE` breaking change rule into `FIELD_SAME_TYPE, FIELD_WIRE_COMPATIBLE_TYPE, FIELD_WIRE_JSON_COMPATIBLE_TYPE` in `v1`. See https://github.com/bufbuild/buf/pull/400 for details.
- Only export imported dependencies from `buf export`.

## [v0.48.2] - 2021-07-30

- Fix git args for http auth with git lfs.

## [v0.48.1] - 2021-07-30

- Fix: use `-c` on `git` parent command instead of `--config` on `git fetch`.
- Add `ruby_package` to managed mode.

## [v0.48.0] - 2021-07-29

- Add `buf export`. `buf export` will export the files from the specified input (default `"."`) to the given directory in a manner that is buildable by `protoc` without any `-I` flags. It also has options `--exclude-imports`, which excludes imports (and won't result in a buildable set of files), and `--path`, which filters to the specific paths.

## [v0.47.0] - 2021-07-29

- Rewrite the git cloner to use `git init && git fetch` rather than `git clone`. `git clone` is limited to local branches on the remote, whereas `git fetch` we can fetch any references on the remote including remote branches.
- Add `php_namespace` managed mode handling.
- Add `java_string_check_utf8` managed mode handling.

## [v0.46.0] - 2021-07-27

- Add `buf login` and `buf logout` to login and logout from the Buf Schema Registry.
- Fix cache, configuration, and data environment variables for Windows. Note that while Windows is still not officially supported, `buf` largely works on Windows.

## [v0.45.0] - 2021-07-26

- Revert default configuration file location back from `buf.mod` to `buf.yaml`. Note that both continue to work.
- Move default workspace configuration file location from `buf.work` to `buf.work.yaml`. Note that both continue to work.
- Move `buf beta push` to `buf push`. Note that `buf beta push` continues to work.
- Move most `buf beta mod` commands to `buf mod`. Note that all `buf beta mod` commands continue to work.
- Add `--only` flag to `buf mod update`.
- Warn if `buf.yaml` contains dependencies that are not represented in the `buf.lock` file.
- Add `--version` flag to `buf config ls-{breaking,lint}-rules`.
- Add `SYNTAX_SPECIFIED` lint rule to `BASIC, DEFAULT` categories for v1 configuration.
- Add `IMPORT_USED` lint rule to `BASIC, DEFAULT` categories for v1 configuration.
- Bring v1 configuration out of beta.
- Add managed mode for `objc_class_prefix`, `csharp_namespace`.

## [v0.44.0] - 2021-07-08

- Fix issue where C++ scoping rules were not properly enforced.
- Add support for splitting directory paths passed to `buf protoc -I` by a directory separator.
- Fix Windows support for builtin `protoc` plugins when using `buf generate` or `buf protoc`. Note that Windows remains officially unsupported as we have not set up testing, but largely works.
- Upgrade to `protoc` 3.17.3 support.
- Change the default module configuration location from `buf.yaml` to `buf.mod`. Note that `buf.yaml` continues to work.
- Continued work on the workspaces beta, including the `v1` configuration specification.
- Continued work on the managed mode beta, including the `v1` configuration specification.
- Add `v1` module configuration specification in beta - please continue to use `v1beta1` until the `v1` configuration specification is rolled out.
- Add `buf config migrate-v1beta1`.

## [v0.43.2] - 2021-05-31

- Fix namespace resolution diff with protoc.

## [v0.43.1] - 2021-05-28

- Revert `protoc` namespace resolution diff change.

## [v0.43.0] - 2021-05-28

- Do not count `buf:lint:ignore` directives as valid comments for the `COMMENT_.*` lint rules.
- Upgrade to `protoc` 3.17.1 support.
- Fix namespace resolution diff with `protoc`.

## [v0.42.1] - 2021-05-20

- Change the architecture suffix of the Linux ARM release assets from `arm64` to `aarch64` to match the output of `uname -m` on Linux.

## [v0.42.0] - 2021-05-20

- Add managed mode in beta. This is a new feature that automatically sets file option values.
- Add workspaces in beta. This is a new feature that allows multiple modules within the same directory structure.
- Add arm64 releases.

## [v0.41.0] - 2021-04-01

* Add `MESSAGE_SAME_REQUIRED_FIELDS` breaking change rule. This checks to make sure no `required` fields are added or deleted from existing messages.
* Support multi-architecture Docker image.
* Exit with code 100 for `FileAnnotation` errors.

## [v0.40.0] - 2021-03-15

* Add `buf beta registry tag {create,list}` commands.
* Add support for creating tags in `push` via `buf beta push -t`.
* Fix an issue where errors were unnecessarily written in `buf lint` and `buf breaking`.

## [v0.39.1] - 2021-03-04

- Fix issue with CLI build process in 0.39.0.

## [v0.39.0] - 2021-03-04

* `buf beta push` doesn't create a new commit if the content of the push is the same as the latest commit on the branch.
* Fix an issue where no error was shown when authentication failed.
* Fix an issue where `buf protoc` would error if a plugin returned an empty error string.

## [v0.38.0] - 2021-02-25

- Update the tested `protoc` version for compatibility to 3.15.2. The `--experimental_allow_proto3_optional` flag is no longer set for versions >=3.15.
- Update the Well-Known Types to 3.15.2. The `go_package` values for the Well-Known Types now point at google.golang.org/protobuf instead of github.com/golang/protobuf.

## [v0.37.1] - 2021-02-23

- Fix bug where authentication headers were not threaded through for certain Buf Schema Registry commands.
- Fix issue where empty errors would incorrectly be wrapped by the CLI interceptor.
- Update Buf module cache location to include remote.

## [v0.37.0] - 2021-02-09

- Add commands for the Buf Schema Registry. Visit our website to add yourself to [the waitlist](https://buf.build/waitlist).

## [v0.36.0] - 2021-01-18

Allows comment ignores of the form `// buf:lint:ignore ID` to be cascaded upwards for specific rules.

- For  `ENUM_VALUE_PREFIX, ENUM_VALUE_UPPER_SNAKE_CASE`, both the enum value and the enum are checked.
- For `FIELD_LOWER_SNAKE_CASE, FIELD_NO_DESCRIPTOR`, both the field and message are checked.
- For `ONEOF_LOWER_SNAKE_CASE`, both the oneof and message are checked.
- For `RPC_NO_CLIENT_STREAMING, RPC_NO_SERVER_STREAMING, RPC_PASCAL_CASE, RPC_REQUEST_RESPONSE_UNIQUE`, both the method and service are checked.
- For `RPC_REQUEST_STANDARD_NAME, RPC_RESPONSE_STANDARD_NAME`, the input/output type, method, and service are checked.

## [v0.35.1] - 2021-01-08

- Fix error when unmarshalling plugin configuration with no options (#236)

## [v0.35.0] - 2021-01-07

- Allow `opt` in `buf.gen.yaml` files to be either a single string, or a list of strings. Both of the following forms are accepted, and result in `foo=bar,baz,bat`:

```yaml
version: v1beta1
plugins:
  - name: foo
    out: out
    opt: foo=bar,baz,bat
```

```yaml
version: v1beta1
plugins:
  - name: foo
    out: out
    opt:
      - foo=bar
      - baz
      - bat
```

## [v0.34.0] - 2021-01-04

- Move `buf check lint` to `buf lint`.
- Move `buf check breaking` to `buf breaking`.
- Move `buf check ls-lint-checkers` to `buf config ls-lint-rules`.
- Move `buf check ls-breaking-checkers` to `buf config ls-breaking-rules`.
- Move `protoc-gen-buf-check-lint` to `protoc-gen-buf-lint`.
- Move `protoc-gen-buf-check-breaking` to `protoc-gen-buf-breaking`.
- Add `buf beta config init`.

All previous commands continue to work in a backwards-compatible manner, and the previous `protoc-gen-buf-check-lint` and `protoc-gen-buf-check-breaking` binaries continue to be available at the same paths, however deprecation messages are printed.

## [v0.33.0] - 2020-12-12

- Add `strategy` option to `buf.gen.yaml` generation configuration. This allows selecting either plugin invocations with files on a per-directory basis, or plugin invocations with all files at once. See the [generation documentation](https://docs.buf.build/generate-usage) for more details.

## [v0.32.1] - 2020-12-10

- Fix issue where `SourceCodeInfo` for map fields within nested messages could be dropped.
- Fix issue where deleted files would cause a panic when `breaking.ignore_unstable_packages = true`.

## [v0.32.0] - 2020-11-24

- Add symlink support for directory inputs. Symlinks will now be followed within your local directories when running `buf` commands.
- Add the `breaking.ignore_unstable_packages` option to allow ignoring of unstable packages when running `buf check breaking`. See [the documentation](https://docs.buf.build/breaking-configuration#ignore_unstable_packages) for more details.
- Enums that use the `allow_alias` option that add new aliases to a given number will no longer be considered breaking by `ENUM_VALUE_SAME_NAME`. See [the documentation](https://docs.buf.build/breaking-checkers#enum_value_same_name) for more details.

## [v0.31.1] - 2020-11-17

- Fix issue where `--experimental_allow_proto3_optional` was not set when proxying to `protoc` for the builtin plugins via `buf generate` or `buf protoc`. This flag is now set for `protoc` versions >= 3.12.

## [v0.31.0] - 2020-11-16

- Change the `--file` flag to `--path` and allow `--path` to take both files and directories, instead of just files with the old `--file`. This flag is used to filter the actual Protobuf files built under an input for most commands. You can now do for example `buf generate --path proto/foo` to only generate stubs for the files under `proto/foo`. Note that the `--file` flag continues to work, but prints a deprecation message.

## [v0.30.1] - 2020-11-12

- Relax validation of response file names from protoc plugins, so that when possible, plugins that are not compliant with the plugin specification are still usable with `buf generate`.

## [v0.30.0] - 2020-11-03

- Add `git://` protocol handling.

## [v0.29.0] - 2020-10-30

As we work towards v1.0, we are cleaning up the CLI UX. As part of this, we made the following changes:

- `buf image build` has been moved to `buf build` and now accepts images as inputs.
- `buf beta image convert` has been deleted, as `buf build` now covers this functionality.
- The `-o` flag is no longer required for `buf build`, instead defaulting to the OS equivalent of `/dev/null`.
- The `--source` flag on `buf build` has been deprecated in favor of passing the input as the first argument.
- The `--source-config` flag on `buf build` has been moved to `--config`.
- The `--input` flag on `buf check lint` has been deprecated in favor of passing the input as the first argument.
- The `--input-config` flag on `buf check lint` has been moved to `--config`.
- The `--input` flag on `buf check breaking` has been deprecated in favor of passing the input as the first argument.
- The `--input-config` flag on `buf check breaking` has been moved to `--config`.
- The `--against-input` flag on `buf check breaking` has been moved to `--against`.
- The `--against-input-config` flag on `buf check breaking` has been moved to `--against-config`.
- The `--input` flag on `buf generate` has been deprecated in favor of passing the input as the first argument.
- The `--input-config` flag on `buf generate` has been moved to `--config`.
- The `--input` flag on `buf ls-files` has been deprecated in favor of passing the input as the first argument.
- The `--input-config` flag on `buf ls-files` has been moved to `--config`.

We feel these changes make using `buf` more natural. Examples:

```
# compile the files in the current directory
buf build
# equivalent to the default no-arg invocation
buf build .
# build the repository at https://github.com/foo/bar.git
buf build https://github.com/foo/bar.git
# lint the files in the proto directory
buf check lint proto
# check the files in the current directory against the files on the master branch for breaking changes
buf check breaking --against .git#branch=master
# check the files in the proto directory against the files in the proto directory on the master branch
buf check breaking proto --against .git#branch=master,subdir=proto
```

**Note that existing commands and flags continue to work.** While the deprecation messages will be printed, and we recommend migrating to the new invocations, your existing invocations have no change in functionality.

## [v0.28.0] - 2020-10-21

- Add `subdir` option for archive and git [Inputs](https://buf.build/docs/inputs). This allows placement of the `buf.yaml` configuration file in directories other than the base of your repository. You then can check against this subdirectory using, for example, `buf check breaking --against-input https://github.com/foo/bar.git#subdir=proto`.

## [v0.27.1] - 2020-10-16

- Fix minor typo in `buf help generate` documentation.

## [v0.27.0] - 2020-10-16

- Move `buf beta generate` out of beta to `buf generate`. This command now uses a template of configured plugins to generate stubs. See `buf help generate` for more details.

## [v0.26.0] - 2020-10-13

- Add jar and zip support to `buf protoc` and `buf beta generate`.

## [v0.25.0] - 2020-10-09

- Add the concept of configuration file version. The only currently-available version is `v1beta1`. See [buf.build/docs/faq](https://buf.build/docs/faq) for more details.

## [v0.24.0] - 2020-09-21

- Add fish completion to releases.
- Update the `protoc` version for `buf protoc` to be `3.13.0`.

## [v0.23.0] - 2020-09-11

- Move the `experimental` parent command to `beta`. The command `buf experimental image convert` continues to work, but is deprecated in favor of `buf beta image convert`.
- Add `buf beta generate`.

## [v0.22.0] - 2020-09-09

- Add [insertion point](https://github.com/protocolbuffers/protobuf/blob/cdf5022ada7159f0c82888bebee026cbbf4ac697/src/google/protobuf/compiler/plugin.proto#L135) support to `buf protoc`.

## [v0.21.0] - 2020-09-02

- Fix issue where `optional` fields in proto3 would cause the `ONEOF_LOWER_SNAKE_CASE` lint checker to fail.

## [v0.20.5] - 2020-07-24

- Fix issue where parser would fail on files starting with [byte order marks](https://en.wikipedia.org/wiki/Byte_order_mark#UTF-8).

## [v0.20.4] - 2020-07-21

- Fix issue where custom message options that had an unset map field could cause a parser failure.

## [v0.20.3] - 2020-07-18

- Fix issue where parameters passed with `--.*_opt` to `buf protoc` for builtin plugins were not properly propagated.

## [v0.20.2] - 2020-07-17

- Fix issue where roots containing non-proto files with the same path would cause an error.

## [v0.20.1] - 2020-07-14

- Fix issue where Zsh completion would fail due to some flags having brackets in their description.
- Fix issue where non-builtin protoc plugin invocations would not have errors properly propagated.
- Fix issue where multiple `--.*_opt` flags, `--.*_opt` flags with commas, or `--.*_out` flags with options that contained commas, would not be properly added.

## [v0.20.0] - 2020-07-13

- Add `--by-dir` flag to `buf protoc` that parallelizes generation per directory, resulting in a 25-75% reduction in the time taken to generate stubs for medium to large file sets.
- Properly clean up temporary files and commands on interrupts.
- Fix issue where certain files that started with invalid Protobuf would cause the parser to crash.

## [v0.19.1] - 2020-07-10

- Fix issue where stderr was not being propagated for protoc plugins in CLI mode.

## [v0.19.0] - 2020-07-10

- Add `protoc` command. This is a substitute for `protoc` that uses Buf's internal compiler.
- Add `ENUM_FIRST_VALUE_ZERO` lint checker to the `OTHER` category.
- Add support for the Visual Studio error format.

## [v0.18.1] - 2020-06-25

- Fix issue where linking errors for custom options that had a message type were not properly reported (#93)

## [v0.18.0] - 2020-06-22

- Handle custom options when marshalling JSON images (#87).
- Add `buf experimental image convert` command to convert to/from binary/JSON images (#87).

## [v0.17.0] - 2020-06-17

- Add git ref support to allow specifying arbitrary git references as inputs (https://github.com/bufbuild/buf/issues/48). This allows you to do i.e. `buf check lint --input https://github.com/bufbuild/buf.git#ref=fa74aa9c4161304dfa83db4abc4a0effe886d253`.
- Add `depth` input option when specifying git inputs with `ref`. This allows the user to configure the depth at which to clone the repository when looking for the `ref`. If specifying a `ref`, this defaults to 50. Otherwise, this defaults to 1.
- Remove requirement for git branch or tag in inputs. This allows you to do i.e. `buf check lint --input https://github.com/bufbuild/buf.git` and it will automatically choose the default branch as an input.

## [v0.16.0] - 2020-06-02

- Add [proto3 optional](https://github.com/protocolbuffers/protobuf/blob/7cb5597013f0c4b978f02bce4330849f118aa853/docs/field_presence.md#how-to-enable-explicit-presence-in-proto3) support.

## [v0.15.0] - 2020-05-31

- Add opt-in comment-driven lint ignores via the `allow_comment_ignores` lint configuration option and `buf:lint:ignore ID` leading comment annotation (#73).

## [v0.14.0] - 2020-05-30

- Add `--file` flag to `buf image build` to only add specific files and their imports to outputted images. To exclude imports, use `--exclude-imports`.
- Add `zip` as a source format. Buf can now read `zip` files, either locally or remotely, for image building, linting, and breaking change detection.
- Add `zstd` as a compression format. Buf can now read and write Image files that are compressed using zstandard, and can read tarballs compressed with zstandard.
- Deprecated: The formats `bingz, jsongz, targz` are now deprecated. Instead, use `format=bin,compression=gzip`, `format=json,compression=gzip`, or `format=tar,compression=gzip`. The formats `bingz, jsongz, targz` will continue to work forever and will not be broken, but will print a deprecation warning and we recommend updating. Automatic file extension parsing continues to work the same as well.

## [v0.13.0] - 2020-05-17

- Use the `git` binary instead of go-git for internal clones. This also enables using your system git credential management for git repositories cloned using https or ssh. See https://buf.build/docs/inputs#authentication for more details.

## [v0.12.1] - 2020-05-11

- Fix issue where roots were detected as overlapping if one root's name was a prefix of the other.

## [v0.12.0] - 2020-05-11

- Add netrc support for inputs.
- Fix issue where filenames that contained `..` resulted in an error.
- Internal: migrate to golang/protobuf v2.

## [v0.11.0] - 2020-04-09

- Add experimental flag `--experimental-git-clone` to use the `git` binary for git clones.

## [v0.10.0] - 2020-04-06

- Add `recurse_submodules` option for git inputs.
  Example: `https://github.com/foo/bar.git#branch=master,recurse_submodules=true`

## [v0.9.0] - 2020-03-25

- Fix issue where the option value ordering on an outputted `Image` was non-deterministic.
- Fix issue where the `SourceCodeInfo` for the Well-Known Types was not included on an outputted `Image` when requested.

## [v0.8.0] - 2020-03-11

- Update dependencies.

## [v0.7.1] - 2020-03-05

- Tie HTTP download timeout to the `--timeout` flag.

## [v0.7.0] - 2020-01-31

- Add `tag` option for git inputs.

## [v0.6.0] - 2020-01-17

- Add `git` to the Docker container for local filesystem clones.
- Update the JSON error format to use `path` as the file path key instead of `filename`.

## [v0.5.0] - 2020-01-01

- Allow basic authentication for remote tarballs, git repositories, and image files served from HTTPS endpoints. See https://buf.build/docs/inputs#https for more details.
- Allow public key authentication for remote git repositories served from SSH endpoints. See https://buf.build/docs/inputs#ssh for more details.

## [v0.4.1] - 2019-12-30

- Fix issue where comparing enum values for enums that have `allow_alias` set and duplicate enum values present resulted in a system error.

## [v0.4.0] - 2019-12-05

- Change the breaking change detector to compare enum values on number instead of name. This also results in the `ENUM_VALUE_SAME_NUMBER` checker being replaced with the `ENUM_VALUE_SAME_NAME` checker, except this new checker is not in the `WIRE` category.

## [v0.3.0] - 2019-11-05

- Fix issue where multiple timeout errors were printed.
- Add `buf check lint --error-format=config-ignore-yaml` to print out current lint errors in a format that can be copied into a configuration file.

## [v0.2.0] - 2019-10-28

- Add a Docker image for the `buf` binary.

## v0.1.0 - 2019-10-18

Initial beta release.

[Unreleased]: https://github.com/bufbuild/buf/compare/v1.32.2...HEAD
[v1.32.2]: https://github.com/bufbuild/buf/compare/v1.32.1...v1.32.2
[v1.32.1]: https://github.com/bufbuild/buf/compare/v1.32.0...v1.32.1
[v1.32.0]: https://github.com/bufbuild/buf/compare/v1.32.0-beta.1...v1.32.0
[v1.32.0-beta.1]: https://github.com/bufbuild/buf/compare/v1.31.0...v1.32.0-beta.1
[v1.31.0]: https://github.com/bufbuild/buf/compare/v1.30.1...v1.31.0
[v1.30.1]: https://github.com/bufbuild/buf/compare/v1.30.0...v1.30.1
[v1.30.0]: https://github.com/bufbuild/buf/compare/v1.29.0...v1.30.0
[v1.29.0]: https://github.com/bufbuild/buf/compare/v1.28.1...v1.29.0
[v1.28.1]: https://github.com/bufbuild/buf/compare/v1.28.0...v1.28.1
[v1.28.0]: https://github.com/bufbuild/buf/compare/v1.27.2...v1.28.0
[v1.27.2]: https://github.com/bufbuild/buf/compare/v1.27.1...v1.27.2
[v1.27.1]: https://github.com/bufbuild/buf/compare/v1.27.0...v1.27.1
[v1.27.0]: https://github.com/bufbuild/buf/compare/v1.26.1...v1.27.0
[v1.26.1]: https://github.com/bufbuild/buf/compare/v1.26.0...v1.26.1
[v1.26.0]: https://github.com/bufbuild/buf/compare/v1.25.1...v1.26.0
[v1.25.1]: https://github.com/bufbuild/buf/compare/v1.25.0...v1.25.1
[v1.25.0]: https://github.com/bufbuild/buf/compare/v1.24.0...v1.25.0
[v1.24.0]: https://github.com/bufbuild/buf/compare/v1.23.1...v1.24.0
[v1.23.1]: https://github.com/bufbuild/buf/compare/v1.23.0...v1.23.1
[v1.23.0]: https://github.com/bufbuild/buf/compare/v1.22.0...v1.23.0
[v1.22.0]: https://github.com/bufbuild/buf/compare/v1.21.0...v1.22.0
[v1.21.0]: https://github.com/bufbuild/buf/compare/v1.20.0...v1.21.0
[v1.20.0]: https://github.com/bufbuild/buf/compare/v1.19.0...v1.20.0
[v1.19.0]: https://github.com/bufbuild/buf/compare/v1.18.0...v1.19.0
[v1.18.0]: https://github.com/bufbuild/buf/compare/v1.17.0...v1.18.0
[v1.17.0]: https://github.com/bufbuild/buf/compare/v1.16.0...v1.17.0
[v1.16.0]: https://github.com/bufbuild/buf/compare/v1.15.1...v1.16.0
[v1.15.1]: https://github.com/bufbuild/buf/compare/v1.15.0...v1.15.1
[v1.15.0]: https://github.com/bufbuild/buf/compare/v1.14.0...v1.15.0
[v1.14.0]: https://github.com/bufbuild/buf/compare/v1.13.1...v1.14.0
[v1.13.1]: https://github.com/bufbuild/buf/compare/v1.13.0...v1.13.1
[v1.13.0]: https://github.com/bufbuild/buf/compare/v1.12.0...v1.13.0
[v1.12.0]: https://github.com/bufbuild/buf/compare/v1.11.0...v1.12.0
[v1.11.0]: https://github.com/bufbuild/buf/compare/v1.10.0...v1.11.0
[v1.10.0]: https://github.com/bufbuild/buf/compare/v1.9.0...v1.10.0
[v1.9.0]: https://github.com/bufbuild/buf/compare/v1.8.0...v1.9.0
[v1.8.0]: https://github.com/bufbuild/buf/compare/v1.7.0...v1.8.0
[v1.7.0]: https://github.com/bufbuild/buf/compare/v1.6.0...v1.7.0
[v1.6.0]: https://github.com/bufbuild/buf/compare/v1.5.0...v1.6.0
[v1.5.0]: https://github.com/bufbuild/buf/compare/v1.4.0...v1.5.0
[v1.4.0]: https://github.com/bufbuild/buf/compare/v1.3.1...v1.4.0
[v1.3.1]: https://github.com/bufbuild/buf/compare/v1.3.0...v1.3.1
[v1.3.0]: https://github.com/bufbuild/buf/compare/v1.2.1...1.3.0
[v1.2.1]: https://github.com/bufbuild/buf/compare/v1.2.0...v1.2.1
[v1.2.0]: https://github.com/bufbuild/buf/compare/v1.1.1...v1.2.0
[v1.1.1]: https://github.com/bufbuild/buf/compare/v1.1.0...v1.1.1
[v1.1.0]: https://github.com/bufbuild/buf/compare/v1.0.0...v1.1.0
[v1.0.0]: https://github.com/bufbuild/buf/compare/v1.0.0-rc12...v1.0.0
[v1.0.0-rc12]: https://github.com/bufbuild/buf/compare/v1.0.0-rc11...v1.0.0-rc12
[v1.0.0-rc11]: https://github.com/bufbuild/buf/compare/v1.0.0-rc10...v1.0.0-rc11
[v1.0.0-rc10]: https://github.com/bufbuild/buf/compare/v1.0.0-rc9...v1.0.0-rc10
[v1.0.0-rc9]: https://github.com/bufbuild/buf/compare/v1.0.0-rc8...v1.0.0-rc9
[v1.0.0-rc8]: https://github.com/bufbuild/buf/compare/v1.0.0-rc7...v1.0.0-rc8
[v1.0.0-rc7]: https://github.com/bufbuild/buf/compare/v1.0.0-rc6...v1.0.0-rc7
[v1.0.0-rc6]: https://github.com/bufbuild/buf/compare/v1.0.0-rc5...v1.0.0-rc6
[v1.0.0-rc5]: https://github.com/bufbuild/buf/compare/v1.0.0-rc4...v1.0.0-rc5
[v1.0.0-rc4]: https://github.com/bufbuild/buf/compare/v1.0.0-rc3...v1.0.0-rc4
[v1.0.0-rc3]: https://github.com/bufbuild/buf/compare/v1.0.0-rc2...v1.0.0-rc3
[v1.0.0-rc2]: https://github.com/bufbuild/buf/compare/v1.0.0-rc1...v1.0.0-rc2
[v1.0.0-rc1]: https://github.com/bufbuild/buf/compare/v0.56.0...v1.0.0-rc1
[v0.56.0]: https://github.com/bufbuild/buf/compare/v0.55.0...v0.56.0
[v0.55.0]: https://github.com/bufbuild/buf/compare/v0.54.1...v0.55.0
[v0.54.1]: https://github.com/bufbuild/buf/compare/v0.54.0...v0.54.1
[v0.54.0]: https://github.com/bufbuild/buf/compare/v0.53.0...v0.54.0
[v0.53.0]: https://github.com/bufbuild/buf/compare/v0.52.0...v0.53.0
[v0.52.0]: https://github.com/bufbuild/buf/compare/v0.51.1...v0.52.0
[v0.51.1]: https://github.com/bufbuild/buf/compare/v0.51.0...v0.51.1
[v0.51.0]: https://github.com/bufbuild/buf/compare/v0.50.0...v0.51.0
[v0.50.0]: https://github.com/bufbuild/buf/compare/v0.49.0...v0.50.0
[v0.49.0]: https://github.com/bufbuild/buf/compare/v0.48.2...v0.49.0
[v0.48.2]: https://github.com/bufbuild/buf/compare/v0.48.1...v0.48.2
[v0.48.1]: https://github.com/bufbuild/buf/compare/v0.48.0...v0.48.1
[v0.48.0]: https://github.com/bufbuild/buf/compare/v0.47.0...v0.48.0
[v0.47.0]: https://github.com/bufbuild/buf/compare/v0.46.0...v0.47.0
[v0.46.0]: https://github.com/bufbuild/buf/compare/v0.45.0...v0.46.0
[v0.45.0]: https://github.com/bufbuild/buf/compare/v0.44.0...v0.45.0
[v0.44.0]: https://github.com/bufbuild/buf/compare/v0.43.2...v0.44.0
[v0.43.2]: https://github.com/bufbuild/buf/compare/v0.43.1...v0.43.2
[v0.43.1]: https://github.com/bufbuild/buf/compare/v0.43.0...v0.43.1
[v0.43.0]: https://github.com/bufbuild/buf/compare/v0.42.1...v0.43.0
[v0.42.1]: https://github.com/bufbuild/buf/compare/v0.42.0...v0.42.1
[v0.42.0]: https://github.com/bufbuild/buf/compare/v0.41.0...v0.42.0
[v0.41.0]: https://github.com/bufbuild/buf/compare/v0.40.0...v0.41.0
[v0.40.0]: https://github.com/bufbuild/buf/compare/v0.39.1...v0.40.0
[v0.39.1]: https://github.com/bufbuild/buf/compare/v0.39.0...v0.39.1
[v0.39.0]: https://github.com/bufbuild/buf/compare/v0.38.0...v0.39.0
[v0.38.0]: https://github.com/bufbuild/buf/compare/v0.37.1...v0.38.0
[v0.37.1]: https://github.com/bufbuild/buf/compare/v0.37.0...v0.37.1
[v0.37.0]: https://github.com/bufbuild/buf/compare/v0.36.0...v0.37.0
[v0.36.0]: https://github.com/bufbuild/buf/compare/v0.35.1...v0.36.0
[v0.35.1]: https://github.com/bufbuild/buf/compare/v0.35.0...v0.35.1
[v0.35.0]: https://github.com/bufbuild/buf/compare/v0.34.0...v0.35.0
[v0.34.0]: https://github.com/bufbuild/buf/compare/v0.33.0...v0.34.0
[v0.33.0]: https://github.com/bufbuild/buf/compare/v0.32.1...v0.33.0
[v0.32.1]: https://github.com/bufbuild/buf/compare/v0.32.0...v0.32.1
[v0.32.0]: https://github.com/bufbuild/buf/compare/v0.31.1...v0.32.0
[v0.31.1]: https://github.com/bufbuild/buf/compare/v0.31.0...v0.31.1
[v0.31.0]: https://github.com/bufbuild/buf/compare/v0.30.1...v0.31.0
[v0.30.1]: https://github.com/bufbuild/buf/compare/v0.30.0...v0.30.1
[v0.30.0]: https://github.com/bufbuild/buf/compare/v0.29.0...v0.30.0
[v0.29.0]: https://github.com/bufbuild/buf/compare/v0.28.0...v0.29.0
[v0.28.0]: https://github.com/bufbuild/buf/compare/v0.27.1...v0.28.0
[v0.27.1]: https://github.com/bufbuild/buf/compare/v0.27.0...v0.27.1
[v0.27.0]: https://github.com/bufbuild/buf/compare/v0.26.0...v0.27.0
[v0.26.0]: https://github.com/bufbuild/buf/compare/v0.25.0...v0.26.0
[v0.25.0]: https://github.com/bufbuild/buf/compare/v0.24.0...v0.25.0
[v0.24.0]: https://github.com/bufbuild/buf/compare/v0.23.0...v0.24.0
[v0.23.0]: https://github.com/bufbuild/buf/compare/v0.22.0...v0.23.0
[v0.22.0]: https://github.com/bufbuild/buf/compare/v0.21.0...v0.22.0
[v0.21.0]: https://github.com/bufbuild/buf/compare/v0.20.5...v0.21.0
[v0.20.5]: https://github.com/bufbuild/buf/compare/v0.20.4...v0.20.5
[v0.20.4]: https://github.com/bufbuild/buf/compare/v0.20.3...v0.20.4
[v0.20.3]: https://github.com/bufbuild/buf/compare/v0.20.2...v0.20.3
[v0.20.2]: https://github.com/bufbuild/buf/compare/v0.20.1...v0.20.2
[v0.20.1]: https://github.com/bufbuild/buf/compare/v0.20.0...v0.20.1
[v0.20.0]: https://github.com/bufbuild/buf/compare/v0.19.1...v0.20.0
[v0.19.1]: https://github.com/bufbuild/buf/compare/v0.19.0...v0.19.1
[v0.19.0]: https://github.com/bufbuild/buf/compare/v0.18.1...v0.19.0
[v0.18.1]: https://github.com/bufbuild/buf/compare/v0.18.0...v0.18.1
[v0.18.0]: https://github.com/bufbuild/buf/compare/v0.17.0...v0.18.0
[v0.17.0]: https://github.com/bufbuild/buf/compare/v0.16.0...v0.17.0
[v0.16.0]: https://github.com/bufbuild/buf/compare/v0.15.0...v0.16.0
[v0.15.0]: https://github.com/bufbuild/buf/compare/v0.14.0...v0.15.0
[v0.14.0]: https://github.com/bufbuild/buf/compare/v0.13.0...v0.14.0
[v0.13.0]: https://github.com/bufbuild/buf/compare/v0.12.1...v0.13.0
[v0.12.1]: https://github.com/bufbuild/buf/compare/v0.12.0...v0.12.1
[v0.12.0]: https://github.com/bufbuild/buf/compare/v0.11.0...v0.12.0
[v0.11.0]: https://github.com/bufbuild/buf/compare/v0.10.0...v0.11.0
[v0.10.0]: https://github.com/bufbuild/buf/compare/v0.9.0...v0.10.0
[v0.9.0]: https://github.com/bufbuild/buf/compare/v0.8.0...v0.9.0
[v0.8.0]: https://github.com/bufbuild/buf/compare/v0.7.1...v0.8.0
[v0.7.1]: https://github.com/bufbuild/buf/compare/v0.7.0...v0.7.1
[v0.7.0]: https://github.com/bufbuild/buf/compare/v0.6.0...v0.7.0
[v0.6.0]: https://github.com/bufbuild/buf/compare/v0.5.0...v0.6.0
[v0.5.0]: https://github.com/bufbuild/buf/compare/v0.4.1...v0.5.0
[v0.4.1]: https://github.com/bufbuild/buf/compare/v0.4.0...v0.4.1
[v0.4.0]: https://github.com/bufbuild/buf/compare/v0.3.0...v0.4.0
[v0.3.0]: https://github.com/bufbuild/buf/compare/v0.2.0...v0.3.0
[v0.2.0]: https://github.com/bufbuild/buf/compare/v0.1.0...v0.2.0<|MERGE_RESOLUTION|>--- conflicted
+++ resolved
@@ -6,12 +6,9 @@
   `--git-metadata` with `buf push`.
 - Fix `buf push --git-metadata` when local tags point to different objects than
   the remote tags.
-<<<<<<< HEAD
+- Fix issue where comment ignores were not respected for `PROTOVALIDATE` lint rule violations.
 - Add `buf beta registry label {create,get,list}` to replace `buf beta registry {draft, tag}`
   commands.
-=======
-- Fix issue where comment ignores were not respected for `PROTOVALIDATE` lint rule violations.
->>>>>>> db212a0a
 
 ## [v1.32.2] - 2024-05-28
 
