# Changelog

## [Unreleased]

<<<<<<< HEAD
- Add support for a WebAssembly (Wasm) runtime for custom lint and breaking changes plugins. Use the
  `.wasm` file extension to specify a path to a Wasm plugin.
=======
- Update the `PROTOVALIDATE` lint rule to check example field options. Examples will be checked that
  they satisfy the field constraints, and are only present if constraints are present.
- Update the `PROTOVALIDATE` lint rule to check predefined rules. Predefined rules will be checked
  that they compile.
>>>>>>> 23c7df4f

## [v1.43.0] - 2024-09-30

- Add new experimental LSP support under `buf beta lsp`.

## [v1.42.0] - 2024-09-18

- Add support for custom lint and breaking change plugins. See
  [our launch blog post](https://buf.build/blog/buf-custom-lint-breaking-change-plugins)
  for more details!
- Add `buf dep graph --format` flag that defaults to `dot`, and adds the option `json`, to print
  the dependency graph in JSON format.
- Fix bugs in `buf format` where trailing comments on commas in message literals were not properly
  propagated to the formatted proto, empty message literals were not properly indented, and
  compound strings in options added an extra newline before trailing commas.

## [v1.41.0] - 2024-09-11

- Add HTTP/3 support for gRPC with `buf curl`.
- Fix issue where errors from protoc plugins may be overwritten when executing plugins in parallel.

## [v1.40.1] - 2024-09-06

- Fix issue with `buf lint` where comment ignores in the shape of `// buf:lint:ignore <RULE_ID> <extra comment>`
  were not recognized due to the extra comment.

## [v1.40.0] - 2024-09-04

- Add concept of a default lint or breaking rule, which is printed out as a property when running
  `buf config ls-{breaking,lint}-rules`. Default rules are those rules which are run if no lint
  or breaking rules are explicitly configured in your `buf.yaml`.
- Rename `DEFAULT` lint rule category to `STANDARD`. With the concept of default rules being introduced,
  having a category named `DEFAULT` is confusing, as while it happens that all the rules in the `DEFAULT`
  lint category are also default rules, the name has become overloaded. As with all `buf` changes, this
  change is backwards-compatible: the `DEFAULT` lint category continues to work, and always will. We
  recommend changing to `STANDARD`, however.

## [v1.39.0] - 2024-08-27

- Fix git input handling of relative HEAD refs without branch names.
- Add `includes` key to module configurations in v2 `buf.yaml`, accepting a list of directories.
  * If `includes` is specified, a proto file is considered in the module only if it is in one of the
    directories specified.
  * If both `includes` and `excludes` keys are specified for a module, a proto file is considered
    part of this module if it is contained in any of the include paths and not in any of the exclude
    paths.
- Allow multiple module configurations in the same v2 `buf.yaml` to have the same directory path.

## [v1.38.0] - 2024-08-22

- Add `--http3` flag to `buf curl` which forces `buf curl` to use HTTP/3 as the transport.
- Fix issue with directory inputs for v2 workspaces where the specified directory was not itself
  a path to a module, but contained directories with modules, and the modules would not build.
- Stop creating empty `buf.lock` files when `buf dep update` does not find new dependencies
  to update and there is no existing `buf.lock`.
- Update `buf push` to push the license file or doc file (e.g. `README.md`, `LICENSE`) in the
  same directory as `buf.yaml` if a module does not have a license file or doc file in the
  module's directory.
- Fix constraints of `--path` flag for lint and breaking rules to avoid resolving all files
  within a module. This change can result in a performance improvement for large workspaces.

## [v1.37.0] - 2024-08-16

- Add `STABLE_PACKAGE_NO_IMPORT_UNSTABLE` lint rule which disallows files from stable packages
  to import files from unstable packages.
- Fix plugin push failures when pushing an image built with containerd image store.

## [v1.36.0] - 2024-08-06

- Add `--list-services` and `--list-methods` flags to `buf curl`, which trigger the command to list
  known services or methods in the RPC schema, instead of invoking an RPC method.
- Add `clean` as a top-level option in `buf.gen.yaml`, matching the `buf generate --clean` flag. If
  set to true, this will delete the directories, jar files, or zip files set to `out` for each
  plugin.
- Fix git input handling of annotated tags.
- Update `buf registry login` to complete the login flow in the browser by default. This allows
  users to login with their browser and have the token automatically provided to the CLI.
- Add `buf registry organization {create, delete, info, update}` commands to manage BSR
  organizations. Remove `buf beta registry organization` commands.
- Add `buf registry module {create, delete, deprecate, info, undeprecate, update}` commands to
  manage BSR modules. Remove `buf beta registry repository` commands.
- Add `buf registry label {archive, info, list, unarchive}` commands to manage BSR module labels.
  Remove `buf beta registry label` commands and `buf beta registry {archive, unarchive}`.
- Add `buf registry commit {add-label, info, list, resolve}` to manage BSR module commits. Remove
  `buf beta registry commit` commands.

## [v1.35.1] - 2024-07-24

- Fix the git input parameter `ref` to align with the `git` notion of a ref. This allows for the use
  of branch names, tag names, and commit hashes.
- Fix unexpected `buf build` errors with absolute path directory inputs without workspace and/or
  module configurations (e.g. `buf.yaml`, `buf.work.yaml`) and proto file paths set to the `--path` flag.

## [v1.35.0] - 2024-07-22

- Add `buf generate --clean` flag that will delete the directories, jar files, or zip files that the
  plugins will write to, prior to generation. Allows cleaning of existing assets without having
  to call `rm -rf`.
- Deprecate `--username` flag on and username prompt on `buf registry login`. A username is no longer
  required to log in.

## [v1.34.0] - 2024-06-21

- Add `buf config ls-modules` command to list configured modules.
- Fix issue where `buf generate` would succeed on missing insertion points and
  panic on empty insertion point files.
- Update `buf generate` to allow the use of Editions syntax when doing local code
  generation by proxying to a `protoc` binary (for languages where code gen is
  implemented inside of `protoc` instead of in a plugin: Java, C++, Python, etc).
- Allow use of an array of strings for the `protoc_path` property of for `buf.gen.yaml`,
  where the first array element is the actual path and other array elements are extra
  arguments that are passed to `protoc` each time it is invoked.

## [v1.33.0] - 2024-06-13

- Allow user to override `--source-control-url` and `--create-default-label` when using
  `--git-metadata` with `buf push`.
- Fix `buf push --git-metadata` when local tags point to different objects than
  the remote tags.
- Fix issue where comment ignores were not respected for `PROTOVALIDATE` lint rule violations.
- Add `buf beta registry label {create,get,list}` to replace `buf beta registry {draft, tag}`
  commands.
- Update `buf beta commit {get,list}` command outputs to display create time and stop
  displaying associated tags.
- Change the behavior of `buf beta commit list <buf.build/owner/repository>` when the
  reference is empty. It now lists commits in the repository instead of listing commits
  of the default label.
- Update output of `buf format` to canonicalize the punctuation used in message literals
  in option values. The output now always uses `{` and `}` instead of `<` and `>`; it
  adds `:` separators between field names and message values if the source omitted them,
  and it removes unnecessary separators between fields (`,` and `;` are allowed, but
  neither is needed).
- Update `buf format -w` so that it does not touch files whose contents don't actually
  change. This eliminates noisy notifications to file-system-watcher tools that are
  watching the directory that contains proto sources.
- Update `buf generate` to work with plugins provided by protoc for versions v24.0
  to v25.3. Editions support was experimental in these releases, and the plugins
  advertise incomplete support for editions, which triggers `buf` to report an error.
  With this fix, these plugins can be used again as long as none of the input files use
  editions syntax.
- Add `buf push --exclude-unnamed` flag to exclude unnamed modules when pushing to the BSR.

## [v1.32.2] - 2024-05-28

- Update `buf generate` to warn instead of error when proto3 optional is required but not
  supported by a plugin.

## [v1.32.1] - 2024-05-21

- Fix archive and git inputs so that `--path` and `--exclude-path` paths are relative to
  the `#subdir` rather than the root of the input. This fixes an unintended behavior change
  that was introduced in `v1.32.0`.
- Add `module` input for `protoc-gen-buf-lint` and `protoc-gen-buf-breaking` to allow
  users to specify the module for `v2` configuration files.

## [v1.32.0] - 2024-05-16

- Add version `v2` for `buf.yaml` and `buf.gen.yaml` configuration files.
- Add `buf config migrate` to migrate configuration files to the latest version (now `v2`).
- Move `buf mod init` to `buf config init`. `buf mod init` is now deprecated.
- Move `buf mod ls-lint-rules` to `buf config ls-lint-rules`. `buf mod ls-lint-rules` is now
  deprecated.
- Move `buf mod ls-breaking-rules` to `buf config ls-breaking-rules`. `buf mod ls-breaking-rules`
  is now deprecated.
- Move `buf mod prune` to `buf dep prune`. `buf mod prune` is now deprecated.
- Move `buf mod update` to `buf dep update`. `buf mod update` is now deprecated.
- Move `buf mod {clear-cache,cc}` to `buf registry cc`. `buf mod {clear-cache,cc}` is now
  deprecated.
- Move `buf beta graph` to stable as `buf dep graph`.
- Change the default visibility of `buf push --create-visibility` to `private` when the `--create`
  flag is set. Users are no longer required to set `--create-visibility` when running
  `buf push --create`.
- Add `buf push --label`, which allows users to set labels when pushing new commits to the BSR.
- Add `buf push --source-control-url`, which allows users to associate commits pushed to the BSR
  with a URL to a source code repository.
- Add `buf push --create-default-label`, which allows users to set a default label for a repository
  when calling `buf push --create`.
- Add `buf push --git-metadata`, which automatically sets appropriate `--label`,
  `--source-control-url`, and `--create-default-label` flags based on the current Git repository.
- Add `buf convert --validate` to apply [protovalidate](https://github.com/bufbuild/protovalidate)
  rules to incoming messages specified with `--from`.
- Deprecate `buf mod open`.
- Delete `buf beta migrate-v1beta1` This is now replaced with `buf config migrate`.
- Add `buf registry sdk version` to get the version of a Generated SDK for a module and plugin.
- Add `buf beta registry archive` and `buf beta registry unarchive` commands for archiving and
  unarchiving labels on the BSR.
- Add support for Protobuf Editions. This allows `buf` to be used with sources that use edition
  2023, instead of proto2 or proto3 syntax. This also updates the `protoc-gen-buf-breaking` and
  `protoc-gen-buf-lint` Protobuf plugins to support files that use edition 2023.
- Update `buf breaking` rules to work with Protobuf Editions. To support Editions, some rules have
  been deprecated and replaced with Editions-aware rules. All deprecated rules continue to work
  for existing users.
  * `FIELD_SAME_CTYPE` has been replaced with `FIELD_SAME_CPP_STRING_TYPE`, which considers both
    `ctype` field options and new `(pb.cpp).string_type` features when deciding on backwards
    compatibility.
  * `FIELD_SAME_LABEL` has been replaced with three rules that all check "cardinality". The new
    rules can distinguish between maps and other repeated fields and between implicit and explicit
    field presence. The new rules are:
    1. `FIELD_SAME_CARDINALITY` in the `FILE` and `PACKAGE` categories.
    2. `FIELD_WIRE_COMPATIBLE_CARDINALITY` in the `WIRE` category.
    3. `FIELD_WIRE_JSON_COMPATIBLE_CARDINALITY` in the `WIRE_JSON` category.
  * `FILE_SAME_JAVA_STRING_CHECK_UTF8` has been replaced with `FIELD_SAME_JAVA_UTF8_VALIDATION`,
    which considers both the `java_string_check_utf8` file option and `(pb.java).utf8_validation`
    features when deciding on backwards compatibility.
  * Add to the existing `FILE_SAME_SYNTAX` rule with a few related rules that can catch the same
    sort of compatibility issues, but in an Editions source file that changes feature values:
    1. `MESSAGE_SAME_JSON_FORMAT` and `ENUM_SAME_JSON_FORMAT` catch changes to the `json_format`
       feature, which controls whether support for the JSON format is best-effort or properly
       supported. When supported, the compiler performs more checks relating to field name
       collisions for the JSON format as well as for FieldMask usage.
    2. `FIELD_SAME_UTF8_VALIDATION` catches changes to the `utf8_validation` feature, which
       controls validation of string values.
    3. `ENUM_SAME_TYPE` catches changes to an enum's type, open vs. closed.
- Add support for extensions to `buf breaking`. All existing rules for fields are now applied to
  extensions, except for `FIELD_NO_DELETE` (and its variants). There are also new
  `EXTENSION_NO_DELETE` and `PACKAGE_EXTENSION_NO_DELETE` rules for catching deletions of an
  extension. The new rules are not active by default in existing `v1` and `v1beta1`
  configurations, for backwards-compatibility reasons. Migrate your config to `v2` to use them.
- Add support for top-level extensions to `buf lint`. It previously only checked extensions that
  were defined inside of messages.
- Add a new `FIELD_NOT_REQUIRED` lint rule that prevents use of required in proto2 files and of
  `features.field_presence = LEGACY_REQUIRED` in Editions files. This new rule is not active by
  default in existing `v1` and `v1beta1` configurations, for backwards-compatibility reasons.
  Migrate your config to `v2` to use them.

## [v1.32.0-beta.1] - 2024-04-23

- Add `buf convert --validate` to apply [protovalidate](https://github.com/bufbuild/protovalidate)
  rules to incoming messages specified with `--from`.
- Add `buf config migrate` to migrate configuration files to the latest version (now `v2`).
- Promote `buf beta graph` to stable as `buf dep graph`.
- Move `buf mod init` to `buf config init`. `buf mod init` is now deprecated.
- Move `buf mod ls-lint-rules` to `buf config ls-lint-rules`. `buf mod ls-lint-rules` is now deprecated.
- Move `buf mod ls-breaking-rules` to `buf config ls-breaking-rules`. `buf mod ls-breaking-rules` is now deprecated.
- Move `buf mod prune` to `buf dep prune`. `buf mod prune` is now deprecated.
- Move `buf mod update` to `buf dep update`. `buf mod update` is now deprecated.
- Move `buf mod {clear-cache,cc}` to `buf registry cc`. `buf mod {clear-cache,cc}` is now deprecated.
- Deprecate `buf mod open`.
- Delete `buf beta migrate-v1beta1`.
- Add `buf registry sdk version` to get the version of a Generated SDK for a module and plugin.

## [v1.31.0] - 2024-04-23

- Update dependencies.

## [v1.30.1] - 2024-04-03

- Fix issue where `buf lint` incorrectly reports an error for `(buf.validate.field).repeated`
  is set for a repeated validation rule.

## [v1.30.0] - 2024-03-07

- Update `buf generate` so it populates the recently-added
  [`source_file_descriptors`](https://github.com/protocolbuffers/protobuf/blob/v24.0/src/google/protobuf/compiler/plugin.proto#L96-L99)
  field of the `CodeGeneratorRequest` message. This provides the plugin with access to options
  that are configured to only be retained in source and not at runtime (via
  [field option](https://github.com/protocolbuffers/protobuf/blob/v24.0/src/google/protobuf/descriptor.proto#L693-L702)).
  Descriptors in the `proto_file` field will not include any options configured this way
  for the files named in `file_to_generate` field.
- Add `--exclude-source-retention-options` flag to `buf build`, which
  causes options configured to only be retained in source to be stripped
  from the output descriptors.

## [v1.29.0] - 2024-01-24

- Add support for `yaml` format. All commands that take image inputs, output images,
  or convert between message formats, now take `yaml` as a format, in addition to
  the existing `binpb` and `txtpb` formats. Some examples:
  - `buf build -o image.yaml`
  - `buf ls-files image.yaml`
  - `buf convert --type foo.Bar --from input.binpb --to output.yaml`
- The `yaml` and `json` formats now accept two new options: `use_proto_names` and
  `use_enum_numbers`. This affects output serialization. Some examples:
  - `buf convert --type foo.Bar --from input.binpb --to output.yaml#use_proto_names=true`
  - `buf convert --type foo.Bar --from input.binpb --to -#format=yaml,use_enum_numbers=true`
- Fix issue where `buf format` would inadvertently mangle files that used
  the [expanded `Any` syntax](https://protobuf.com/docs/language-spec#any-messages)
  in option values.

## [v1.28.1] - 2023-11-15

- The `buf curl` command has been updated to support the use of multiple schemas.
  This allows users to specify multiple `--schema` flags and/or to use both `--schema`
  and `--reflect` flags at the same time. The result is that additional sources can
  be consulted to resolve an element. This can be useful when the result of an RPC
  contains extensions or values in `google.protobuf.Any` messages that are not defined
  in the same schema that defines the RPC service.
- Fix issue where `buf lint` incorrectly reports error when `(buf.validate.field).required`
  is set for an optional field in proto3.

## [v1.28.0] - 2023-11-10

- Add lint rules for [protovalidate](https://github.com/bufbuild/protovalidate). `buf lint`
  will now verify that your protovalidate rules are valid. A single rule `PROTOVALIDATE` has been
  added to the `DEFAULT` group - given that protovalidate is net new, this does not represent
  a breaking change.
- Update `buf beta price` with the latest pricing information.
- Display a warning when reading a `buf.lock` with dependencies with b1 or b3 digests. b1 and b3
  digests will be deprecated in a future version. Run `buf mod update` to update dependency digests.

## [v1.27.2] - 2023-10-27

- Fix issue where `buf build` and other commands may fail when handling certain
  archives created on macOS that contain files with extended attributes.

## [v1.27.1] - 2023-10-16

- Fix issue in v1.27.0 where `--path` did not work with workspaces under certain scenarios.

## [v1.27.0] - 2023-10-04

- Fix issue where `buf generate --exclude-path` was not properly excluding paths
  for remote modules.
- Fix issue where `buf curl` had a user agent that did not properly place the
  extension as a suffix.
- Update `buf beta price` with the latest pricing information.

## [v1.26.1] - 2023-08-09

- Fix issue where `buf build -o` did not properly output files with the `.txtpb`
  extension in Protobuf text format.

## [v1.26.0] - 2023-08-09

- Add support for the `--http2-prior-knowledge` flag when running `buf curl`
  against secure "https" URLs. This can be used with gRPC servers, that only
  support HTTP/2, when used with a network (layer 4) load balancer, that does
  not support protocol negotiation in TLS handshake.

## [v1.25.1] - 2023-08-02

- Fix issue where all files were being iterated over when using the `--path` flag.
- Fix issue where the directory `.` was incorrectly accepted as a value for the
  `directories` key in `buf.work.yaml`.

## [v1.25.0] - 2023-07-18

- Add `txtpb` format to handle the Protobuf text format. and automatically recognize
  `.txtpb` files as Protobuf text files. The `txtpb` format can now be used with
  all `buf` commands that take images as input or output, such as `build`, `convert`,
  and `curl`.

## [v1.24.0] - 2023-07-13

- Update `buf mod update` to block updates that will result in conflicting `.proto`
  files across dependencies.
- Replace `bin` format with `binpb` format, and support the `.binpb` file extension.
  `.binpb` is now the canonical file extension for binary-encoded Protobuf data.
  The `bin` format and the `.bin` file extension continue to be accepted.
- Remove support for `go` subdomain in `.netrc`. This was used as part of the
  remote generation alpha, which has been fully deprecated in favor of remote
  plugins and remote packages. See https://buf.build/blog/remote-packages-remote-plugins-approaching-v1
  for more details.
- Update `buf beta price` with the latest pricing information.

## [v1.23.1] - 2023-06-30

- Fix issue where `buf beta graph` would not print modules within a workspace that
  had no dependencies or dependents.
- Fix issue where `buf beta graph` would print warnings for missing dependencies
  that were actually present.

## [v1.23.0] - 2023-06-29

- Add `buf beta graph` to print the dependency graph for a module in DOT format.
- Various small bug fixes.

## [v1.22.0] - 2023-06-23

- Change default for `--origin` flag of `buf beta studio-agent` to `https://buf.build`

## [v1.21.0] - 2023-06-05

- Fix issue where locally-produced images did not have module information if the corresponding
  module was stored in the new cache.
- Remove `buf beta registry template`.
- Remove `buf beta registry plugin {create,deprecate,list,undeprecate,version}` and replace with
  `buf beta registry plugin {push,delete}`.
- Update `buf beta price` with the latest pricing information.

## [v1.20.0] - 2023-05-30

- Add `--emit-defaults` flag to `buf curl` to emit default values in JSON-encoded responses.
- Indent JSON-encoded responses from `buf curl` by default.
- Log a warning in case an import statement does not point to a file in the module, a file in a
  direct dependency, or a well-known type file.

## [v1.19.0] - 2023-05-17

- Add `--create` flag to `buf push` to create a repository if it does not exist. The user
  is also required to specify the visibility using `--create-visibility`.
- Add `github-actions` error format to print errors in a form parseable by GitHub Actions.
- Fix issue in `buf build` and `buf generate` where the use of type filtering (via
  `--type` flags) would cause the resulting image to have no source code info, even
  when `--exclude-source-info` was not specified. The main impact of the bug was that
  generated code would be missing comments.
- Fix issue in `buf curl` when using `--user` or `--netrc` that would cause a malformed
  Authorization header to be sent.
- Update the module cache to use an optimized content addressable store. The cache is
  now self-healing and uses significantly less space. Users wishing to free unused space
  can run `buf mod --clear-cache` once after upgrading to remove data stored in the
  previous module cache.

## [v1.18.0] - 2023-05-05

- Remove `buf beta registry {plugin,template} {deprecate,undeprecate}`.
- Add `--user` and `--netrc` flags to `buf curl`, providing the same behavior as the
  flags of the same name in the cURL tool.
- Include `DocumentationPath` in the module on `buf push`.
- Support fallback paths, `README.md` and `README.markdown`, for module documentation.
  The default source for module documentation is `buf.md`.
  If `buf.md` is missing, `README.md` or `README.markdown` is used as fallback sources.

## [v1.17.0] - 2023-04-05

- Fix issue with JSON marshalling of errors where line and column fields were
  omitted when line and column information was empty.
- Fix issue with MSVS marshalling of errors where the column could be 0.
- Add `buf beta stats` command to print statistics about a given source or module.
- Update `buf beta price` with the latest pricing information.

## [v1.16.0] - 2023-03-29

- Add `buf beta price` command to help users of the BSR figure out how much a module
  will cost to store on the BSR under the Teams or Pro plans.
- Fix issue in `protoc-gen-buf-lint` that prevented it from reporting lint
  errors for unused imports.
- Fix issue with `buf format` where indents would be produced on certain empty lines.
- Remove `buf alpha registry token create` command. Tokens must be created through the BSR UI.
- Add local WASM plugin support in alpha, gated by the `BUF_ALPHA_ENABLE_WASM` environment variable.
  This feature is under evaluation, and may change at any time. If you are interested in WASM
  Protobuf plugins, reach out to us.

## [v1.15.1] - 2023-03-08

- Fix bug in `buf generate` with `v1beta1` config files.
- Fix potential crash when using the `--type` flag with `buf build` or `buf generate`.

## [v1.15.0] - 2023-02-28

- Update built-in Well-Known Types to Protobuf v22.0.
- Fix bug in `buf format` where C-style block comments in which every
  line includes a prefix (usually "*") would be incorrectly indented.
- Add `--private-network` flag to `buf beta studio-agent` to support handling CORS requests
  from Studio on private networks that set the `Access-Control-Request-Private-Network` header.

## [v1.14.0] - 2023-02-09

- Replace `buf generate --include-types` with `buf generate --type` for consistency. `--include-types`
  is now deprecated but continues to work, consistent with our compatibility guarantee.
- Include type references in `google.protobuf.Any` messages in option values
  when filtering on type, e.g. with `buf build --type` or `buf generate --type`.
- Allow specifying a specific `protoc` path in `buf.gen.yaml` when using `protoc`'s built-in plugins
  via the new `protoc_path` option.
- Allow specifying arguments for local plugins in `buf.gen.yaml`. You can now do e.g.
  `path: ["go, "run", ./cmd/protoc-gen-foo]` in addition to `path: protoc-gen-foo`.
- Add optional name parameter to `buf mod init`, e.g. `buf mod init buf.build/owner/foobar`.
- Fix issue with `php_metadata_namespace` file option in [managed mode](https://docs.buf.build/generate/managed-mode).
- Make all help documentation much clearer. If you notice any inconsistencies, let us know.

## [v1.13.1] - 2023-01-27

- Fix race condition with `buf generate` when remote plugins from multiple
  BSR instances are being used at once.

## [v1.13.0] - 2023-01-26

- Extend the `BUF_TOKEN` environment variable to accept tokens for multiple
  BSR instances. Both `TOKEN` and `TOKEN1@BSRHOSTNAME1,TOKEN2@BSRHOSTNAME2,...`
  are now valid values for `BUF_TOKEN`.
- Remove `buf beta convert` in favor of the now-stable `buf convert`.

## [v1.12.0] - 2023-01-12
- Add `buf curl` command to invoke RPCs via [Connect](https://connect-build),
  [gRPC](https://grpc.io/), or [gRPC-Web](https://github.com/grpc/grpc-web.)
- Introduce `objc_class_prefix` option in managed mode, allowing a `default` value
  for `objc_class_prefix` for all files, `except` and `override`, which both behave
  similarly to other `except` and `override` options. Specifying an empty `default`
  value is equivalent to having managed mode on in previous versions.
- Introduce `ruby_package` option in managed mode, allowing `except` and `override`,
  in the same style as `objc_class_prefix`. Leaving `ruby_package` unspecified has
  the same effect as having mananged mode enabled in previous versions.

## [v1.11.0] - 2022-12-19
- `buf generate` now batches remote plugin generation calls for improved performance.
- Update `optimize_for` option in managed mode, allowing a `default` value for `optimize_for`
  for all files, `except` and `override`, which both behave similarly to other `except`
  and `override` options. Specifying an `optimize_for` value in the earlier versions is
  equivalent to having a `optimize_for` with that value as default.

## [v1.10.0] - 2022-12-07

- When using managed mode, setting `enabled: false` now no longer fails `buf generate`
  and instead prints a warning log and ignores managed mode options.
- Add `csharp_namespace` option to managed mode, allowing `except`, which excludes
  modules from managed mode, and `override`, which specifies `csharp_namespace` values
  per module, overriding the default value. By default, when managed mode is enabled,
  `csharp_namespace` is set to the package name with each package sub-name capitalized.
- Promote `buf convert` to stable, keep `buf beta convert` aliased in the beta command.
- Add `Types` filter to `buf generate` command to specify types (message, enum,
  service) that should be included in the image. When specified, the resulting
  image will only include descriptors to describe the requested types.

## [v1.9.0] - 2022-10-19

- New compiler that is faster and uses less memory than the outgoing one.
  - When generating source code info, the new compiler is 20% faster, and allocates
    13% less memory.
  - If _not_ generating source code info, the new compiler is 50% faster and
    allocates 35% less memory.
  - In addition to allocating less memory through the course of a compilation, the
    new compiler releases some memory much earlier, allowing it to be garbage
    collected much sooner. This means that by the end of a very large compilation
    process, less than half as much memory is live/pinned to the heap, decreasing
    overall memory pressure.

  The new compiler also addresses a few bugs where Buf would accept proto sources
  that protoc would reject:
  - In proto3 files, field and enum names undergo a validation that they are
    sufficiently different so that there will be no conflicts in JSON names.
  - Fully-qualified names of elements (like a message, enum, or service) may not
    conflict with package names.
  - A oneof or extend block may not contain empty statements.
  - Package names may not be >= 512 characters in length or contain > 100 dots.
  - Nesting depth of messages may not be > 32.
  - Field types and method input/output types may not refer to synthetic
    map entry messages.
- Push lint and breaking configuration to the registry.
- Include `LICENSE` file in the module on `buf push`.
- Formatter better edits/preserves whitespace around inline comments.
- Formatter correctly indents multi-line block (C-style) comments.
- Formatter now indents trailing comments at the end of an indented block body
  (including contents of message and array literals and elements in compact options)
  the same as the rest of the body (instead of out one level, like the closing
  punctuation).
- Formatter uses a compact, single-line representation for array and message literals
  in option values that are sufficiently simple (single scalar element or field).
- `buf beta convert` flags have changed from `--input` to `--from` and `--output`/`-o` to `--to`
- fully qualified type names now must be parsed to the `input` argument and `--type` flag separately

## [v1.8.0] - 2022-09-14

- Change default for `--origin` flag of `buf beta studio-agent` to `https://studio.buf.build`
- Change default for `--timeout` flag of `buf beta studio-agent` to `0` (no timeout). Before it was
  `2m` (the default for all the other `buf` commands).
- Add support for experimental code generation with the `plugin:` key in `buf.gen.yaml`.
- Preserve single quotes with `buf format`.
- Support `junit` format errors with `--error-format`.

## [v1.7.0] - 2022-06-27

- Support protocol and encoding client options based on content-type in Studio Agent.
- Add `--draft` flag to `buf push`.
- Add `buf beta registry draft {list,delete}` commands.

## [v1.6.0] - 2022-06-21

- Fix issue where `// buf:lint:ignore` comment ignores did not work for the
  `ENUM_FIRST_VALUE_ZERO` rule.
- Add `buf beta studio-agent` command to support the upcoming Buf Studio.

## [v1.5.0] - 2022-05-30

- Upgrade to `protoc` 3.20.1 support.
- Fix an issue where `buf` would fail if two or more roots contained
  a file with the same name, but with different file types (i.e. a
  regular file vs. a directory).
- Fix check for `PACKAGE_SERVICE_NO_DELETE` to detect deleted services.
- Remove `buf beta registry track`.
- Remove `buf beta registry branch`.

## [v1.4.0] - 2022-04-21

- Fix issue where duplicate synthetic oneofs (such as with proto3 maps or
  optional fields) did not result in a properly formed error.
- Add `buf beta registry repository update` command which supports updating
  repository visibility (public vs private). As with all beta commands, this
  is likely to change in the future.

## [v1.3.1] - 2022-03-30

- Allow `--config` flag to be set when targeting a module within a workspace.
- Update `buf format`'s file option order so that default file options are
  sorted before custom options.
- Update `buf format` to write adjacent string literals across multiple lines.
- Fix `buf format` so that the output directory (if any) is created if and only
  if the input is successfully formatted.

## [v1.3.0] - 2022-03-25

- Add `--exit-code` flag to `buf format` to exit with a non-zero exit code if
  the files were not already formatted.

## [v1.2.1] - 2022-03-24

- Fix a few formatting edge cases.

## [v1.2.0] - 2022-03-24

- Add `buf format` command to format `.proto` files.
- Fix build scripts to avoid using the `command-line-arguments` pseudo-package
  when building binaries and re-introduce checking for proper usage of private
  packages.

## [v1.1.1] - 2022-03-21

- Remove check for proper usage of private packages due to a breaking change made in the Golang standard library in 1.18.

## [v1.1.0] - 2022-03-01
- Add `--type` flag to the `build` command to create filtered images containing
  only the specified types and their required dependencies.
- Trim spaces and new lines from user-supplied token for `buf registry login`.
- Add support for conversion between JSON and binary serialized message for `buf beta convert`.

## [v1.0.0] - 2022-02-17

- Check that the user provided a valid token when running `buf registry login`.
- Add `buf mod open` that opens a module's homepage in a browser.
- Add `buf completion` command to generate auto-completion scripts in commonly used shells.
- Add `--disable-symlinks` flag to the `breaking, build, export, generate, lint, ls-files, push`
  commands. By default, the CLI will follow symlinks except on Windows, and this disables following
  symlinks.
- Add `--include-wkt` flag to `buf generate`. When this flag is specified alongside
  `--include-imports`, this will result in the [Well-Known Types](https://github.com/bufbuild/wellknowntypes/tree/11ea259bf71c4d386131c1986ffe103cb1edb3d6/v3.19.4/google/protobuf)
  being generated as well. Most language runtimes have the Well-Known Types included as part
  of the core library, making generating the Well-Known Types separately undesirable.
- Remove `buf protoc`. This was a pre-v1.0 demonstration to show that `buf` compilation
  produces equivalent results to mainline `protoc`, however `buf` is working on building
  a better Protobuf future that provides easier mechanics than our former `protoc`-based
  world. `buf protoc` itself added no benefit over mainline `protoc` beyond being considerably
  faster and allowing parallel compilation. If `protoc` is required, move back to mainline `protoc`
  until you can upgrade to `buf`. See [#915](https://github.com/bufbuild/buf/pull/915) for more
  details.
- Context modifier no longer overrides an existing token on the context. This allows `buf registry login`
  to properly check the user provided token without the token being overridden by the CLI interceptor.
- Removed the `buf config init` command in favor of `buf mod init`.
- Removed the `buf config ls-breaking-rules` command in favor of `buf mod ls-breaking-rules`.
- Removed the `buf config ls-lint-rules` command in favor of `buf mod ls-lint-rules`.
- Removed the `buf config migrate-v1beta1` command in favor of `buf beta migrate-v1beta1`.
- Add `buf beta decode` command to decode message with provided image source and message type.
- Disable `--config` flag for workspaces.
- Move default config version from `v1beta1` to `v1`.

## [v1.0.0-rc12] - 2022-02-01

- Add `default`, `except` and `override` to `java_package_prefix`.
- Add dependency commits as a part of the `b3` digest.
- Upgrade to `protoc` 3.19.4 support.
- Remove `branch` field from `buf.lock`.

## [v1.0.0-rc11] - 2022-01-18

- Upgrade to `protoc` 3.19.3 support.
- Add `PACKAGE_NO_IMPORT_CYCLE` lint rule to detect package import cycles.
- Add `buf beta registry {plugin,template} {deprecate,undeprecate}`.
- Add warning when using enterprise dependencies without specifying a enterprise
  remote in the module's identity.
- Remove `digest`, and `created_at` fields from the `buf.lock`. This will temporarily create a new commit
  when pushing the same contents to an existing repository, since the `ModulePin` has been reduced down.
- Add `--track` flag to `buf push`
- Update `buf beta registry commit list` to allow a track to be specified.
- Add `buf beta registry track {list,delete}` commands.
- Add manpages for `buf`.

## [v1.0.0-rc10] - 2021-12-16

- Fix issue where remote references were not correctly cached.

## [v1.0.0-rc9] - 2021-12-15

- Always set `compiler_version` parameter in the `CodeGeneratorRequest` to "(unknown)".
- Fix issue where `buf mod update` was unable to resolve dependencies from different remotes.
- Display the user-provided Buf Schema Registry remote, if specified, instead of the default within the `buf login` message.
- Fix issue where `buf generate` fails when the same plugin was specified more than once in a single invocation.
- Update the digest algorithm so that it encodes the `name`, `lint`, and `breaking` configuration encoded in the `buf.yaml`.
  When this change is deployed, users will observe the following:
  - Users on `v0.43.0` or before will notice mismatched digest errors similar to the one described in https://github.com/bufbuild/buf/issues/661.
  - Users on `v0.44.0` or after will have their module cache invalidated, but it will repair itself automatically.
  - The `buf.lock` (across all versions) will reflect the new `b3-` digest values for new commits.

## [v1.0.0-rc8] - 2021-11-10

- Add new endpoints to the recommendation service to make it configurable.
- Add `--exclude-path` flag to `buf breaking`, `buf build`, `buf export`, `buf generate`, and `buf lint` commands. This allows users to exclude specific paths when running commands.
- Change `GetModulePackages` endpoint to return a repeated `ModulePackage` message that now includes package description with the package name.
- Add `Oneof` to the `Message` structure for documentation.

## [v1.0.0-rc7] - 2021-11-08

- Upgrade to `protoc` 3.19.1 support.
- Fix issue with `buf generate` where multiple insertion points are defined in the same file.

## [v1.0.0-rc6] - 2021-10-20

- Fix issue with `buf ls-files` when given an image as an input, imports were being printed,
  even without the `--include-imports` flag.
- Add the ability for users to provide individual protobuf files as inputs to CLI commands. This allows users to run `buf` commands against and file input based on their current working directory, for example, `buf lint foo/bar.proto`, where `foo/bar.proto` is a path to protobuf file on disk.

## [v1.0.0-rc5] - 2021-10-12

- Add `buf beta registry repository deprecate` and `buf beta registry repository undeprecate`.
- Support `--include-imports` for remote plugins.
- Fix issue where `buf config migrate-v1beta1 fails` when files cannot be renamed.
- Fix issue where `buf registry login` panics when an existing .netrc entry exists.

## [v1.0.0-rc4] - 2021-10-07

- Fix issue where `buf generate` could fail when used with large numbers of plugins and files on
  systems with low file limits.
- Add `buf protoc --version` flag back. This was accidentally removed.
- Upgrade to `protoc` 3.18.1 support.

## [v1.0.0-rc3] - 2021-10-04

- Add `--as-import-paths` flag to `ls-files` that strips local directory paths and prints file
  paths as they are imported.
- Fix issue where groups used in custom options did not result in the same behavior as `protoc`.
- Fix issue where insertion points were not applied with respect to the configured output directory.

## [v1.0.0-rc2] - 2021-09-23

- Add `--include-imports` flag to `ls-files`.
- Upgrade to `protoc` 3.18.0 support.
- Fix regression with git inputs using `recurse_submodules=true`.

## [v1.0.0-rc1] - 2021-09-15

This is our first v1.0 release candidate. This release largely concentrates on erroring for
already-deprecated commands and flags.

At Buf, we take compatibility very seriously. When we say v1.0, we mean it - we hope `buf` will be
stable on v1 for the next decade, and if there is something we want to change, it is our responsibility to
make sure that we don't break you, not your responsibility to change because of us. We have learned
a lot about `buf` usage in the last two years of our beta, and have deprecated flags and commands as
we go, but for v1.0, we are removing the deprecated items to make sure we have a clean setup going forward.

All commands and flags have been printing warnings for a long time, and have an easy migration path.
Simply update the command or flag, and you'll be good to go:

- Removed the `buf login` command in favor of `buf registry login`.
- Removed the `buf logout` command in favor of `buf registry logout`.
- Removed the `buf mod init` command in favor of `buf config init`.
- Removed the `--name` and `--dep` flags in `buf config init`.
- Removed the `--log-level` global flag.
- Moved the output of `--version` from stderr to stdout.
- Moved the output of `--help` and `help` from stderr to stdout.
- [From v0.55.0](https://github.com/bufbuild/buf/releases/tag/v0.55.0): The version key in all configuration files (`buf.yaml`, `buf.gen.yaml`, `buf.work.yaml`) is now required.
- [From v0.45.0](https://github.com/bufbuild/buf/releases/tag/v0.45.0): Removed the `buf beta config init` command in favor of `buf config init`.
- [From v0.45.0](https://github.com/bufbuild/buf/releases/tag/v0.45.0): Removed the `buf beta mod export` command in favor of `buf export`.
- [From v0.45.0](https://github.com/bufbuild/buf/releases/tag/v0.45.0): Removed the `buf beta mod init` command in favor of `buf config init`.
- [From v0.45.0](https://github.com/bufbuild/buf/releases/tag/v0.45.0): Removed the `buf beta mod update` command in favor of `buf mod update`.
- [From v0.45.0](https://github.com/bufbuild/buf/releases/tag/v0.45.0): Removed the `buf beta mod clear-cache` command in favor of `buf mod clear-cache`.
- [From v0.45.0](https://github.com/bufbuild/buf/releases/tag/v0.45.0): Removed the `buf beta push` command in favor of `buf push`.
- [From v0.34.0](https://github.com/bufbuild/buf/releases/tag/v0.34.0): Removed the `buf check breaking` command in favor of `buf breaking`.
- [From v0.34.0](https://github.com/bufbuild/buf/releases/tag/v0.34.0): Removed the `buf check lint` command in favor of `buf lint`.
- [From v0.34.0](https://github.com/bufbuild/buf/releases/tag/v0.34.0): Removed the `buf check ls-lint-checkers` command in favor of `buf config ls-lint-rules`.
- [From v0.34.0](https://github.com/bufbuild/buf/releases/tag/v0.34.0): Removed the `buf check ls-breaking-checkers` command in favor of `buf config ls-breaking-rules`.
- [From v0.31.0](https://github.com/bufbuild/buf/releases/tag/v0.31.0): Removed the `--file` flag on `buf build` in favor of the `--path` flag.
- [From v0.31.0](https://github.com/bufbuild/buf/releases/tag/v0.31.0): Removed the `--file` flag on `buf lint` in favor of the `--path` flag.
- [From v0.31.0](https://github.com/bufbuild/buf/releases/tag/v0.31.0): Removed the `--file` flag on `buf breaking` in favor of the `--path` flag.
- [From v0.31.0](https://github.com/bufbuild/buf/releases/tag/v0.31.0): Removed the `--file` flag on `buf generate` in favor of the `--path` flag.
- [From v0.31.0](https://github.com/bufbuild/buf/releases/tag/v0.31.0): Removed the `--file` flag on `buf export` in favor of the `--path` flag.
- [From v0.29.0](https://github.com/bufbuild/buf/releases/tag/v0.29.0): Removed the `--source` flag on `buf build` in favor of the first positional parameter.
- [From v0.29.0](https://github.com/bufbuild/buf/releases/tag/v0.29.0): Removed the `--source-config` flag on `buf build` in favor of the `--config` flag.
- [From v0.29.0](https://github.com/bufbuild/buf/releases/tag/v0.29.0): Removed the `--input` flag on `buf lint` in favor of the first positional parameter.
- [From v0.29.0](https://github.com/bufbuild/buf/releases/tag/v0.29.0): Removed the `--input-config` flag on `buf lint` in favor of the `--config` flag.
- [From v0.29.0](https://github.com/bufbuild/buf/releases/tag/v0.29.0): Removed the `--input` flag on `buf breaking` in favor of the first positional parameter.
- [From v0.29.0](https://github.com/bufbuild/buf/releases/tag/v0.29.0): Removed the `--input-config` flag on `buf breaking` in favor of the `--config` flag.
- [From v0.29.0](https://github.com/bufbuild/buf/releases/tag/v0.29.0): Removed the `--against-input` flag on `buf breaking` in favor of the `--against` flag.
- [From v0.29.0](https://github.com/bufbuild/buf/releases/tag/v0.29.0): Removed the `--against-input-config` flag on `buf breaking` in favor of the `--against-config` flag.
- [From v0.29.0](https://github.com/bufbuild/buf/releases/tag/v0.29.0): Removed the `--input` flag on `buf generate` in favor of the first positional parameter.
- [From v0.29.0](https://github.com/bufbuild/buf/releases/tag/v0.29.0): Removed the `--input-config` flag on `buf generate` in favor of the `--config` flag.
- [From v0.29.0](https://github.com/bufbuild/buf/releases/tag/v0.29.0): Removed the `--input` flag on `buf ls-files` in favor of the first positional parameter.
- [From v0.29.0](https://github.com/bufbuild/buf/releases/tag/v0.29.0): Removed the `--input-config` flag on `buf ls-files` in favor of the `--config` flag.
- [From v0.29.0](https://github.com/bufbuild/buf/releases/tag/v0.29.0): Removed the `buf image build` command in favor of `buf build`.
- [From v0.29.0](https://github.com/bufbuild/buf/releases/tag/v0.29.0): Removed the `buf image convert` command.
- [From v0.29.0](https://github.com/bufbuild/buf/releases/tag/v0.29.0): Removed the `buf beta image convert` command.
- [From v0.23.0](https://github.com/bufbuild/buf/releases/tag/v0.23.0): Removed the `buf experimental image convert` command.
- [From v0.52.0](https://github.com/bufbuild/buf/releases/tag/v0.52.0) [and v0.34.0](https://github.com/bufbuild/buf/releases/tag/v0.34.0): Complete deletion `protoc-gen-buf-check-breaking` and `protoc-gen-buf-check-lint`, which have been moved to `protoc-gen-buf-breaking` and `protoc-gen-buf-lint`.

In January 2021 (v0.34.0), `protoc-gen-buf-check-breaking` and `protoc-gen-buf-check-lint` were deprecated and scheduled for removal for v1.0. In August 2021 (v0.52.0), we began returning error for every invocation of `protoc-gen-buf-check-breaking` and `protoc-gen-buf-check-lint`. This release completes the deletion process.

The only migration necessary is to change your installation and invocation from `protoc-gen-buf-check-breaking` to `protoc-gen-buf-breaking` and `protoc-gen-buf-check-lint` to `protoc-gen-buf-lint`. These can be installed in the exact same manner, whether from GitHub Releases, Homebrew, AUR, or direct Go installation:

```
# instead of go get github.com/bufbuild/buf/cmd/protoc-gen-buf-check-breaking
go get github.com/bufbuild/buf/cmd/protoc-gen-buf-breaking
# instead of curl -sSL https://github.com/bufbuild/buf/releases/download/v0.57.0/protoc-gen-buf-check-breaking-Linux-x86_64
curl -sSL https://github.com/bufbuild/buf/releases/download/v0.57.0/protoc-gen-buf-breaking-Linux-x86_64
```

## [v0.56.0] - 2021-09-08

- Cascade `ENUM_ZERO_VALUE_SUFFIX` comment ignores from the enum level.
- Fix issue where `buf genarate --output` was not being respected in 0.55.0.

## [v0.55.0] - 2021-09-07

- Error if `version:` is not set in `buf.yaml`. This is one of the few breaking changes we must make before v1.0 to guarantee stability for the future. If you do not have a version set, simply add `version: v1beta1` to the top of your `buf.yaml`.
- Support `BUF_TOKEN` for authentication. `buf` will now look for a token in the `BUF_TOKEN` environment variable, falling back to `.netrc` as set via `buf login`.
- Add support for using remote plugins with local source files.
- Add per-file overrides for managed mode.
- Fix issue with the module cache where multiple simulataneous downloads would result in a temporarily-corrupted cache.
- Hide verbose messaing behind the `--verbose` (`-v`) flag.
- Add `--debug` flag to print out debug logging.

## [v0.54.1] - 2021-08-30

- Fix docker build.

## [v0.54.0] - 2021-08-30

- Add windows support.
- Add `java_package_prefix` support to managed mode.
- Fix issue with C# namespaces in managed mode.
- Fix issue where `:main` was appended for errors containing references to modules.

## [v0.53.0] - 2021-08-25

- Fix issue where `buf generate --include-imports` would end up generating files for certain imports twice.
- Error when both a `buf.mod` and `buf.yaml` are present. `buf.mod` was briefly used as the new default name for `buf.yaml`, but we've reverted back to `buf.yaml`.

## [v0.52.0] - 2021-08-19

Return error for all invocations of `protoc-gen-buf-check-breaking` and `protoc-gen-buf-check-lint`.

As one of the few changes buf will ever make, `protoc-gen-buf-check-breaking` and `protoc-gen-buf-check-lint` were deprecated and scheduled for removal for v1.0 in January 2021. In preparation for v1.0, instead of just printing out a message notifying users of this, these commands now return an error for every invocation and will be completely removed when v1.0 is released.

The only migration necessary is to change your installation and invocation from `protoc-gen-buf-check-breaking` to `protoc-gen-buf-breaking` and `protoc-gen-buf-check-lint` to `protoc-gen-buf-lint`. These can be installed in the exact same manner, whether from GitHub Releases, Homebrew, AUR, or direct Go installation:

```
# instead of go get github.com/bufbuild/buf/cmd/protoc-gen-buf-check-breaking
go get github.com/bufbuild/buf/cmd/protoc-gen-buf-breaking
# instead of curl -sSL https://github.com/bufbuild/buf/releases/download/v0.52.0/protoc-gen-buf-check-breaking-Linux-x86_64
curl -sSL https://github.com/bufbuild/buf/releases/download/v0.52.0/protoc-gen-buf-breaking-Linux-x86_64
```

There is no change in functionality.

## [v0.51.1] - 2021-08-16

- Fix issue with git LFS where a remote must be set for fetch.

## [v0.51.0] - 2021-08-13

- Accept packages of the form `v\d+alpha` and `v\d+beta` as packages with valid versions. These will be considered unstable packages for the purposes of linting and breaking change detection if `ignore_unstable_packages` is set.
- Fix issue with git clones that occurred when using a previous reference of the current branch.

## [v0.50.0] - 2021-08-12

- Add `buf generate --include-imports` that also generates all imports except for the Well-Known Types.
- Fix issue where a deleted file within an unstable package that contained messages, enums, or services resulted in a breaking change failure if the `PACKAGE` category was used and `ignore_unstable_packages` was set.

## [v0.49.0] - 2021-08-10

- Split `FIELD_SAME_TYPE` breaking change rule into `FIELD_SAME_TYPE, FIELD_WIRE_COMPATIBLE_TYPE, FIELD_WIRE_JSON_COMPATIBLE_TYPE` in `v1`. See https://github.com/bufbuild/buf/pull/400 for details.
- Only export imported dependencies from `buf export`.

## [v0.48.2] - 2021-07-30

- Fix git args for http auth with git lfs.

## [v0.48.1] - 2021-07-30

- Fix: use `-c` on `git` parent command instead of `--config` on `git fetch`.
- Add `ruby_package` to managed mode.

## [v0.48.0] - 2021-07-29

- Add `buf export`. `buf export` will export the files from the specified input (default `"."`) to the given directory in a manner that is buildable by `protoc` without any `-I` flags. It also has options `--exclude-imports`, which excludes imports (and won't result in a buildable set of files), and `--path`, which filters to the specific paths.

## [v0.47.0] - 2021-07-29

- Rewrite the git cloner to use `git init && git fetch` rather than `git clone`. `git clone` is limited to local branches on the remote, whereas `git fetch` we can fetch any references on the remote including remote branches.
- Add `php_namespace` managed mode handling.
- Add `java_string_check_utf8` managed mode handling.

## [v0.46.0] - 2021-07-27

- Add `buf login` and `buf logout` to login and logout from the Buf Schema Registry.
- Fix cache, configuration, and data environment variables for Windows. Note that while Windows is still not officially supported, `buf` largely works on Windows.

## [v0.45.0] - 2021-07-26

- Revert default configuration file location back from `buf.mod` to `buf.yaml`. Note that both continue to work.
- Move default workspace configuration file location from `buf.work` to `buf.work.yaml`. Note that both continue to work.
- Move `buf beta push` to `buf push`. Note that `buf beta push` continues to work.
- Move most `buf beta mod` commands to `buf mod`. Note that all `buf beta mod` commands continue to work.
- Add `--only` flag to `buf mod update`.
- Warn if `buf.yaml` contains dependencies that are not represented in the `buf.lock` file.
- Add `--version` flag to `buf config ls-{breaking,lint}-rules`.
- Add `SYNTAX_SPECIFIED` lint rule to `BASIC, DEFAULT` categories for v1 configuration.
- Add `IMPORT_USED` lint rule to `BASIC, DEFAULT` categories for v1 configuration.
- Bring v1 configuration out of beta.
- Add managed mode for `objc_class_prefix`, `csharp_namespace`.

## [v0.44.0] - 2021-07-08

- Fix issue where C++ scoping rules were not properly enforced.
- Add support for splitting directory paths passed to `buf protoc -I` by a directory separator.
- Fix Windows support for builtin `protoc` plugins when using `buf generate` or `buf protoc`. Note that Windows remains officially unsupported as we have not set up testing, but largely works.
- Upgrade to `protoc` 3.17.3 support.
- Change the default module configuration location from `buf.yaml` to `buf.mod`. Note that `buf.yaml` continues to work.
- Continued work on the workspaces beta, including the `v1` configuration specification.
- Continued work on the managed mode beta, including the `v1` configuration specification.
- Add `v1` module configuration specification in beta - please continue to use `v1beta1` until the `v1` configuration specification is rolled out.
- Add `buf config migrate-v1beta1`.

## [v0.43.2] - 2021-05-31

- Fix namespace resolution diff with protoc.

## [v0.43.1] - 2021-05-28

- Revert `protoc` namespace resolution diff change.

## [v0.43.0] - 2021-05-28

- Do not count `buf:lint:ignore` directives as valid comments for the `COMMENT_.*` lint rules.
- Upgrade to `protoc` 3.17.1 support.
- Fix namespace resolution diff with `protoc`.

## [v0.42.1] - 2021-05-20

- Change the architecture suffix of the Linux ARM release assets from `arm64` to `aarch64` to match the output of `uname -m` on Linux.

## [v0.42.0] - 2021-05-20

- Add managed mode in beta. This is a new feature that automatically sets file option values.
- Add workspaces in beta. This is a new feature that allows multiple modules within the same directory structure.
- Add arm64 releases.

## [v0.41.0] - 2021-04-01

* Add `MESSAGE_SAME_REQUIRED_FIELDS` breaking change rule. This checks to make sure no `required` fields are added or deleted from existing messages.
* Support multi-architecture Docker image.
* Exit with code 100 for `FileAnnotation` errors.

## [v0.40.0] - 2021-03-15

* Add `buf beta registry tag {create,list}` commands.
* Add support for creating tags in `push` via `buf beta push -t`.
* Fix an issue where errors were unnecessarily written in `buf lint` and `buf breaking`.

## [v0.39.1] - 2021-03-04

- Fix issue with CLI build process in 0.39.0.

## [v0.39.0] - 2021-03-04

* `buf beta push` doesn't create a new commit if the content of the push is the same as the latest commit on the branch.
* Fix an issue where no error was shown when authentication failed.
* Fix an issue where `buf protoc` would error if a plugin returned an empty error string.

## [v0.38.0] - 2021-02-25

- Update the tested `protoc` version for compatibility to 3.15.2. The `--experimental_allow_proto3_optional` flag is no longer set for versions >=3.15.
- Update the Well-Known Types to 3.15.2. The `go_package` values for the Well-Known Types now point at google.golang.org/protobuf instead of github.com/golang/protobuf.

## [v0.37.1] - 2021-02-23

- Fix bug where authentication headers were not threaded through for certain Buf Schema Registry commands.
- Fix issue where empty errors would incorrectly be wrapped by the CLI interceptor.
- Update Buf module cache location to include remote.

## [v0.37.0] - 2021-02-09

- Add commands for the Buf Schema Registry. Visit our website to add yourself to [the waitlist](https://buf.build/waitlist).

## [v0.36.0] - 2021-01-18

Allows comment ignores of the form `// buf:lint:ignore ID` to be cascaded upwards for specific rules.

- For  `ENUM_VALUE_PREFIX, ENUM_VALUE_UPPER_SNAKE_CASE`, both the enum value and the enum are checked.
- For `FIELD_LOWER_SNAKE_CASE, FIELD_NO_DESCRIPTOR`, both the field and message are checked.
- For `ONEOF_LOWER_SNAKE_CASE`, both the oneof and message are checked.
- For `RPC_NO_CLIENT_STREAMING, RPC_NO_SERVER_STREAMING, RPC_PASCAL_CASE, RPC_REQUEST_RESPONSE_UNIQUE`, both the method and service are checked.
- For `RPC_REQUEST_STANDARD_NAME, RPC_RESPONSE_STANDARD_NAME`, the input/output type, method, and service are checked.

## [v0.35.1] - 2021-01-08

- Fix error when unmarshalling plugin configuration with no options (#236)

## [v0.35.0] - 2021-01-07

- Allow `opt` in `buf.gen.yaml` files to be either a single string, or a list of strings. Both of the following forms are accepted, and result in `foo=bar,baz,bat`:

```yaml
version: v1beta1
plugins:
  - name: foo
    out: out
    opt: foo=bar,baz,bat
```

```yaml
version: v1beta1
plugins:
  - name: foo
    out: out
    opt:
      - foo=bar
      - baz
      - bat
```

## [v0.34.0] - 2021-01-04

- Move `buf check lint` to `buf lint`.
- Move `buf check breaking` to `buf breaking`.
- Move `buf check ls-lint-checkers` to `buf config ls-lint-rules`.
- Move `buf check ls-breaking-checkers` to `buf config ls-breaking-rules`.
- Move `protoc-gen-buf-check-lint` to `protoc-gen-buf-lint`.
- Move `protoc-gen-buf-check-breaking` to `protoc-gen-buf-breaking`.
- Add `buf beta config init`.

All previous commands continue to work in a backwards-compatible manner, and the previous `protoc-gen-buf-check-lint` and `protoc-gen-buf-check-breaking` binaries continue to be available at the same paths, however deprecation messages are printed.

## [v0.33.0] - 2020-12-12

- Add `strategy` option to `buf.gen.yaml` generation configuration. This allows selecting either plugin invocations with files on a per-directory basis, or plugin invocations with all files at once. See the [generation documentation](https://docs.buf.build/generate-usage) for more details.

## [v0.32.1] - 2020-12-10

- Fix issue where `SourceCodeInfo` for map fields within nested messages could be dropped.
- Fix issue where deleted files would cause a panic when `breaking.ignore_unstable_packages = true`.

## [v0.32.0] - 2020-11-24

- Add symlink support for directory inputs. Symlinks will now be followed within your local directories when running `buf` commands.
- Add the `breaking.ignore_unstable_packages` option to allow ignoring of unstable packages when running `buf check breaking`. See [the documentation](https://docs.buf.build/breaking-configuration#ignore_unstable_packages) for more details.
- Enums that use the `allow_alias` option that add new aliases to a given number will no longer be considered breaking by `ENUM_VALUE_SAME_NAME`. See [the documentation](https://docs.buf.build/breaking-checkers#enum_value_same_name) for more details.

## [v0.31.1] - 2020-11-17

- Fix issue where `--experimental_allow_proto3_optional` was not set when proxying to `protoc` for the builtin plugins via `buf generate` or `buf protoc`. This flag is now set for `protoc` versions >= 3.12.

## [v0.31.0] - 2020-11-16

- Change the `--file` flag to `--path` and allow `--path` to take both files and directories, instead of just files with the old `--file`. This flag is used to filter the actual Protobuf files built under an input for most commands. You can now do for example `buf generate --path proto/foo` to only generate stubs for the files under `proto/foo`. Note that the `--file` flag continues to work, but prints a deprecation message.

## [v0.30.1] - 2020-11-12

- Relax validation of response file names from protoc plugins, so that when possible, plugins that are not compliant with the plugin specification are still usable with `buf generate`.

## [v0.30.0] - 2020-11-03

- Add `git://` protocol handling.

## [v0.29.0] - 2020-10-30

As we work towards v1.0, we are cleaning up the CLI UX. As part of this, we made the following changes:

- `buf image build` has been moved to `buf build` and now accepts images as inputs.
- `buf beta image convert` has been deleted, as `buf build` now covers this functionality.
- The `-o` flag is no longer required for `buf build`, instead defaulting to the OS equivalent of `/dev/null`.
- The `--source` flag on `buf build` has been deprecated in favor of passing the input as the first argument.
- The `--source-config` flag on `buf build` has been moved to `--config`.
- The `--input` flag on `buf check lint` has been deprecated in favor of passing the input as the first argument.
- The `--input-config` flag on `buf check lint` has been moved to `--config`.
- The `--input` flag on `buf check breaking` has been deprecated in favor of passing the input as the first argument.
- The `--input-config` flag on `buf check breaking` has been moved to `--config`.
- The `--against-input` flag on `buf check breaking` has been moved to `--against`.
- The `--against-input-config` flag on `buf check breaking` has been moved to `--against-config`.
- The `--input` flag on `buf generate` has been deprecated in favor of passing the input as the first argument.
- The `--input-config` flag on `buf generate` has been moved to `--config`.
- The `--input` flag on `buf ls-files` has been deprecated in favor of passing the input as the first argument.
- The `--input-config` flag on `buf ls-files` has been moved to `--config`.

We feel these changes make using `buf` more natural. Examples:

```
# compile the files in the current directory
buf build
# equivalent to the default no-arg invocation
buf build .
# build the repository at https://github.com/foo/bar.git
buf build https://github.com/foo/bar.git
# lint the files in the proto directory
buf check lint proto
# check the files in the current directory against the files on the master branch for breaking changes
buf check breaking --against .git#branch=master
# check the files in the proto directory against the files in the proto directory on the master branch
buf check breaking proto --against .git#branch=master,subdir=proto
```

**Note that existing commands and flags continue to work.** While the deprecation messages will be printed, and we recommend migrating to the new invocations, your existing invocations have no change in functionality.

## [v0.28.0] - 2020-10-21

- Add `subdir` option for archive and git [Inputs](https://buf.build/docs/inputs). This allows placement of the `buf.yaml` configuration file in directories other than the base of your repository. You then can check against this subdirectory using, for example, `buf check breaking --against-input https://github.com/foo/bar.git#subdir=proto`.

## [v0.27.1] - 2020-10-16

- Fix minor typo in `buf help generate` documentation.

## [v0.27.0] - 2020-10-16

- Move `buf beta generate` out of beta to `buf generate`. This command now uses a template of configured plugins to generate stubs. See `buf help generate` for more details.

## [v0.26.0] - 2020-10-13

- Add jar and zip support to `buf protoc` and `buf beta generate`.

## [v0.25.0] - 2020-10-09

- Add the concept of configuration file version. The only currently-available version is `v1beta1`. See [buf.build/docs/faq](https://buf.build/docs/faq) for more details.

## [v0.24.0] - 2020-09-21

- Add fish completion to releases.
- Update the `protoc` version for `buf protoc` to be `3.13.0`.

## [v0.23.0] - 2020-09-11

- Move the `experimental` parent command to `beta`. The command `buf experimental image convert` continues to work, but is deprecated in favor of `buf beta image convert`.
- Add `buf beta generate`.

## [v0.22.0] - 2020-09-09

- Add [insertion point](https://github.com/protocolbuffers/protobuf/blob/cdf5022ada7159f0c82888bebee026cbbf4ac697/src/google/protobuf/compiler/plugin.proto#L135) support to `buf protoc`.

## [v0.21.0] - 2020-09-02

- Fix issue where `optional` fields in proto3 would cause the `ONEOF_LOWER_SNAKE_CASE` lint checker to fail.

## [v0.20.5] - 2020-07-24

- Fix issue where parser would fail on files starting with [byte order marks](https://en.wikipedia.org/wiki/Byte_order_mark#UTF-8).

## [v0.20.4] - 2020-07-21

- Fix issue where custom message options that had an unset map field could cause a parser failure.

## [v0.20.3] - 2020-07-18

- Fix issue where parameters passed with `--.*_opt` to `buf protoc` for builtin plugins were not properly propagated.

## [v0.20.2] - 2020-07-17

- Fix issue where roots containing non-proto files with the same path would cause an error.

## [v0.20.1] - 2020-07-14

- Fix issue where Zsh completion would fail due to some flags having brackets in their description.
- Fix issue where non-builtin protoc plugin invocations would not have errors properly propagated.
- Fix issue where multiple `--.*_opt` flags, `--.*_opt` flags with commas, or `--.*_out` flags with options that contained commas, would not be properly added.

## [v0.20.0] - 2020-07-13

- Add `--by-dir` flag to `buf protoc` that parallelizes generation per directory, resulting in a 25-75% reduction in the time taken to generate stubs for medium to large file sets.
- Properly clean up temporary files and commands on interrupts.
- Fix issue where certain files that started with invalid Protobuf would cause the parser to crash.

## [v0.19.1] - 2020-07-10

- Fix issue where stderr was not being propagated for protoc plugins in CLI mode.

## [v0.19.0] - 2020-07-10

- Add `protoc` command. This is a substitute for `protoc` that uses Buf's internal compiler.
- Add `ENUM_FIRST_VALUE_ZERO` lint checker to the `OTHER` category.
- Add support for the Visual Studio error format.

## [v0.18.1] - 2020-06-25

- Fix issue where linking errors for custom options that had a message type were not properly reported (#93)

## [v0.18.0] - 2020-06-22

- Handle custom options when marshalling JSON images (#87).
- Add `buf experimental image convert` command to convert to/from binary/JSON images (#87).

## [v0.17.0] - 2020-06-17

- Add git ref support to allow specifying arbitrary git references as inputs (https://github.com/bufbuild/buf/issues/48). This allows you to do i.e. `buf check lint --input https://github.com/bufbuild/buf.git#ref=fa74aa9c4161304dfa83db4abc4a0effe886d253`.
- Add `depth` input option when specifying git inputs with `ref`. This allows the user to configure the depth at which to clone the repository when looking for the `ref`. If specifying a `ref`, this defaults to 50. Otherwise, this defaults to 1.
- Remove requirement for git branch or tag in inputs. This allows you to do i.e. `buf check lint --input https://github.com/bufbuild/buf.git` and it will automatically choose the default branch as an input.

## [v0.16.0] - 2020-06-02

- Add [proto3 optional](https://github.com/protocolbuffers/protobuf/blob/7cb5597013f0c4b978f02bce4330849f118aa853/docs/field_presence.md#how-to-enable-explicit-presence-in-proto3) support.

## [v0.15.0] - 2020-05-31

- Add opt-in comment-driven lint ignores via the `allow_comment_ignores` lint configuration option and `buf:lint:ignore ID` leading comment annotation (#73).

## [v0.14.0] - 2020-05-30

- Add `--file` flag to `buf image build` to only add specific files and their imports to outputted images. To exclude imports, use `--exclude-imports`.
- Add `zip` as a source format. Buf can now read `zip` files, either locally or remotely, for image building, linting, and breaking change detection.
- Add `zstd` as a compression format. Buf can now read and write Image files that are compressed using zstandard, and can read tarballs compressed with zstandard.
- Deprecated: The formats `bingz, jsongz, targz` are now deprecated. Instead, use `format=bin,compression=gzip`, `format=json,compression=gzip`, or `format=tar,compression=gzip`. The formats `bingz, jsongz, targz` will continue to work forever and will not be broken, but will print a deprecation warning and we recommend updating. Automatic file extension parsing continues to work the same as well.

## [v0.13.0] - 2020-05-17

- Use the `git` binary instead of go-git for internal clones. This also enables using your system git credential management for git repositories cloned using https or ssh. See https://buf.build/docs/inputs#authentication for more details.

## [v0.12.1] - 2020-05-11

- Fix issue where roots were detected as overlapping if one root's name was a prefix of the other.

## [v0.12.0] - 2020-05-11

- Add netrc support for inputs.
- Fix issue where filenames that contained `..` resulted in an error.
- Internal: migrate to golang/protobuf v2.

## [v0.11.0] - 2020-04-09

- Add experimental flag `--experimental-git-clone` to use the `git` binary for git clones.

## [v0.10.0] - 2020-04-06

- Add `recurse_submodules` option for git inputs.
  Example: `https://github.com/foo/bar.git#branch=master,recurse_submodules=true`

## [v0.9.0] - 2020-03-25

- Fix issue where the option value ordering on an outputted `Image` was non-deterministic.
- Fix issue where the `SourceCodeInfo` for the Well-Known Types was not included on an outputted `Image` when requested.

## [v0.8.0] - 2020-03-11

- Update dependencies.

## [v0.7.1] - 2020-03-05

- Tie HTTP download timeout to the `--timeout` flag.

## [v0.7.0] - 2020-01-31

- Add `tag` option for git inputs.

## [v0.6.0] - 2020-01-17

- Add `git` to the Docker container for local filesystem clones.
- Update the JSON error format to use `path` as the file path key instead of `filename`.

## [v0.5.0] - 2020-01-01

- Allow basic authentication for remote tarballs, git repositories, and image files served from HTTPS endpoints. See https://buf.build/docs/inputs#https for more details.
- Allow public key authentication for remote git repositories served from SSH endpoints. See https://buf.build/docs/inputs#ssh for more details.

## [v0.4.1] - 2019-12-30

- Fix issue where comparing enum values for enums that have `allow_alias` set and duplicate enum values present resulted in a system error.

## [v0.4.0] - 2019-12-05

- Change the breaking change detector to compare enum values on number instead of name. This also results in the `ENUM_VALUE_SAME_NUMBER` checker being replaced with the `ENUM_VALUE_SAME_NAME` checker, except this new checker is not in the `WIRE` category.

## [v0.3.0] - 2019-11-05

- Fix issue where multiple timeout errors were printed.
- Add `buf check lint --error-format=config-ignore-yaml` to print out current lint errors in a format that can be copied into a configuration file.

## [v0.2.0] - 2019-10-28

- Add a Docker image for the `buf` binary.

## v0.1.0 - 2019-10-18

Initial beta release.

[Unreleased]: https://github.com/bufbuild/buf/compare/v1.43.0...HEAD
[v1.43.0]: https://github.com/bufbuild/buf/compare/v1.42.0...v1.43.0
[v1.42.0]: https://github.com/bufbuild/buf/compare/v1.41.0...v1.42.0
[v1.41.0]: https://github.com/bufbuild/buf/compare/v1.40.1...v1.41.0
[v1.40.1]: https://github.com/bufbuild/buf/compare/v1.40.0...v1.40.1
[v1.40.0]: https://github.com/bufbuild/buf/compare/v1.39.0...v1.40.0
[v1.39.0]: https://github.com/bufbuild/buf/compare/v1.38.0...v1.39.0
[v1.38.0]: https://github.com/bufbuild/buf/compare/v1.37.0...v1.38.0
[v1.37.0]: https://github.com/bufbuild/buf/compare/v1.36.0...v1.37.0
[v1.36.0]: https://github.com/bufbuild/buf/compare/v1.35.1...v1.36.0
[v1.35.1]: https://github.com/bufbuild/buf/compare/v1.35.0...v1.35.1
[v1.35.0]: https://github.com/bufbuild/buf/compare/v1.34.0...v1.35.0
[v1.34.0]: https://github.com/bufbuild/buf/compare/v1.33.0...v1.34.0
[v1.33.0]: https://github.com/bufbuild/buf/compare/v1.32.2...v1.33.0
[v1.32.2]: https://github.com/bufbuild/buf/compare/v1.32.1...v1.32.2
[v1.32.1]: https://github.com/bufbuild/buf/compare/v1.32.0...v1.32.1
[v1.32.0]: https://github.com/bufbuild/buf/compare/v1.32.0-beta.1...v1.32.0
[v1.32.0-beta.1]: https://github.com/bufbuild/buf/compare/v1.31.0...v1.32.0-beta.1
[v1.31.0]: https://github.com/bufbuild/buf/compare/v1.30.1...v1.31.0
[v1.30.1]: https://github.com/bufbuild/buf/compare/v1.30.0...v1.30.1
[v1.30.0]: https://github.com/bufbuild/buf/compare/v1.29.0...v1.30.0
[v1.29.0]: https://github.com/bufbuild/buf/compare/v1.28.1...v1.29.0
[v1.28.1]: https://github.com/bufbuild/buf/compare/v1.28.0...v1.28.1
[v1.28.0]: https://github.com/bufbuild/buf/compare/v1.27.2...v1.28.0
[v1.27.2]: https://github.com/bufbuild/buf/compare/v1.27.1...v1.27.2
[v1.27.1]: https://github.com/bufbuild/buf/compare/v1.27.0...v1.27.1
[v1.27.0]: https://github.com/bufbuild/buf/compare/v1.26.1...v1.27.0
[v1.26.1]: https://github.com/bufbuild/buf/compare/v1.26.0...v1.26.1
[v1.26.0]: https://github.com/bufbuild/buf/compare/v1.25.1...v1.26.0
[v1.25.1]: https://github.com/bufbuild/buf/compare/v1.25.0...v1.25.1
[v1.25.0]: https://github.com/bufbuild/buf/compare/v1.24.0...v1.25.0
[v1.24.0]: https://github.com/bufbuild/buf/compare/v1.23.1...v1.24.0
[v1.23.1]: https://github.com/bufbuild/buf/compare/v1.23.0...v1.23.1
[v1.23.0]: https://github.com/bufbuild/buf/compare/v1.22.0...v1.23.0
[v1.22.0]: https://github.com/bufbuild/buf/compare/v1.21.0...v1.22.0
[v1.21.0]: https://github.com/bufbuild/buf/compare/v1.20.0...v1.21.0
[v1.20.0]: https://github.com/bufbuild/buf/compare/v1.19.0...v1.20.0
[v1.19.0]: https://github.com/bufbuild/buf/compare/v1.18.0...v1.19.0
[v1.18.0]: https://github.com/bufbuild/buf/compare/v1.17.0...v1.18.0
[v1.17.0]: https://github.com/bufbuild/buf/compare/v1.16.0...v1.17.0
[v1.16.0]: https://github.com/bufbuild/buf/compare/v1.15.1...v1.16.0
[v1.15.1]: https://github.com/bufbuild/buf/compare/v1.15.0...v1.15.1
[v1.15.0]: https://github.com/bufbuild/buf/compare/v1.14.0...v1.15.0
[v1.14.0]: https://github.com/bufbuild/buf/compare/v1.13.1...v1.14.0
[v1.13.1]: https://github.com/bufbuild/buf/compare/v1.13.0...v1.13.1
[v1.13.0]: https://github.com/bufbuild/buf/compare/v1.12.0...v1.13.0
[v1.12.0]: https://github.com/bufbuild/buf/compare/v1.11.0...v1.12.0
[v1.11.0]: https://github.com/bufbuild/buf/compare/v1.10.0...v1.11.0
[v1.10.0]: https://github.com/bufbuild/buf/compare/v1.9.0...v1.10.0
[v1.9.0]: https://github.com/bufbuild/buf/compare/v1.8.0...v1.9.0
[v1.8.0]: https://github.com/bufbuild/buf/compare/v1.7.0...v1.8.0
[v1.7.0]: https://github.com/bufbuild/buf/compare/v1.6.0...v1.7.0
[v1.6.0]: https://github.com/bufbuild/buf/compare/v1.5.0...v1.6.0
[v1.5.0]: https://github.com/bufbuild/buf/compare/v1.4.0...v1.5.0
[v1.4.0]: https://github.com/bufbuild/buf/compare/v1.3.1...v1.4.0
[v1.3.1]: https://github.com/bufbuild/buf/compare/v1.3.0...v1.3.1
[v1.3.0]: https://github.com/bufbuild/buf/compare/v1.2.1...1.3.0
[v1.2.1]: https://github.com/bufbuild/buf/compare/v1.2.0...v1.2.1
[v1.2.0]: https://github.com/bufbuild/buf/compare/v1.1.1...v1.2.0
[v1.1.1]: https://github.com/bufbuild/buf/compare/v1.1.0...v1.1.1
[v1.1.0]: https://github.com/bufbuild/buf/compare/v1.0.0...v1.1.0
[v1.0.0]: https://github.com/bufbuild/buf/compare/v1.0.0-rc12...v1.0.0
[v1.0.0-rc12]: https://github.com/bufbuild/buf/compare/v1.0.0-rc11...v1.0.0-rc12
[v1.0.0-rc11]: https://github.com/bufbuild/buf/compare/v1.0.0-rc10...v1.0.0-rc11
[v1.0.0-rc10]: https://github.com/bufbuild/buf/compare/v1.0.0-rc9...v1.0.0-rc10
[v1.0.0-rc9]: https://github.com/bufbuild/buf/compare/v1.0.0-rc8...v1.0.0-rc9
[v1.0.0-rc8]: https://github.com/bufbuild/buf/compare/v1.0.0-rc7...v1.0.0-rc8
[v1.0.0-rc7]: https://github.com/bufbuild/buf/compare/v1.0.0-rc6...v1.0.0-rc7
[v1.0.0-rc6]: https://github.com/bufbuild/buf/compare/v1.0.0-rc5...v1.0.0-rc6
[v1.0.0-rc5]: https://github.com/bufbuild/buf/compare/v1.0.0-rc4...v1.0.0-rc5
[v1.0.0-rc4]: https://github.com/bufbuild/buf/compare/v1.0.0-rc3...v1.0.0-rc4
[v1.0.0-rc3]: https://github.com/bufbuild/buf/compare/v1.0.0-rc2...v1.0.0-rc3
[v1.0.0-rc2]: https://github.com/bufbuild/buf/compare/v1.0.0-rc1...v1.0.0-rc2
[v1.0.0-rc1]: https://github.com/bufbuild/buf/compare/v0.56.0...v1.0.0-rc1
[v0.56.0]: https://github.com/bufbuild/buf/compare/v0.55.0...v0.56.0
[v0.55.0]: https://github.com/bufbuild/buf/compare/v0.54.1...v0.55.0
[v0.54.1]: https://github.com/bufbuild/buf/compare/v0.54.0...v0.54.1
[v0.54.0]: https://github.com/bufbuild/buf/compare/v0.53.0...v0.54.0
[v0.53.0]: https://github.com/bufbuild/buf/compare/v0.52.0...v0.53.0
[v0.52.0]: https://github.com/bufbuild/buf/compare/v0.51.1...v0.52.0
[v0.51.1]: https://github.com/bufbuild/buf/compare/v0.51.0...v0.51.1
[v0.51.0]: https://github.com/bufbuild/buf/compare/v0.50.0...v0.51.0
[v0.50.0]: https://github.com/bufbuild/buf/compare/v0.49.0...v0.50.0
[v0.49.0]: https://github.com/bufbuild/buf/compare/v0.48.2...v0.49.0
[v0.48.2]: https://github.com/bufbuild/buf/compare/v0.48.1...v0.48.2
[v0.48.1]: https://github.com/bufbuild/buf/compare/v0.48.0...v0.48.1
[v0.48.0]: https://github.com/bufbuild/buf/compare/v0.47.0...v0.48.0
[v0.47.0]: https://github.com/bufbuild/buf/compare/v0.46.0...v0.47.0
[v0.46.0]: https://github.com/bufbuild/buf/compare/v0.45.0...v0.46.0
[v0.45.0]: https://github.com/bufbuild/buf/compare/v0.44.0...v0.45.0
[v0.44.0]: https://github.com/bufbuild/buf/compare/v0.43.2...v0.44.0
[v0.43.2]: https://github.com/bufbuild/buf/compare/v0.43.1...v0.43.2
[v0.43.1]: https://github.com/bufbuild/buf/compare/v0.43.0...v0.43.1
[v0.43.0]: https://github.com/bufbuild/buf/compare/v0.42.1...v0.43.0
[v0.42.1]: https://github.com/bufbuild/buf/compare/v0.42.0...v0.42.1
[v0.42.0]: https://github.com/bufbuild/buf/compare/v0.41.0...v0.42.0
[v0.41.0]: https://github.com/bufbuild/buf/compare/v0.40.0...v0.41.0
[v0.40.0]: https://github.com/bufbuild/buf/compare/v0.39.1...v0.40.0
[v0.39.1]: https://github.com/bufbuild/buf/compare/v0.39.0...v0.39.1
[v0.39.0]: https://github.com/bufbuild/buf/compare/v0.38.0...v0.39.0
[v0.38.0]: https://github.com/bufbuild/buf/compare/v0.37.1...v0.38.0
[v0.37.1]: https://github.com/bufbuild/buf/compare/v0.37.0...v0.37.1
[v0.37.0]: https://github.com/bufbuild/buf/compare/v0.36.0...v0.37.0
[v0.36.0]: https://github.com/bufbuild/buf/compare/v0.35.1...v0.36.0
[v0.35.1]: https://github.com/bufbuild/buf/compare/v0.35.0...v0.35.1
[v0.35.0]: https://github.com/bufbuild/buf/compare/v0.34.0...v0.35.0
[v0.34.0]: https://github.com/bufbuild/buf/compare/v0.33.0...v0.34.0
[v0.33.0]: https://github.com/bufbuild/buf/compare/v0.32.1...v0.33.0
[v0.32.1]: https://github.com/bufbuild/buf/compare/v0.32.0...v0.32.1
[v0.32.0]: https://github.com/bufbuild/buf/compare/v0.31.1...v0.32.0
[v0.31.1]: https://github.com/bufbuild/buf/compare/v0.31.0...v0.31.1
[v0.31.0]: https://github.com/bufbuild/buf/compare/v0.30.1...v0.31.0
[v0.30.1]: https://github.com/bufbuild/buf/compare/v0.30.0...v0.30.1
[v0.30.0]: https://github.com/bufbuild/buf/compare/v0.29.0...v0.30.0
[v0.29.0]: https://github.com/bufbuild/buf/compare/v0.28.0...v0.29.0
[v0.28.0]: https://github.com/bufbuild/buf/compare/v0.27.1...v0.28.0
[v0.27.1]: https://github.com/bufbuild/buf/compare/v0.27.0...v0.27.1
[v0.27.0]: https://github.com/bufbuild/buf/compare/v0.26.0...v0.27.0
[v0.26.0]: https://github.com/bufbuild/buf/compare/v0.25.0...v0.26.0
[v0.25.0]: https://github.com/bufbuild/buf/compare/v0.24.0...v0.25.0
[v0.24.0]: https://github.com/bufbuild/buf/compare/v0.23.0...v0.24.0
[v0.23.0]: https://github.com/bufbuild/buf/compare/v0.22.0...v0.23.0
[v0.22.0]: https://github.com/bufbuild/buf/compare/v0.21.0...v0.22.0
[v0.21.0]: https://github.com/bufbuild/buf/compare/v0.20.5...v0.21.0
[v0.20.5]: https://github.com/bufbuild/buf/compare/v0.20.4...v0.20.5
[v0.20.4]: https://github.com/bufbuild/buf/compare/v0.20.3...v0.20.4
[v0.20.3]: https://github.com/bufbuild/buf/compare/v0.20.2...v0.20.3
[v0.20.2]: https://github.com/bufbuild/buf/compare/v0.20.1...v0.20.2
[v0.20.1]: https://github.com/bufbuild/buf/compare/v0.20.0...v0.20.1
[v0.20.0]: https://github.com/bufbuild/buf/compare/v0.19.1...v0.20.0
[v0.19.1]: https://github.com/bufbuild/buf/compare/v0.19.0...v0.19.1
[v0.19.0]: https://github.com/bufbuild/buf/compare/v0.18.1...v0.19.0
[v0.18.1]: https://github.com/bufbuild/buf/compare/v0.18.0...v0.18.1
[v0.18.0]: https://github.com/bufbuild/buf/compare/v0.17.0...v0.18.0
[v0.17.0]: https://github.com/bufbuild/buf/compare/v0.16.0...v0.17.0
[v0.16.0]: https://github.com/bufbuild/buf/compare/v0.15.0...v0.16.0
[v0.15.0]: https://github.com/bufbuild/buf/compare/v0.14.0...v0.15.0
[v0.14.0]: https://github.com/bufbuild/buf/compare/v0.13.0...v0.14.0
[v0.13.0]: https://github.com/bufbuild/buf/compare/v0.12.1...v0.13.0
[v0.12.1]: https://github.com/bufbuild/buf/compare/v0.12.0...v0.12.1
[v0.12.0]: https://github.com/bufbuild/buf/compare/v0.11.0...v0.12.0
[v0.11.0]: https://github.com/bufbuild/buf/compare/v0.10.0...v0.11.0
[v0.10.0]: https://github.com/bufbuild/buf/compare/v0.9.0...v0.10.0
[v0.9.0]: https://github.com/bufbuild/buf/compare/v0.8.0...v0.9.0
[v0.8.0]: https://github.com/bufbuild/buf/compare/v0.7.1...v0.8.0
[v0.7.1]: https://github.com/bufbuild/buf/compare/v0.7.0...v0.7.1
[v0.7.0]: https://github.com/bufbuild/buf/compare/v0.6.0...v0.7.0
[v0.6.0]: https://github.com/bufbuild/buf/compare/v0.5.0...v0.6.0
[v0.5.0]: https://github.com/bufbuild/buf/compare/v0.4.1...v0.5.0
[v0.4.1]: https://github.com/bufbuild/buf/compare/v0.4.0...v0.4.1
[v0.4.0]: https://github.com/bufbuild/buf/compare/v0.3.0...v0.4.0
[v0.3.0]: https://github.com/bufbuild/buf/compare/v0.2.0...v0.3.0
[v0.2.0]: https://github.com/bufbuild/buf/compare/v0.1.0...v0.2.0<|MERGE_RESOLUTION|>--- conflicted
+++ resolved
@@ -2,15 +2,12 @@
 
 ## [Unreleased]
 
-<<<<<<< HEAD
-- Add support for a WebAssembly (Wasm) runtime for custom lint and breaking changes plugins. Use the
-  `.wasm` file extension to specify a path to a Wasm plugin.
-=======
 - Update the `PROTOVALIDATE` lint rule to check example field options. Examples will be checked that
   they satisfy the field constraints, and are only present if constraints are present.
 - Update the `PROTOVALIDATE` lint rule to check predefined rules. Predefined rules will be checked
   that they compile.
->>>>>>> 23c7df4f
+- Add support for a WebAssembly (Wasm) runtime for custom lint and breaking changes plugins. Use the
+  `.wasm` file extension to specify a path to a Wasm plugin.
 
 ## [v1.43.0] - 2024-09-30
 
