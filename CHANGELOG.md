# Changelog

## [Unreleased]

- Add `buf export --all` flag to include non-proto source files.
<<<<<<< HEAD
- Fix `buf breaking --against-registry` to work with new modules that have no commits on the
  default branch.
=======
- Add s390x binaries for Linux to releases.
- Fix ppc64le binaries for Linux released as x86_64 binaries.
- `buf lint` will no longer warn about uses of `(buf.validate.message).disabled`, as it was
  removed in protovalidate v0.14.0. Please update to protovalidate v0.14.0 or higher, using the
  steps outlined in the
  [protovalidate release notes](https://github.com/bufbuild/protovalidate/releases/tag/v0.14.0).
>>>>>>> a21fbd5a

## [v1.55.1] - 2025-06-17

- Fix language version for pre-commit hooks.

## [v1.55.0] - 2025-06-17

- Promote `buf beta stats` to `buf stats`.
- Update built-in Well-Known Types to Protobuf v31.1.
- Add `buf registry sdk info` command.
- Allow workspaces that are adding new module(s) with no module-specific breaking configurations
  to run `buf breaking`, ignoring new module(s).

## [v1.54.0] - 2025-05-12

- Add `CSR` category to breaking rules.
- Add support for local bufplugins for `protoc-gen-buf-breaking` and `protoc-gen-buf-lint`.
- Add RISC-V (64-bit) binaries for Linux to releases.
- Fix type filtering on `buf generate` for empty files, files with no declared types.
- Fix CEL check on `buf lint` for predefined `rules` variables.
- Fix `buf config migrate` to filter out removed rules.
- Allow users to set examples without constraints in `PROTOVALIDATE` lint rule.
- Add ppc64le binaries for Linux to releases.

## [v1.53.0] - 2025-04-21

- Fix buf breaking annotations for JSON format.

## [v1.52.1] - 2025-04-08

- Fix language version for pre-commit hooks.

## [v1.52.0] - 2025-04-07

- Fix `exclude_type` on a non imported package.
- Fix `--exclude-type` flag for `buf generate` when an input is specified.
- Fix type filter import filtering for options.
- Add OS environment when invoking local buf plugins.
- Add file path to `buf lint` and `buf breaking` output even when source code info is not
  available. This allows `buf lint` and `buf breaking` to respect `ignore` and `ignore_only`
  configurations when source code info is not available.

## [v1.51.0] - 2025-03-28

- Fix `buf convert` to allow for zero length for `binpb`, `txtpb`, and `yaml` formats.
- Fix use of deprecated flag `--include-types` for `buf generate`.
- Add `--against-registry` flag to `buf breaking` that runs breaking checks against the latest
  commit on the default branch of the corresponding module in the registry.
- Fix type filter with unused image dependencies for `buf generate`.
- Improve type filtering for `buf generate`. Adds the ability to exclude types with the parameter
  `exclude_types` in `buf.gen.yaml` and a flag `--exclude-types` in the CLI.
  Type filters may now also be specified as plugin parameters in `buf.gen.yaml`.

## [v1.50.1] - 2025-03-10

- Minor fixes and dependency updates.

## [v1.50.0] - 2025-01-17

- Add input parameter `filter` for use with git inputs. This sets the filter
  flag argument for the git fetch command.

## [v1.49.0] - 2025-01-07

- Fix `buf plugin push --label` to allow pushing a plugin with a label.
- Add `--digest-changes-only` flag to `buf registry {module,plugin} commit list` to filter
  out commits that have no digest changes.
- Fix `buf plugin push --source-control-url` to allow pushing a plugin with the source
  control url.

## [v1.48.0] - 2024-12-19

- Add `buf registry plugin {create,delete,info,update}` commands to manage BSR plugins.
- Breaking analysis support for `buf beta lsp`.
- Fix bug when using the `--type` flag filter for `buf build` where import ordering is not
  deterministic.
- Add `buf plugin push` command to push a plugin to the Buf Schema Registry.
  Only WebAssembly check plugins are supported at this time.
- Add `buf plugin update` and `buf plugin prune` command to manage plugins in the `buf.lock`
  file. Only WebAssembly check plugins are supported at this time.
- Add `buf registry plugin commit {add-label,info,list,resolve}` to manage BSR plugin commits.
- Add `buf registry plugin label {archive,info,list,unarchive}` to manage BSR plugin commits.
- Move `buf registry module update` to `buf registry module settings update`. Command
  `buf registry module update` is now deprecated.
- Support remote check plugins in `buf lint` and `buf breaking` commands.

## [v1.47.2] - 2024-11-14

- Update the patch version to resolve NPM packaging issues. No command updates or user changes.

## [v1.47.1] - 2024-11-14

- Update the patch version to resolve NPM packaging issues. No command updates or user changes.

## [v1.47.0] - 2024-11-13

- Move `buf registry commit` to `buf registry module commit`. Command
  `buf registry commit` is now deprecated.
- Move `buf registry label` to `buf registry module label`. Command
  `buf registry label` is now deprecated.

## [v1.46.0] - 2024-10-29

- Add `buf registry whoami` command, which checks if you are logged in to the Buf Schema
  Registry at a given domain.

## [v1.45.0] - 2024-10-08

- Update `buf registry module info --format=json` to add `default_label_name`, which provides the name
  of the default label of a module.

## [v1.44.0] - 2024-10-03

- Update the `PROTOVALIDATE` lint rule to check example field options. Examples will be checked that
  they satisfy the field constraints, and are only present if constraints are present.
- Update the `PROTOVALIDATE` lint rule to check predefined rules. Predefined rules will be checked
  that they compile.
- Add support for a WebAssembly (Wasm) runtime for custom lint and breaking changes plugins. Use the
  `.wasm` file extension to specify a path to a Wasm plugin.

## [v1.43.0] - 2024-09-30

- Add new experimental LSP support under `buf beta lsp`.

## [v1.42.0] - 2024-09-18

- Add support for custom lint and breaking change plugins. See
  [our launch blog post](https://buf.build/blog/buf-custom-lint-breaking-change-plugins)
  for more details!
- Add `buf dep graph --format` flag that defaults to `dot`, and adds the option `json`, to print
  the dependency graph in JSON format.
- Fix bugs in `buf format` where trailing comments on commas in message literals were not properly
  propagated to the formatted proto, empty message literals were not properly indented, and
  compound strings in options added an extra newline before trailing commas.

## [v1.41.0] - 2024-09-11

- Add HTTP/3 support for gRPC with `buf curl`.
- Fix issue where errors from protoc plugins may be overwritten when executing plugins in parallel.

## [v1.40.1] - 2024-09-06

- Fix issue with `buf lint` where comment ignores in the shape of `// buf:lint:ignore <RULE_ID> <extra comment>`
  were not recognized due to the extra comment.

## [v1.40.0] - 2024-09-04

- Add concept of a default lint or breaking rule, which is printed out as a property when running
  `buf config ls-{breaking,lint}-rules`. Default rules are those rules which are run if no lint
  or breaking rules are explicitly configured in your `buf.yaml`.
- Rename `DEFAULT` lint rule category to `STANDARD`. With the concept of default rules being introduced,
  having a category named `DEFAULT` is confusing, as while it happens that all the rules in the `DEFAULT`
  lint category are also default rules, the name has become overloaded. As with all `buf` changes, this
  change is backwards-compatible: the `DEFAULT` lint category continues to work, and always will. We
  recommend changing to `STANDARD`, however.

## [v1.39.0] - 2024-08-27

- Fix git input handling of relative HEAD refs without branch names.
- Add `includes` key to module configurations in v2 `buf.yaml`, accepting a list of directories.
  * If `includes` is specified, a proto file is considered in the module only if it is in one of the
    directories specified.
  * If both `includes` and `excludes` keys are specified for a module, a proto file is considered
    part of this module if it is contained in any of the include paths and not in any of the exclude
    paths.
- Allow multiple module configurations in the same v2 `buf.yaml` to have the same directory path.

## [v1.38.0] - 2024-08-22

- Add `--http3` flag to `buf curl` which forces `buf curl` to use HTTP/3 as the transport.
- Fix issue with directory inputs for v2 workspaces where the specified directory was not itself
  a path to a module, but contained directories with modules, and the modules would not build.
- Stop creating empty `buf.lock` files when `buf dep update` does not find new dependencies
  to update and there is no existing `buf.lock`.
- Update `buf push` to push the license file or doc file (e.g. `README.md`, `LICENSE`) in the
  same directory as `buf.yaml` if a module does not have a license file or doc file in the
  module's directory.
- Fix constraints of `--path` flag for lint and breaking rules to avoid resolving all files
  within a module. This change can result in a performance improvement for large workspaces.

## [v1.37.0] - 2024-08-16

- Add `STABLE_PACKAGE_NO_IMPORT_UNSTABLE` lint rule which disallows files from stable packages
  to import files from unstable packages.
- Fix plugin push failures when pushing an image built with containerd image store.

## [v1.36.0] - 2024-08-06

- Add `--list-services` and `--list-methods` flags to `buf curl`, which trigger the command to list
  known services or methods in the RPC schema, instead of invoking an RPC method.
- Add `clean` as a top-level option in `buf.gen.yaml`, matching the `buf generate --clean` flag. If
  set to true, this will delete the directories, jar files, or zip files set to `out` for each
  plugin.
- Fix git input handling of annotated tags.
- Update `buf registry login` to complete the login flow in the browser by default. This allows
  users to login with their browser and have the token automatically provided to the CLI.
- Add `buf registry organization {create, delete, info, update}` commands to manage BSR
  organizations. Remove `buf beta registry organization` commands.
- Add `buf registry module {create, delete, deprecate, info, undeprecate, update}` commands to
  manage BSR modules. Remove `buf beta registry repository` commands.
- Add `buf registry label {archive, info, list, unarchive}` commands to manage BSR module labels.
  Remove `buf beta registry label` commands and `buf beta registry {archive, unarchive}`.
- Add `buf registry commit {add-label, info, list, resolve}` to manage BSR module commits. Remove
  `buf beta registry commit` commands.

## [v1.35.1] - 2024-07-24

- Fix the git input parameter `ref` to align with the `git` notion of a ref. This allows for the use
  of branch names, tag names, and commit hashes.
- Fix unexpected `buf build` errors with absolute path directory inputs without workspace and/or
  module configurations (e.g. `buf.yaml`, `buf.work.yaml`) and proto file paths set to the `--path` flag.

## [v1.35.0] - 2024-07-22

- Add `buf generate --clean` flag that will delete the directories, jar files, or zip files that the
  plugins will write to, prior to generation. Allows cleaning of existing assets without having
  to call `rm -rf`.
- Deprecate `--username` flag on and username prompt on `buf registry login`. A username is no longer
  required to log in.

## [v1.34.0] - 2024-06-21

- Add `buf config ls-modules` command to list configured modules.
- Fix issue where `buf generate` would succeed on missing insertion points and
  panic on empty insertion point files.
- Update `buf generate` to allow the use of Editions syntax when doing local code
  generation by proxying to a `protoc` binary (for languages where code gen is
  implemented inside of `protoc` instead of in a plugin: Java, C++, Python, etc).
- Allow use of an array of strings for the `protoc_path` property of for `buf.gen.yaml`,
  where the first array element is the actual path and other array elements are extra
  arguments that are passed to `protoc` each time it is invoked.

## [v1.33.0] - 2024-06-13

- Allow user to override `--source-control-url` and `--create-default-label` when using
  `--git-metadata` with `buf push`.
- Fix `buf push --git-metadata` when local tags point to different objects than
  the remote tags.
- Fix issue where comment ignores were not respected for `PROTOVALIDATE` lint rule violations.
- Add `buf beta registry label {create,get,list}` to replace `buf beta registry {draft, tag}`
  commands.
- Update `buf beta commit {get,list}` command outputs to display create time and stop
  displaying associated tags.
- Change the behavior of `buf beta commit list <buf.build/owner/repository>` when the
  reference is empty. It now lists commits in the repository instead of listing commits
  of the default label.
- Update output of `buf format` to canonicalize the punctuation used in message literals
  in option values. The output now always uses `{` and `}` instead of `<` and `>`; it
  adds `:` separators between field names and message values if the source omitted them,
  and it removes unnecessary separators between fields (`,` and `;` are allowed, but
  neither is needed).
- Update `buf format -w` so that it does not touch files whose contents don't actually
  change. This eliminates noisy notifications to file-system-watcher tools that are
  watching the directory that contains proto sources.
- Update `buf generate` to work with plugins provided by protoc for versions v24.0
  to v25.3. Editions support was experimental in these releases, and the plugins
  advertise incomplete support for editions, which triggers `buf` to report an error.
  With this fix, these plugins can be used again as long as none of the input files use
  editions syntax.
- Add `buf push --exclude-unnamed` flag to exclude unnamed modules when pushing to the BSR.

## [v1.32.2] - 2024-05-28

- Update `buf generate` to warn instead of error when proto3 optional is required but not
  supported by a plugin.

## [v1.32.1] - 2024-05-21

- Fix archive and git inputs so that `--path` and `--exclude-path` paths are relative to
  the `#subdir` rather than the root of the input. This fixes an unintended behavior change
  that was introduced in `v1.32.0`.
- Add `module` input for `protoc-gen-buf-lint` and `protoc-gen-buf-breaking` to allow
  users to specify the module for `v2` configuration files.

## [v1.32.0] - 2024-05-16

- Add version `v2` for `buf.yaml` and `buf.gen.yaml` configuration files.
- Add `buf config migrate` to migrate configuration files to the latest version (now `v2`).
- Move `buf mod init` to `buf config init`. `buf mod init` is now deprecated.
- Move `buf mod ls-lint-rules` to `buf config ls-lint-rules`. `buf mod ls-lint-rules` is now
  deprecated.
- Move `buf mod ls-breaking-rules` to `buf config ls-breaking-rules`. `buf mod ls-breaking-rules`
  is now deprecated.
- Move `buf mod prune` to `buf dep prune`. `buf mod prune` is now deprecated.
- Move `buf mod update` to `buf dep update`. `buf mod update` is now deprecated.
- Move `buf mod {clear-cache,cc}` to `buf registry cc`. `buf mod {clear-cache,cc}` is now
  deprecated.
- Move `buf beta graph` to stable as `buf dep graph`.
- Change the default visibility of `buf push --create-visibility` to `private` when the `--create`
  flag is set. Users are no longer required to set `--create-visibility` when running
  `buf push --create`.
- Add `buf push --label`, which allows users to set labels when pushing new commits to the BSR.
- Add `buf push --source-control-url`, which allows users to associate commits pushed to the BSR
  with a URL to a source code repository.
- Add `buf push --create-default-label`, which allows users to set a default label for a repository
  when calling `buf push --create`.
- Add `buf push --git-metadata`, which automatically sets appropriate `--label`,
  `--source-control-url`, and `--create-default-label` flags based on the current Git repository.
- Add `buf convert --validate` to apply [protovalidate](https://github.com/bufbuild/protovalidate)
  rules to incoming messages specified with `--from`.
- Deprecate `buf mod open`.
- Delete `buf beta migrate-v1beta1` This is now replaced with `buf config migrate`.
- Add `buf registry sdk version` to get the version of a Generated SDK for a module and plugin.
- Add `buf beta registry archive` and `buf beta registry unarchive` commands for archiving and
  unarchiving labels on the BSR.
- Add support for Protobuf Editions. This allows `buf` to be used with sources that use edition
  2023, instead of proto2 or proto3 syntax. This also updates the `protoc-gen-buf-breaking` and
  `protoc-gen-buf-lint` Protobuf plugins to support files that use edition 2023.
- Update `buf breaking` rules to work with Protobuf Editions. To support Editions, some rules have
  been deprecated and replaced with Editions-aware rules. All deprecated rules continue to work
  for existing users.
  * `FIELD_SAME_CTYPE` has been replaced with `FIELD_SAME_CPP_STRING_TYPE`, which considers both
    `ctype` field options and new `(pb.cpp).string_type` features when deciding on backwards
    compatibility.
  * `FIELD_SAME_LABEL` has been replaced with three rules that all check "cardinality". The new
    rules can distinguish between maps and other repeated fields and between implicit and explicit
    field presence. The new rules are:
    1. `FIELD_SAME_CARDINALITY` in the `FILE` and `PACKAGE` categories.
    2. `FIELD_WIRE_COMPATIBLE_CARDINALITY` in the `WIRE` category.
    3. `FIELD_WIRE_JSON_COMPATIBLE_CARDINALITY` in the `WIRE_JSON` category.
  * `FILE_SAME_JAVA_STRING_CHECK_UTF8` has been replaced with `FIELD_SAME_JAVA_UTF8_VALIDATION`,
    which considers both the `java_string_check_utf8` file option and `(pb.java).utf8_validation`
    features when deciding on backwards compatibility.
  * Add to the existing `FILE_SAME_SYNTAX` rule with a few related rules that can catch the same
    sort of compatibility issues, but in an Editions source file that changes feature values:
    1. `MESSAGE_SAME_JSON_FORMAT` and `ENUM_SAME_JSON_FORMAT` catch changes to the `json_format`
       feature, which controls whether support for the JSON format is best-effort or properly
       supported. When supported, the compiler performs more checks relating to field name
       collisions for the JSON format as well as for FieldMask usage.
    2. `FIELD_SAME_UTF8_VALIDATION` catches changes to the `utf8_validation` feature, which
       controls validation of string values.
    3. `ENUM_SAME_TYPE` catches changes to an enum's type, open vs. closed.
- Add support for extensions to `buf breaking`. All existing rules for fields are now applied to
  extensions, except for `FIELD_NO_DELETE` (and its variants). There are also new
  `EXTENSION_NO_DELETE` and `PACKAGE_EXTENSION_NO_DELETE` rules for catching deletions of an
  extension. The new rules are not active by default in existing `v1` and `v1beta1`
  configurations, for backwards-compatibility reasons. Migrate your config to `v2` to use them.
- Add support for top-level extensions to `buf lint`. It previously only checked extensions that
  were defined inside of messages.
- Add a new `FIELD_NOT_REQUIRED` lint rule that prevents use of required in proto2 files and of
  `features.field_presence = LEGACY_REQUIRED` in Editions files. This new rule is not active by
  default in existing `v1` and `v1beta1` configurations, for backwards-compatibility reasons.
  Migrate your config to `v2` to use them.

## [v1.32.0-beta.1] - 2024-04-23

- Add `buf convert --validate` to apply [protovalidate](https://github.com/bufbuild/protovalidate)
  rules to incoming messages specified with `--from`.
- Add `buf config migrate` to migrate configuration files to the latest version (now `v2`).
- Promote `buf beta graph` to stable as `buf dep graph`.
- Move `buf mod init` to `buf config init`. `buf mod init` is now deprecated.
- Move `buf mod ls-lint-rules` to `buf config ls-lint-rules`. `buf mod ls-lint-rules` is now deprecated.
- Move `buf mod ls-breaking-rules` to `buf config ls-breaking-rules`. `buf mod ls-breaking-rules` is now deprecated.
- Move `buf mod prune` to `buf dep prune`. `buf mod prune` is now deprecated.
- Move `buf mod update` to `buf dep update`. `buf mod update` is now deprecated.
- Move `buf mod {clear-cache,cc}` to `buf registry cc`. `buf mod {clear-cache,cc}` is now deprecated.
- Deprecate `buf mod open`.
- Delete `buf beta migrate-v1beta1`.
- Add `buf registry sdk version` to get the version of a Generated SDK for a module and plugin.

## [v1.31.0] - 2024-04-23

- Update dependencies.

## [v1.30.1] - 2024-04-03

- Fix issue where `buf lint` incorrectly reports an error for `(buf.validate.field).repeated`
  is set for a repeated validation rule.

## [v1.30.0] - 2024-03-07

- Update `buf generate` so it populates the recently-added
  [`source_file_descriptors`](https://github.com/protocolbuffers/protobuf/blob/v24.0/src/google/protobuf/compiler/plugin.proto#L96-L99)
  field of the `CodeGeneratorRequest` message. This provides the plugin with access to options
  that are configured to only be retained in source and not at runtime (via
  [field option](https://github.com/protocolbuffers/protobuf/blob/v24.0/src/google/protobuf/descriptor.proto#L693-L702)).
  Descriptors in the `proto_file` field will not include any options configured this way
  for the files named in `file_to_generate` field.
- Add `--exclude-source-retention-options` flag to `buf build`, which
  causes options configured to only be retained in source to be stripped
  from the output descriptors.

## [v1.29.0] - 2024-01-24

- Add support for `yaml` format. All commands that take image inputs, output images,
  or convert between message formats, now take `yaml` as a format, in addition to
  the existing `binpb` and `txtpb` formats. Some examples:
  - `buf build -o image.yaml`
  - `buf ls-files image.yaml`
  - `buf convert --type foo.Bar --from input.binpb --to output.yaml`
- The `yaml` and `json` formats now accept two new options: `use_proto_names` and
  `use_enum_numbers`. This affects output serialization. Some examples:
  - `buf convert --type foo.Bar --from input.binpb --to output.yaml#use_proto_names=true`
  - `buf convert --type foo.Bar --from input.binpb --to -#format=yaml,use_enum_numbers=true`
- Fix issue where `buf format` would inadvertently mangle files that used
  the [expanded `Any` syntax](https://protobuf.com/docs/language-spec#any-messages)
  in option values.

## [v1.28.1] - 2023-11-15

- The `buf curl` command has been updated to support the use of multiple schemas.
  This allows users to specify multiple `--schema` flags and/or to use both `--schema`
  and `--reflect` flags at the same time. The result is that additional sources can
  be consulted to resolve an element. This can be useful when the result of an RPC
  contains extensions or values in `google.protobuf.Any` messages that are not defined
  in the same schema that defines the RPC service.
- Fix issue where `buf lint` incorrectly reports error when `(buf.validate.field).required`
  is set for an optional field in proto3.

## [v1.28.0] - 2023-11-10

- Add lint rules for [protovalidate](https://github.com/bufbuild/protovalidate). `buf lint`
  will now verify that your protovalidate rules are valid. A single rule `PROTOVALIDATE` has been
  added to the `DEFAULT` group - given that protovalidate is net new, this does not represent
  a breaking change.
- Update `buf beta price` with the latest pricing information.
- Display a warning when reading a `buf.lock` with dependencies with b1 or b3 digests. b1 and b3
  digests will be deprecated in a future version. Run `buf mod update` to update dependency digests.

## [v1.27.2] - 2023-10-27

- Fix issue where `buf build` and other commands may fail when handling certain
  archives created on macOS that contain files with extended attributes.

## [v1.27.1] - 2023-10-16

- Fix issue in v1.27.0 where `--path` did not work with workspaces under certain scenarios.

## [v1.27.0] - 2023-10-04

- Fix issue where `buf generate --exclude-path` was not properly excluding paths
  for remote modules.
- Fix issue where `buf curl` had a user agent that did not properly place the
  extension as a suffix.
- Update `buf beta price` with the latest pricing information.

## [v1.26.1] - 2023-08-09

- Fix issue where `buf build -o` did not properly output files with the `.txtpb`
  extension in Protobuf text format.

## [v1.26.0] - 2023-08-09

- Add support for the `--http2-prior-knowledge` flag when running `buf curl`
  against secure "https" URLs. This can be used with gRPC servers, that only
  support HTTP/2, when used with a network (layer 4) load balancer, that does
  not support protocol negotiation in TLS handshake.

## [v1.25.1] - 2023-08-02

- Fix issue where all files were being iterated over when using the `--path` flag.
- Fix issue where the directory `.` was incorrectly accepted as a value for the
  `directories` key in `buf.work.yaml`.

## [v1.25.0] - 2023-07-18

- Add `txtpb` format to handle the Protobuf text format. and automatically recognize
  `.txtpb` files as Protobuf text files. The `txtpb` format can now be used with
  all `buf` commands that take images as input or output, such as `build`, `convert`,
  and `curl`.

## [v1.24.0] - 2023-07-13

- Update `buf mod update` to block updates that will result in conflicting `.proto`
  files across dependencies.
- Replace `bin` format with `binpb` format, and support the `.binpb` file extension.
  `.binpb` is now the canonical file extension for binary-encoded Protobuf data.
  The `bin` format and the `.bin` file extension continue to be accepted.
- Remove support for `go` subdomain in `.netrc`. This was used as part of the
  remote generation alpha, which has been fully deprecated in favor of remote
  plugins and remote packages. See https://buf.build/blog/remote-packages-remote-plugins-approaching-v1
  for more details.
- Update `buf beta price` with the latest pricing information.

## [v1.23.1] - 2023-06-30

- Fix issue where `buf beta graph` would not print modules within a workspace that
  had no dependencies or dependents.
- Fix issue where `buf beta graph` would print warnings for missing dependencies
  that were actually present.

## [v1.23.0] - 2023-06-29

- Add `buf beta graph` to print the dependency graph for a module in DOT format.
- Various small bug fixes.

## [v1.22.0] - 2023-06-23

- Change default for `--origin` flag of `buf beta studio-agent` to `https://buf.build`

## [v1.21.0] - 2023-06-05

- Fix issue where locally-produced images did not have module information if the corresponding
  module was stored in the new cache.
- Remove `buf beta registry template`.
- Remove `buf beta registry plugin {create,deprecate,list,undeprecate,version}` and replace with
  `buf beta registry plugin {push,delete}`.
- Update `buf beta price` with the latest pricing information.

## [v1.20.0] - 2023-05-30

- Add `--emit-defaults` flag to `buf curl` to emit default values in JSON-encoded responses.
- Indent JSON-encoded responses from `buf curl` by default.
- Log a warning in case an import statement does not point to a file in the module, a file in a
  direct dependency, or a well-known type file.

## [v1.19.0] - 2023-05-17

- Add `--create` flag to `buf push` to create a repository if it does not exist. The user
  is also required to specify the visibility using `--create-visibility`.
- Add `github-actions` error format to print errors in a form parseable by GitHub Actions.
- Fix issue in `buf build` and `buf generate` where the use of type filtering (via
  `--type` flags) would cause the resulting image to have no source code info, even
  when `--exclude-source-info` was not specified. The main impact of the bug was that
  generated code would be missing comments.
- Fix issue in `buf curl` when using `--user` or `--netrc` that would cause a malformed
  Authorization header to be sent.
- Update the module cache to use an optimized content addressable store. The cache is
  now self-healing and uses significantly less space. Users wishing to free unused space
  can run `buf mod --clear-cache` once after upgrading to remove data stored in the
  previous module cache.

## [v1.18.0] - 2023-05-05

- Remove `buf beta registry {plugin,template} {deprecate,undeprecate}`.
- Add `--user` and `--netrc` flags to `buf curl`, providing the same behavior as the
  flags of the same name in the cURL tool.
- Include `DocumentationPath` in the module on `buf push`.
- Support fallback paths, `README.md` and `README.markdown`, for module documentation.
  The default source for module documentation is `buf.md`.
  If `buf.md` is missing, `README.md` or `README.markdown` is used as fallback sources.

## [v1.17.0] - 2023-04-05

- Fix issue with JSON marshalling of errors where line and column fields were
  omitted when line and column information was empty.
- Fix issue with MSVS marshalling of errors where the column could be 0.
- Add `buf beta stats` command to print statistics about a given source or module.
- Update `buf beta price` with the latest pricing information.

## [v1.16.0] - 2023-03-29

- Add `buf beta price` command to help users of the BSR figure out how much a module
  will cost to store on the BSR under the Teams or Pro plans.
- Fix issue in `protoc-gen-buf-lint` that prevented it from reporting lint
  errors for unused imports.
- Fix issue with `buf format` where indents would be produced on certain empty lines.
- Remove `buf alpha registry token create` command. Tokens must be created through the BSR UI.
- Add local WASM plugin support in alpha, gated by the `BUF_ALPHA_ENABLE_WASM` environment variable.
  This feature is under evaluation, and may change at any time. If you are interested in WASM
  Protobuf plugins, reach out to us.

## [v1.15.1] - 2023-03-08

- Fix bug in `buf generate` with `v1beta1` config files.
- Fix potential crash when using the `--type` flag with `buf build` or `buf generate`.

## [v1.15.0] - 2023-02-28

- Update built-in Well-Known Types to Protobuf v22.0.
- Fix bug in `buf format` where C-style block comments in which every
  line includes a prefix (usually "*") would be incorrectly indented.
- Add `--private-network` flag to `buf beta studio-agent` to support handling CORS requests
  from Studio on private networks that set the `Access-Control-Request-Private-Network` header.

## [v1.14.0] - 2023-02-09

- Replace `buf generate --include-types` with `buf generate --type` for consistency. `--include-types`
  is now deprecated but continues to work, consistent with our compatibility guarantee.
- Include type references in `google.protobuf.Any` messages in option values
  when filtering on type, e.g. with `buf build --type` or `buf generate --type`.
- Allow specifying a specific `protoc` path in `buf.gen.yaml` when using `protoc`'s built-in plugins
  via the new `protoc_path` option.
- Allow specifying arguments for local plugins in `buf.gen.yaml`. You can now do e.g.
  `path: ["go, "run", ./cmd/protoc-gen-foo]` in addition to `path: protoc-gen-foo`.
- Add optional name parameter to `buf mod init`, e.g. `buf mod init buf.build/owner/foobar`.
- Fix issue with `php_metadata_namespace` file option in [managed mode](https://docs.buf.build/generate/managed-mode).
- Make all help documentation much clearer. If you notice any inconsistencies, let us know.

## [v1.13.1] - 2023-01-27

- Fix race condition with `buf generate` when remote plugins from multiple
  BSR instances are being used at once.

## [v1.13.0] - 2023-01-26

- Extend the `BUF_TOKEN` environment variable to accept tokens for multiple
  BSR instances. Both `TOKEN` and `TOKEN1@BSRHOSTNAME1,TOKEN2@BSRHOSTNAME2,...`
  are now valid values for `BUF_TOKEN`.
- Remove `buf beta convert` in favor of the now-stable `buf convert`.

## [v1.12.0] - 2023-01-12
- Add `buf curl` command to invoke RPCs via [Connect](https://connect-build),
  [gRPC](https://grpc.io/), or [gRPC-Web](https://github.com/grpc/grpc-web.)
- Introduce `objc_class_prefix` option in managed mode, allowing a `default` value
  for `objc_class_prefix` for all files, `except` and `override`, which both behave
  similarly to other `except` and `override` options. Specifying an empty `default`
  value is equivalent to having managed mode on in previous versions.
- Introduce `ruby_package` option in managed mode, allowing `except` and `override`,
  in the same style as `objc_class_prefix`. Leaving `ruby_package` unspecified has
  the same effect as having mananged mode enabled in previous versions.

## [v1.11.0] - 2022-12-19
- `buf generate` now batches remote plugin generation calls for improved performance.
- Update `optimize_for` option in managed mode, allowing a `default` value for `optimize_for`
  for all files, `except` and `override`, which both behave similarly to other `except`
  and `override` options. Specifying an `optimize_for` value in the earlier versions is
  equivalent to having a `optimize_for` with that value as default.

## [v1.10.0] - 2022-12-07

- When using managed mode, setting `enabled: false` now no longer fails `buf generate`
  and instead prints a warning log and ignores managed mode options.
- Add `csharp_namespace` option to managed mode, allowing `except`, which excludes
  modules from managed mode, and `override`, which specifies `csharp_namespace` values
  per module, overriding the default value. By default, when managed mode is enabled,
  `csharp_namespace` is set to the package name with each package sub-name capitalized.
- Promote `buf convert` to stable, keep `buf beta convert` aliased in the beta command.
- Add `Types` filter to `buf generate` command to specify types (message, enum,
  service) that should be included in the image. When specified, the resulting
  image will only include descriptors to describe the requested types.

## [v1.9.0] - 2022-10-19

- New compiler that is faster and uses less memory than the outgoing one.
  - When generating source code info, the new compiler is 20% faster, and allocates
    13% less memory.
  - If _not_ generating source code info, the new compiler is 50% faster and
    allocates 35% less memory.
  - In addition to allocating less memory through the course of a compilation, the
    new compiler releases some memory much earlier, allowing it to be garbage
    collected much sooner. This means that by the end of a very large compilation
    process, less than half as much memory is live/pinned to the heap, decreasing
    overall memory pressure.

  The new compiler also addresses a few bugs where Buf would accept proto sources
  that protoc would reject:
  - In proto3 files, field and enum names undergo a validation that they are
    sufficiently different so that there will be no conflicts in JSON names.
  - Fully-qualified names of elements (like a message, enum, or service) may not
    conflict with package names.
  - A oneof or extend block may not contain empty statements.
  - Package names may not be >= 512 characters in length or contain > 100 dots.
  - Nesting depth of messages may not be > 32.
  - Field types and method input/output types may not refer to synthetic
    map entry messages.
- Push lint and breaking configuration to the registry.
- Include `LICENSE` file in the module on `buf push`.
- Formatter better edits/preserves whitespace around inline comments.
- Formatter correctly indents multi-line block (C-style) comments.
- Formatter now indents trailing comments at the end of an indented block body
  (including contents of message and array literals and elements in compact options)
  the same as the rest of the body (instead of out one level, like the closing
  punctuation).
- Formatter uses a compact, single-line representation for array and message literals
  in option values that are sufficiently simple (single scalar element or field).
- `buf beta convert` flags have changed from `--input` to `--from` and `--output`/`-o` to `--to`
- fully qualified type names now must be parsed to the `input` argument and `--type` flag separately

## [v1.8.0] - 2022-09-14

- Change default for `--origin` flag of `buf beta studio-agent` to `https://studio.buf.build`
- Change default for `--timeout` flag of `buf beta studio-agent` to `0` (no timeout). Before it was
  `2m` (the default for all the other `buf` commands).
- Add support for experimental code generation with the `plugin:` key in `buf.gen.yaml`.
- Preserve single quotes with `buf format`.
- Support `junit` format errors with `--error-format`.

## [v1.7.0] - 2022-06-27

- Support protocol and encoding client options based on content-type in Studio Agent.
- Add `--draft` flag to `buf push`.
- Add `buf beta registry draft {list,delete}` commands.

## [v1.6.0] - 2022-06-21

- Fix issue where `// buf:lint:ignore` comment ignores did not work for the
  `ENUM_FIRST_VALUE_ZERO` rule.
- Add `buf beta studio-agent` command to support the upcoming Buf Studio.

## [v1.5.0] - 2022-05-30

- Upgrade to `protoc` 3.20.1 support.
- Fix an issue where `buf` would fail if two or more roots contained
  a file with the same name, but with different file types (i.e. a
  regular file vs. a directory).
- Fix check for `PACKAGE_SERVICE_NO_DELETE` to detect deleted services.
- Remove `buf beta registry track`.
- Remove `buf beta registry branch`.

## [v1.4.0] - 2022-04-21

- Fix issue where duplicate synthetic oneofs (such as with proto3 maps or
  optional fields) did not result in a properly formed error.
- Add `buf beta registry repository update` command which supports updating
  repository visibility (public vs private). As with all beta commands, this
  is likely to change in the future.

## [v1.3.1] - 2022-03-30

- Allow `--config` flag to be set when targeting a module within a workspace.
- Update `buf format`'s file option order so that default file options are
  sorted before custom options.
- Update `buf format` to write adjacent string literals across multiple lines.
- Fix `buf format` so that the output directory (if any) is created if and only
  if the input is successfully formatted.

## [v1.3.0] - 2022-03-25

- Add `--exit-code` flag to `buf format` to exit with a non-zero exit code if
  the files were not already formatted.

## [v1.2.1] - 2022-03-24

- Fix a few formatting edge cases.

## [v1.2.0] - 2022-03-24

- Add `buf format` command to format `.proto` files.
- Fix build scripts to avoid using the `command-line-arguments` pseudo-package
  when building binaries and re-introduce checking for proper usage of private
  packages.

## [v1.1.1] - 2022-03-21

- Remove check for proper usage of private packages due to a breaking change made in the Golang standard library in 1.18.

## [v1.1.0] - 2022-03-01
- Add `--type` flag to the `build` command to create filtered images containing
  only the specified types and their required dependencies.
- Trim spaces and new lines from user-supplied token for `buf registry login`.
- Add support for conversion between JSON and binary serialized message for `buf beta convert`.

## [v1.0.0] - 2022-02-17

- Check that the user provided a valid token when running `buf registry login`.
- Add `buf mod open` that opens a module's homepage in a browser.
- Add `buf completion` command to generate auto-completion scripts in commonly used shells.
- Add `--disable-symlinks` flag to the `breaking, build, export, generate, lint, ls-files, push`
  commands. By default, the CLI will follow symlinks except on Windows, and this disables following
  symlinks.
- Add `--include-wkt` flag to `buf generate`. When this flag is specified alongside
  `--include-imports`, this will result in the [Well-Known Types](https://github.com/bufbuild/wellknowntypes/tree/11ea259bf71c4d386131c1986ffe103cb1edb3d6/v3.19.4/google/protobuf)
  being generated as well. Most language runtimes have the Well-Known Types included as part
  of the core library, making generating the Well-Known Types separately undesirable.
- Remove `buf protoc`. This was a pre-v1.0 demonstration to show that `buf` compilation
  produces equivalent results to mainline `protoc`, however `buf` is working on building
  a better Protobuf future that provides easier mechanics than our former `protoc`-based
  world. `buf protoc` itself added no benefit over mainline `protoc` beyond being considerably
  faster and allowing parallel compilation. If `protoc` is required, move back to mainline `protoc`
  until you can upgrade to `buf`. See [#915](https://github.com/bufbuild/buf/pull/915) for more
  details.
- Context modifier no longer overrides an existing token on the context. This allows `buf registry login`
  to properly check the user provided token without the token being overridden by the CLI interceptor.
- Removed the `buf config init` command in favor of `buf mod init`.
- Removed the `buf config ls-breaking-rules` command in favor of `buf mod ls-breaking-rules`.
- Removed the `buf config ls-lint-rules` command in favor of `buf mod ls-lint-rules`.
- Removed the `buf config migrate-v1beta1` command in favor of `buf beta migrate-v1beta1`.
- Add `buf beta decode` command to decode message with provided image source and message type.
- Disable `--config` flag for workspaces.
- Move default config version from `v1beta1` to `v1`.

## [v1.0.0-rc12] - 2022-02-01

- Add `default`, `except` and `override` to `java_package_prefix`.
- Add dependency commits as a part of the `b3` digest.
- Upgrade to `protoc` 3.19.4 support.
- Remove `branch` field from `buf.lock`.

## [v1.0.0-rc11] - 2022-01-18

- Upgrade to `protoc` 3.19.3 support.
- Add `PACKAGE_NO_IMPORT_CYCLE` lint rule to detect package import cycles.
- Add `buf beta registry {plugin,template} {deprecate,undeprecate}`.
- Add warning when using enterprise dependencies without specifying a enterprise
  remote in the module's identity.
- Remove `digest`, and `created_at` fields from the `buf.lock`. This will temporarily create a new commit
  when pushing the same contents to an existing repository, since the `ModulePin` has been reduced down.
- Add `--track` flag to `buf push`
- Update `buf beta registry commit list` to allow a track to be specified.
- Add `buf beta registry track {list,delete}` commands.
- Add manpages for `buf`.

## [v1.0.0-rc10] - 2021-12-16

- Fix issue where remote references were not correctly cached.

## [v1.0.0-rc9] - 2021-12-15

- Always set `compiler_version` parameter in the `CodeGeneratorRequest` to "(unknown)".
- Fix issue where `buf mod update` was unable to resolve dependencies from different remotes.
- Display the user-provided Buf Schema Registry remote, if specified, instead of the default within the `buf login` message.
- Fix issue where `buf generate` fails when the same plugin was specified more than once in a single invocation.
- Update the digest algorithm so that it encodes the `name`, `lint`, and `breaking` configuration encoded in the `buf.yaml`.
  When this change is deployed, users will observe the following:
  - Users on `v0.43.0` or before will notice mismatched digest errors similar to the one described in https://github.com/bufbuild/buf/issues/661.
  - Users on `v0.44.0` or after will have their module cache invalidated, but it will repair itself automatically.
  - The `buf.lock` (across all versions) will reflect the new `b3-` digest values for new commits.

## [v1.0.0-rc8] - 2021-11-10

- Add new endpoints to the recommendation service to make it configurable.
- Add `--exclude-path` flag to `buf breaking`, `buf build`, `buf export`, `buf generate`, and `buf lint` commands. This allows users to exclude specific paths when running commands.
- Change `GetModulePackages` endpoint to return a repeated `ModulePackage` message that now includes package description with the package name.
- Add `Oneof` to the `Message` structure for documentation.

## [v1.0.0-rc7] - 2021-11-08

- Upgrade to `protoc` 3.19.1 support.
- Fix issue with `buf generate` where multiple insertion points are defined in the same file.

## [v1.0.0-rc6] - 2021-10-20

- Fix issue with `buf ls-files` when given an image as an input, imports were being printed,
  even without the `--include-imports` flag.
- Add the ability for users to provide individual protobuf files as inputs to CLI commands. This allows users to run `buf` commands against and file input based on their current working directory, for example, `buf lint foo/bar.proto`, where `foo/bar.proto` is a path to protobuf file on disk.

## [v1.0.0-rc5] - 2021-10-12

- Add `buf beta registry repository deprecate` and `buf beta registry repository undeprecate`.
- Support `--include-imports` for remote plugins.
- Fix issue where `buf config migrate-v1beta1 fails` when files cannot be renamed.
- Fix issue where `buf registry login` panics when an existing .netrc entry exists.

## [v1.0.0-rc4] - 2021-10-07

- Fix issue where `buf generate` could fail when used with large numbers of plugins and files on
  systems with low file limits.
- Add `buf protoc --version` flag back. This was accidentally removed.
- Upgrade to `protoc` 3.18.1 support.

## [v1.0.0-rc3] - 2021-10-04

- Add `--as-import-paths` flag to `ls-files` that strips local directory paths and prints file
  paths as they are imported.
- Fix issue where groups used in custom options did not result in the same behavior as `protoc`.
- Fix issue where insertion points were not applied with respect to the configured output directory.

## [v1.0.0-rc2] - 2021-09-23

- Add `--include-imports` flag to `ls-files`.
- Upgrade to `protoc` 3.18.0 support.
- Fix regression with git inputs using `recurse_submodules=true`.

## [v1.0.0-rc1] - 2021-09-15

This is our first v1.0 release candidate. This release largely concentrates on erroring for
already-deprecated commands and flags.

At Buf, we take compatibility very seriously. When we say v1.0, we mean it - we hope `buf` will be
stable on v1 for the next decade, and if there is something we want to change, it is our responsibility to
make sure that we don't break you, not your responsibility to change because of us. We have learned
a lot about `buf` usage in the last two years of our beta, and have deprecated flags and commands as
we go, but for v1.0, we are removing the deprecated items to make sure we have a clean setup going forward.

All commands and flags have been printing warnings for a long time, and have an easy migration path.
Simply update the command or flag, and you'll be good to go:

- Removed the `buf login` command in favor of `buf registry login`.
- Removed the `buf logout` command in favor of `buf registry logout`.
- Removed the `buf mod init` command in favor of `buf config init`.
- Removed the `--name` and `--dep` flags in `buf config init`.
- Removed the `--log-level` global flag.
- Moved the output of `--version` from stderr to stdout.
- Moved the output of `--help` and `help` from stderr to stdout.
- [From v0.55.0](https://github.com/bufbuild/buf/releases/tag/v0.55.0): The version key in all configuration files (`buf.yaml`, `buf.gen.yaml`, `buf.work.yaml`) is now required.
- [From v0.45.0](https://github.com/bufbuild/buf/releases/tag/v0.45.0): Removed the `buf beta config init` command in favor of `buf config init`.
- [From v0.45.0](https://github.com/bufbuild/buf/releases/tag/v0.45.0): Removed the `buf beta mod export` command in favor of `buf export`.
- [From v0.45.0](https://github.com/bufbuild/buf/releases/tag/v0.45.0): Removed the `buf beta mod init` command in favor of `buf config init`.
- [From v0.45.0](https://github.com/bufbuild/buf/releases/tag/v0.45.0): Removed the `buf beta mod update` command in favor of `buf mod update`.
- [From v0.45.0](https://github.com/bufbuild/buf/releases/tag/v0.45.0): Removed the `buf beta mod clear-cache` command in favor of `buf mod clear-cache`.
- [From v0.45.0](https://github.com/bufbuild/buf/releases/tag/v0.45.0): Removed the `buf beta push` command in favor of `buf push`.
- [From v0.34.0](https://github.com/bufbuild/buf/releases/tag/v0.34.0): Removed the `buf check breaking` command in favor of `buf breaking`.
- [From v0.34.0](https://github.com/bufbuild/buf/releases/tag/v0.34.0): Removed the `buf check lint` command in favor of `buf lint`.
- [From v0.34.0](https://github.com/bufbuild/buf/releases/tag/v0.34.0): Removed the `buf check ls-lint-checkers` command in favor of `buf config ls-lint-rules`.
- [From v0.34.0](https://github.com/bufbuild/buf/releases/tag/v0.34.0): Removed the `buf check ls-breaking-checkers` command in favor of `buf config ls-breaking-rules`.
- [From v0.31.0](https://github.com/bufbuild/buf/releases/tag/v0.31.0): Removed the `--file` flag on `buf build` in favor of the `--path` flag.
- [From v0.31.0](https://github.com/bufbuild/buf/releases/tag/v0.31.0): Removed the `--file` flag on `buf lint` in favor of the `--path` flag.
- [From v0.31.0](https://github.com/bufbuild/buf/releases/tag/v0.31.0): Removed the `--file` flag on `buf breaking` in favor of the `--path` flag.
- [From v0.31.0](https://github.com/bufbuild/buf/releases/tag/v0.31.0): Removed the `--file` flag on `buf generate` in favor of the `--path` flag.
- [From v0.31.0](https://github.com/bufbuild/buf/releases/tag/v0.31.0): Removed the `--file` flag on `buf export` in favor of the `--path` flag.
- [From v0.29.0](https://github.com/bufbuild/buf/releases/tag/v0.29.0): Removed the `--source` flag on `buf build` in favor of the first positional parameter.
- [From v0.29.0](https://github.com/bufbuild/buf/releases/tag/v0.29.0): Removed the `--source-config` flag on `buf build` in favor of the `--config` flag.
- [From v0.29.0](https://github.com/bufbuild/buf/releases/tag/v0.29.0): Removed the `--input` flag on `buf lint` in favor of the first positional parameter.
- [From v0.29.0](https://github.com/bufbuild/buf/releases/tag/v0.29.0): Removed the `--input-config` flag on `buf lint` in favor of the `--config` flag.
- [From v0.29.0](https://github.com/bufbuild/buf/releases/tag/v0.29.0): Removed the `--input` flag on `buf breaking` in favor of the first positional parameter.
- [From v0.29.0](https://github.com/bufbuild/buf/releases/tag/v0.29.0): Removed the `--input-config` flag on `buf breaking` in favor of the `--config` flag.
- [From v0.29.0](https://github.com/bufbuild/buf/releases/tag/v0.29.0): Removed the `--against-input` flag on `buf breaking` in favor of the `--against` flag.
- [From v0.29.0](https://github.com/bufbuild/buf/releases/tag/v0.29.0): Removed the `--against-input-config` flag on `buf breaking` in favor of the `--against-config` flag.
- [From v0.29.0](https://github.com/bufbuild/buf/releases/tag/v0.29.0): Removed the `--input` flag on `buf generate` in favor of the first positional parameter.
- [From v0.29.0](https://github.com/bufbuild/buf/releases/tag/v0.29.0): Removed the `--input-config` flag on `buf generate` in favor of the `--config` flag.
- [From v0.29.0](https://github.com/bufbuild/buf/releases/tag/v0.29.0): Removed the `--input` flag on `buf ls-files` in favor of the first positional parameter.
- [From v0.29.0](https://github.com/bufbuild/buf/releases/tag/v0.29.0): Removed the `--input-config` flag on `buf ls-files` in favor of the `--config` flag.
- [From v0.29.0](https://github.com/bufbuild/buf/releases/tag/v0.29.0): Removed the `buf image build` command in favor of `buf build`.
- [From v0.29.0](https://github.com/bufbuild/buf/releases/tag/v0.29.0): Removed the `buf image convert` command.
- [From v0.29.0](https://github.com/bufbuild/buf/releases/tag/v0.29.0): Removed the `buf beta image convert` command.
- [From v0.23.0](https://github.com/bufbuild/buf/releases/tag/v0.23.0): Removed the `buf experimental image convert` command.
- [From v0.52.0](https://github.com/bufbuild/buf/releases/tag/v0.52.0) [and v0.34.0](https://github.com/bufbuild/buf/releases/tag/v0.34.0): Complete deletion `protoc-gen-buf-check-breaking` and `protoc-gen-buf-check-lint`, which have been moved to `protoc-gen-buf-breaking` and `protoc-gen-buf-lint`.

In January 2021 (v0.34.0), `protoc-gen-buf-check-breaking` and `protoc-gen-buf-check-lint` were deprecated and scheduled for removal for v1.0. In August 2021 (v0.52.0), we began returning error for every invocation of `protoc-gen-buf-check-breaking` and `protoc-gen-buf-check-lint`. This release completes the deletion process.

The only migration necessary is to change your installation and invocation from `protoc-gen-buf-check-breaking` to `protoc-gen-buf-breaking` and `protoc-gen-buf-check-lint` to `protoc-gen-buf-lint`. These can be installed in the exact same manner, whether from GitHub Releases, Homebrew, AUR, or direct Go installation:

```
# instead of go get github.com/bufbuild/buf/cmd/protoc-gen-buf-check-breaking
go get github.com/bufbuild/buf/cmd/protoc-gen-buf-breaking
# instead of curl -sSL https://github.com/bufbuild/buf/releases/download/v0.57.0/protoc-gen-buf-check-breaking-Linux-x86_64
curl -sSL https://github.com/bufbuild/buf/releases/download/v0.57.0/protoc-gen-buf-breaking-Linux-x86_64
```

## [v0.56.0] - 2021-09-08

- Cascade `ENUM_ZERO_VALUE_SUFFIX` comment ignores from the enum level.
- Fix issue where `buf generate --output` was not being respected in 0.55.0.

## [v0.55.0] - 2021-09-07

- Error if `version:` is not set in `buf.yaml`. This is one of the few breaking changes we must make before v1.0 to guarantee stability for the future. If you do not have a version set, simply add `version: v1beta1` to the top of your `buf.yaml`.
- Support `BUF_TOKEN` for authentication. `buf` will now look for a token in the `BUF_TOKEN` environment variable, falling back to `.netrc` as set via `buf login`.
- Add support for using remote plugins with local source files.
- Add per-file overrides for managed mode.
- Fix issue with the module cache where multiple simultaneous downloads would result in a temporarily-corrupted cache.
- Hide verbose messaing behind the `--verbose` (`-v`) flag.
- Add `--debug` flag to print out debug logging.

## [v0.54.1] - 2021-08-30

- Fix docker build.

## [v0.54.0] - 2021-08-30

- Add windows support.
- Add `java_package_prefix` support to managed mode.
- Fix issue with C# namespaces in managed mode.
- Fix issue where `:main` was appended for errors containing references to modules.

## [v0.53.0] - 2021-08-25

- Fix issue where `buf generate --include-imports` would end up generating files for certain imports twice.
- Error when both a `buf.mod` and `buf.yaml` are present. `buf.mod` was briefly used as the new default name for `buf.yaml`, but we've reverted back to `buf.yaml`.

## [v0.52.0] - 2021-08-19

Return error for all invocations of `protoc-gen-buf-check-breaking` and `protoc-gen-buf-check-lint`.

As one of the few changes buf will ever make, `protoc-gen-buf-check-breaking` and `protoc-gen-buf-check-lint` were deprecated and scheduled for removal for v1.0 in January 2021. In preparation for v1.0, instead of just printing out a message notifying users of this, these commands now return an error for every invocation and will be completely removed when v1.0 is released.

The only migration necessary is to change your installation and invocation from `protoc-gen-buf-check-breaking` to `protoc-gen-buf-breaking` and `protoc-gen-buf-check-lint` to `protoc-gen-buf-lint`. These can be installed in the exact same manner, whether from GitHub Releases, Homebrew, AUR, or direct Go installation:

```
# instead of go get github.com/bufbuild/buf/cmd/protoc-gen-buf-check-breaking
go get github.com/bufbuild/buf/cmd/protoc-gen-buf-breaking
# instead of curl -sSL https://github.com/bufbuild/buf/releases/download/v0.52.0/protoc-gen-buf-check-breaking-Linux-x86_64
curl -sSL https://github.com/bufbuild/buf/releases/download/v0.52.0/protoc-gen-buf-breaking-Linux-x86_64
```

There is no change in functionality.

## [v0.51.1] - 2021-08-16

- Fix issue with git LFS where a remote must be set for fetch.

## [v0.51.0] - 2021-08-13

- Accept packages of the form `v\d+alpha` and `v\d+beta` as packages with valid versions. These will be considered unstable packages for the purposes of linting and breaking change detection if `ignore_unstable_packages` is set.
- Fix issue with git clones that occurred when using a previous reference of the current branch.

## [v0.50.0] - 2021-08-12

- Add `buf generate --include-imports` that also generates all imports except for the Well-Known Types.
- Fix issue where a deleted file within an unstable package that contained messages, enums, or services resulted in a breaking change failure if the `PACKAGE` category was used and `ignore_unstable_packages` was set.

## [v0.49.0] - 2021-08-10

- Split `FIELD_SAME_TYPE` breaking change rule into `FIELD_SAME_TYPE, FIELD_WIRE_COMPATIBLE_TYPE, FIELD_WIRE_JSON_COMPATIBLE_TYPE` in `v1`. See https://github.com/bufbuild/buf/pull/400 for details.
- Only export imported dependencies from `buf export`.

## [v0.48.2] - 2021-07-30

- Fix git args for http auth with git lfs.

## [v0.48.1] - 2021-07-30

- Fix: use `-c` on `git` parent command instead of `--config` on `git fetch`.
- Add `ruby_package` to managed mode.

## [v0.48.0] - 2021-07-29

- Add `buf export`. `buf export` will export the files from the specified input (default `"."`) to the given directory in a manner that is buildable by `protoc` without any `-I` flags. It also has options `--exclude-imports`, which excludes imports (and won't result in a buildable set of files), and `--path`, which filters to the specific paths.

## [v0.47.0] - 2021-07-29

- Rewrite the git cloner to use `git init && git fetch` rather than `git clone`. `git clone` is limited to local branches on the remote, whereas `git fetch` we can fetch any references on the remote including remote branches.
- Add `php_namespace` managed mode handling.
- Add `java_string_check_utf8` managed mode handling.

## [v0.46.0] - 2021-07-27

- Add `buf login` and `buf logout` to login and logout from the Buf Schema Registry.
- Fix cache, configuration, and data environment variables for Windows. Note that while Windows is still not officially supported, `buf` largely works on Windows.

## [v0.45.0] - 2021-07-26

- Revert default configuration file location back from `buf.mod` to `buf.yaml`. Note that both continue to work.
- Move default workspace configuration file location from `buf.work` to `buf.work.yaml`. Note that both continue to work.
- Move `buf beta push` to `buf push`. Note that `buf beta push` continues to work.
- Move most `buf beta mod` commands to `buf mod`. Note that all `buf beta mod` commands continue to work.
- Add `--only` flag to `buf mod update`.
- Warn if `buf.yaml` contains dependencies that are not represented in the `buf.lock` file.
- Add `--version` flag to `buf config ls-{breaking,lint}-rules`.
- Add `SYNTAX_SPECIFIED` lint rule to `BASIC, DEFAULT` categories for v1 configuration.
- Add `IMPORT_USED` lint rule to `BASIC, DEFAULT` categories for v1 configuration.
- Bring v1 configuration out of beta.
- Add managed mode for `objc_class_prefix`, `csharp_namespace`.

## [v0.44.0] - 2021-07-08

- Fix issue where C++ scoping rules were not properly enforced.
- Add support for splitting directory paths passed to `buf protoc -I` by a directory separator.
- Fix Windows support for builtin `protoc` plugins when using `buf generate` or `buf protoc`. Note that Windows remains officially unsupported as we have not set up testing, but largely works.
- Upgrade to `protoc` 3.17.3 support.
- Change the default module configuration location from `buf.yaml` to `buf.mod`. Note that `buf.yaml` continues to work.
- Continued work on the workspaces beta, including the `v1` configuration specification.
- Continued work on the managed mode beta, including the `v1` configuration specification.
- Add `v1` module configuration specification in beta - please continue to use `v1beta1` until the `v1` configuration specification is rolled out.
- Add `buf config migrate-v1beta1`.

## [v0.43.2] - 2021-05-31

- Fix namespace resolution diff with protoc.

## [v0.43.1] - 2021-05-28

- Revert `protoc` namespace resolution diff change.

## [v0.43.0] - 2021-05-28

- Do not count `buf:lint:ignore` directives as valid comments for the `COMMENT_.*` lint rules.
- Upgrade to `protoc` 3.17.1 support.
- Fix namespace resolution diff with `protoc`.

## [v0.42.1] - 2021-05-20

- Change the architecture suffix of the Linux ARM release assets from `arm64` to `aarch64` to match the output of `uname -m` on Linux.

## [v0.42.0] - 2021-05-20

- Add managed mode in beta. This is a new feature that automatically sets file option values.
- Add workspaces in beta. This is a new feature that allows multiple modules within the same directory structure.
- Add arm64 releases.

## [v0.41.0] - 2021-04-01

* Add `MESSAGE_SAME_REQUIRED_FIELDS` breaking change rule. This checks to make sure no `required` fields are added or deleted from existing messages.
* Support multi-architecture Docker image.
* Exit with code 100 for `FileAnnotation` errors.

## [v0.40.0] - 2021-03-15

* Add `buf beta registry tag {create,list}` commands.
* Add support for creating tags in `push` via `buf beta push -t`.
* Fix an issue where errors were unnecessarily written in `buf lint` and `buf breaking`.

## [v0.39.1] - 2021-03-04

- Fix issue with CLI build process in 0.39.0.

## [v0.39.0] - 2021-03-04

* `buf beta push` doesn't create a new commit if the content of the push is the same as the latest commit on the branch.
* Fix an issue where no error was shown when authentication failed.
* Fix an issue where `buf protoc` would error if a plugin returned an empty error string.

## [v0.38.0] - 2021-02-25

- Update the tested `protoc` version for compatibility to 3.15.2. The `--experimental_allow_proto3_optional` flag is no longer set for versions >=3.15.
- Update the Well-Known Types to 3.15.2. The `go_package` values for the Well-Known Types now point at google.golang.org/protobuf instead of github.com/golang/protobuf.

## [v0.37.1] - 2021-02-23

- Fix bug where authentication headers were not threaded through for certain Buf Schema Registry commands.
- Fix issue where empty errors would incorrectly be wrapped by the CLI interceptor.
- Update Buf module cache location to include remote.

## [v0.37.0] - 2021-02-09

- Add commands for the Buf Schema Registry. Visit our website to add yourself to [the waitlist](https://buf.build/waitlist).

## [v0.36.0] - 2021-01-18

Allows comment ignores of the form `// buf:lint:ignore ID` to be cascaded upwards for specific rules.

- For  `ENUM_VALUE_PREFIX, ENUM_VALUE_UPPER_SNAKE_CASE`, both the enum value and the enum are checked.
- For `FIELD_LOWER_SNAKE_CASE, FIELD_NO_DESCRIPTOR`, both the field and message are checked.
- For `ONEOF_LOWER_SNAKE_CASE`, both the oneof and message are checked.
- For `RPC_NO_CLIENT_STREAMING, RPC_NO_SERVER_STREAMING, RPC_PASCAL_CASE, RPC_REQUEST_RESPONSE_UNIQUE`, both the method and service are checked.
- For `RPC_REQUEST_STANDARD_NAME, RPC_RESPONSE_STANDARD_NAME`, the input/output type, method, and service are checked.

## [v0.35.1] - 2021-01-08

- Fix error when unmarshalling plugin configuration with no options (#236)

## [v0.35.0] - 2021-01-07

- Allow `opt` in `buf.gen.yaml` files to be either a single string, or a list of strings. Both of the following forms are accepted, and result in `foo=bar,baz,bat`:

```yaml
version: v1beta1
plugins:
  - name: foo
    out: out
    opt: foo=bar,baz,bat
```

```yaml
version: v1beta1
plugins:
  - name: foo
    out: out
    opt:
      - foo=bar
      - baz
      - bat
```

## [v0.34.0] - 2021-01-04

- Move `buf check lint` to `buf lint`.
- Move `buf check breaking` to `buf breaking`.
- Move `buf check ls-lint-checkers` to `buf config ls-lint-rules`.
- Move `buf check ls-breaking-checkers` to `buf config ls-breaking-rules`.
- Move `protoc-gen-buf-check-lint` to `protoc-gen-buf-lint`.
- Move `protoc-gen-buf-check-breaking` to `protoc-gen-buf-breaking`.
- Add `buf beta config init`.

All previous commands continue to work in a backwards-compatible manner, and the previous `protoc-gen-buf-check-lint` and `protoc-gen-buf-check-breaking` binaries continue to be available at the same paths, however deprecation messages are printed.

## [v0.33.0] - 2020-12-12

- Add `strategy` option to `buf.gen.yaml` generation configuration. This allows selecting either plugin invocations with files on a per-directory basis, or plugin invocations with all files at once. See the [generation documentation](https://docs.buf.build/generate-usage) for more details.

## [v0.32.1] - 2020-12-10

- Fix issue where `SourceCodeInfo` for map fields within nested messages could be dropped.
- Fix issue where deleted files would cause a panic when `breaking.ignore_unstable_packages = true`.

## [v0.32.0] - 2020-11-24

- Add symlink support for directory inputs. Symlinks will now be followed within your local directories when running `buf` commands.
- Add the `breaking.ignore_unstable_packages` option to allow ignoring of unstable packages when running `buf check breaking`. See [the documentation](https://docs.buf.build/breaking-configuration#ignore_unstable_packages) for more details.
- Enums that use the `allow_alias` option that add new aliases to a given number will no longer be considered breaking by `ENUM_VALUE_SAME_NAME`. See [the documentation](https://docs.buf.build/breaking-checkers#enum_value_same_name) for more details.

## [v0.31.1] - 2020-11-17

- Fix issue where `--experimental_allow_proto3_optional` was not set when proxying to `protoc` for the builtin plugins via `buf generate` or `buf protoc`. This flag is now set for `protoc` versions >= 3.12.

## [v0.31.0] - 2020-11-16

- Change the `--file` flag to `--path` and allow `--path` to take both files and directories, instead of just files with the old `--file`. This flag is used to filter the actual Protobuf files built under an input for most commands. You can now do for example `buf generate --path proto/foo` to only generate stubs for the files under `proto/foo`. Note that the `--file` flag continues to work, but prints a deprecation message.

## [v0.30.1] - 2020-11-12

- Relax validation of response file names from protoc plugins, so that when possible, plugins that are not compliant with the plugin specification are still usable with `buf generate`.

## [v0.30.0] - 2020-11-03

- Add `git://` protocol handling.

## [v0.29.0] - 2020-10-30

As we work towards v1.0, we are cleaning up the CLI UX. As part of this, we made the following changes:

- `buf image build` has been moved to `buf build` and now accepts images as inputs.
- `buf beta image convert` has been deleted, as `buf build` now covers this functionality.
- The `-o` flag is no longer required for `buf build`, instead defaulting to the OS equivalent of `/dev/null`.
- The `--source` flag on `buf build` has been deprecated in favor of passing the input as the first argument.
- The `--source-config` flag on `buf build` has been moved to `--config`.
- The `--input` flag on `buf check lint` has been deprecated in favor of passing the input as the first argument.
- The `--input-config` flag on `buf check lint` has been moved to `--config`.
- The `--input` flag on `buf check breaking` has been deprecated in favor of passing the input as the first argument.
- The `--input-config` flag on `buf check breaking` has been moved to `--config`.
- The `--against-input` flag on `buf check breaking` has been moved to `--against`.
- The `--against-input-config` flag on `buf check breaking` has been moved to `--against-config`.
- The `--input` flag on `buf generate` has been deprecated in favor of passing the input as the first argument.
- The `--input-config` flag on `buf generate` has been moved to `--config`.
- The `--input` flag on `buf ls-files` has been deprecated in favor of passing the input as the first argument.
- The `--input-config` flag on `buf ls-files` has been moved to `--config`.

We feel these changes make using `buf` more natural. Examples:

```
# compile the files in the current directory
buf build
# equivalent to the default no-arg invocation
buf build .
# build the repository at https://github.com/foo/bar.git
buf build https://github.com/foo/bar.git
# lint the files in the proto directory
buf check lint proto
# check the files in the current directory against the files on the master branch for breaking changes
buf check breaking --against .git#branch=master
# check the files in the proto directory against the files in the proto directory on the master branch
buf check breaking proto --against .git#branch=master,subdir=proto
```

**Note that existing commands and flags continue to work.** While the deprecation messages will be printed, and we recommend migrating to the new invocations, your existing invocations have no change in functionality.

## [v0.28.0] - 2020-10-21

- Add `subdir` option for archive and git [Inputs](https://buf.build/docs/inputs). This allows placement of the `buf.yaml` configuration file in directories other than the base of your repository. You then can check against this subdirectory using, for example, `buf check breaking --against-input https://github.com/foo/bar.git#subdir=proto`.

## [v0.27.1] - 2020-10-16

- Fix minor typo in `buf help generate` documentation.

## [v0.27.0] - 2020-10-16

- Move `buf beta generate` out of beta to `buf generate`. This command now uses a template of configured plugins to generate stubs. See `buf help generate` for more details.

## [v0.26.0] - 2020-10-13

- Add jar and zip support to `buf protoc` and `buf beta generate`.

## [v0.25.0] - 2020-10-09

- Add the concept of configuration file version. The only currently-available version is `v1beta1`. See [buf.build/docs/faq](https://buf.build/docs/faq) for more details.

## [v0.24.0] - 2020-09-21

- Add fish completion to releases.
- Update the `protoc` version for `buf protoc` to be `3.13.0`.

## [v0.23.0] - 2020-09-11

- Move the `experimental` parent command to `beta`. The command `buf experimental image convert` continues to work, but is deprecated in favor of `buf beta image convert`.
- Add `buf beta generate`.

## [v0.22.0] - 2020-09-09

- Add [insertion point](https://github.com/protocolbuffers/protobuf/blob/cdf5022ada7159f0c82888bebee026cbbf4ac697/src/google/protobuf/compiler/plugin.proto#L135) support to `buf protoc`.

## [v0.21.0] - 2020-09-02

- Fix issue where `optional` fields in proto3 would cause the `ONEOF_LOWER_SNAKE_CASE` lint checker to fail.

## [v0.20.5] - 2020-07-24

- Fix issue where parser would fail on files starting with [byte order marks](https://en.wikipedia.org/wiki/Byte_order_mark#UTF-8).

## [v0.20.4] - 2020-07-21

- Fix issue where custom message options that had an unset map field could cause a parser failure.

## [v0.20.3] - 2020-07-18

- Fix issue where parameters passed with `--.*_opt` to `buf protoc` for builtin plugins were not properly propagated.

## [v0.20.2] - 2020-07-17

- Fix issue where roots containing non-proto files with the same path would cause an error.

## [v0.20.1] - 2020-07-14

- Fix issue where Zsh completion would fail due to some flags having brackets in their description.
- Fix issue where non-builtin protoc plugin invocations would not have errors properly propagated.
- Fix issue where multiple `--.*_opt` flags, `--.*_opt` flags with commas, or `--.*_out` flags with options that contained commas, would not be properly added.

## [v0.20.0] - 2020-07-13

- Add `--by-dir` flag to `buf protoc` that parallelizes generation per directory, resulting in a 25-75% reduction in the time taken to generate stubs for medium to large file sets.
- Properly clean up temporary files and commands on interrupts.
- Fix issue where certain files that started with invalid Protobuf would cause the parser to crash.

## [v0.19.1] - 2020-07-10

- Fix issue where stderr was not being propagated for protoc plugins in CLI mode.

## [v0.19.0] - 2020-07-10

- Add `protoc` command. This is a substitute for `protoc` that uses Buf's internal compiler.
- Add `ENUM_FIRST_VALUE_ZERO` lint checker to the `OTHER` category.
- Add support for the Visual Studio error format.

## [v0.18.1] - 2020-06-25

- Fix issue where linking errors for custom options that had a message type were not properly reported (#93)

## [v0.18.0] - 2020-06-22

- Handle custom options when marshalling JSON images (#87).
- Add `buf experimental image convert` command to convert to/from binary/JSON images (#87).

## [v0.17.0] - 2020-06-17

- Add git ref support to allow specifying arbitrary git references as inputs (https://github.com/bufbuild/buf/issues/48). This allows you to do i.e. `buf check lint --input https://github.com/bufbuild/buf.git#ref=fa74aa9c4161304dfa83db4abc4a0effe886d253`.
- Add `depth` input option when specifying git inputs with `ref`. This allows the user to configure the depth at which to clone the repository when looking for the `ref`. If specifying a `ref`, this defaults to 50. Otherwise, this defaults to 1.
- Remove requirement for git branch or tag in inputs. This allows you to do i.e. `buf check lint --input https://github.com/bufbuild/buf.git` and it will automatically choose the default branch as an input.

## [v0.16.0] - 2020-06-02

- Add [proto3 optional](https://github.com/protocolbuffers/protobuf/blob/7cb5597013f0c4b978f02bce4330849f118aa853/docs/field_presence.md#how-to-enable-explicit-presence-in-proto3) support.

## [v0.15.0] - 2020-05-31

- Add opt-in comment-driven lint ignores via the `allow_comment_ignores` lint configuration option and `buf:lint:ignore ID` leading comment annotation (#73).

## [v0.14.0] - 2020-05-30

- Add `--file` flag to `buf image build` to only add specific files and their imports to outputted images. To exclude imports, use `--exclude-imports`.
- Add `zip` as a source format. Buf can now read `zip` files, either locally or remotely, for image building, linting, and breaking change detection.
- Add `zstd` as a compression format. Buf can now read and write Image files that are compressed using zstandard, and can read tarballs compressed with zstandard.
- Deprecated: The formats `bingz, jsongz, targz` are now deprecated. Instead, use `format=bin,compression=gzip`, `format=json,compression=gzip`, or `format=tar,compression=gzip`. The formats `bingz, jsongz, targz` will continue to work forever and will not be broken, but will print a deprecation warning and we recommend updating. Automatic file extension parsing continues to work the same as well.

## [v0.13.0] - 2020-05-17

- Use the `git` binary instead of go-git for internal clones. This also enables using your system git credential management for git repositories cloned using https or ssh. See https://buf.build/docs/inputs#authentication for more details.

## [v0.12.1] - 2020-05-11

- Fix issue where roots were detected as overlapping if one root's name was a prefix of the other.

## [v0.12.0] - 2020-05-11

- Add netrc support for inputs.
- Fix issue where filenames that contained `..` resulted in an error.
- Internal: migrate to golang/protobuf v2.

## [v0.11.0] - 2020-04-09

- Add experimental flag `--experimental-git-clone` to use the `git` binary for git clones.

## [v0.10.0] - 2020-04-06

- Add `recurse_submodules` option for git inputs.
  Example: `https://github.com/foo/bar.git#branch=master,recurse_submodules=true`

## [v0.9.0] - 2020-03-25

- Fix issue where the option value ordering on an outputted `Image` was non-deterministic.
- Fix issue where the `SourceCodeInfo` for the Well-Known Types was not included on an outputted `Image` when requested.

## [v0.8.0] - 2020-03-11

- Update dependencies.

## [v0.7.1] - 2020-03-05

- Tie HTTP download timeout to the `--timeout` flag.

## [v0.7.0] - 2020-01-31

- Add `tag` option for git inputs.

## [v0.6.0] - 2020-01-17

- Add `git` to the Docker container for local filesystem clones.
- Update the JSON error format to use `path` as the file path key instead of `filename`.

## [v0.5.0] - 2020-01-01

- Allow basic authentication for remote tarballs, git repositories, and image files served from HTTPS endpoints. See https://buf.build/docs/inputs#https for more details.
- Allow public key authentication for remote git repositories served from SSH endpoints. See https://buf.build/docs/inputs#ssh for more details.

## [v0.4.1] - 2019-12-30

- Fix issue where comparing enum values for enums that have `allow_alias` set and duplicate enum values present resulted in a system error.

## [v0.4.0] - 2019-12-05

- Change the breaking change detector to compare enum values on number instead of name. This also results in the `ENUM_VALUE_SAME_NUMBER` checker being replaced with the `ENUM_VALUE_SAME_NAME` checker, except this new checker is not in the `WIRE` category.

## [v0.3.0] - 2019-11-05

- Fix issue where multiple timeout errors were printed.
- Add `buf check lint --error-format=config-ignore-yaml` to print out current lint errors in a format that can be copied into a configuration file.

## [v0.2.0] - 2019-10-28

- Add a Docker image for the `buf` binary.

## v0.1.0 - 2019-10-18

Initial beta release.

[Unreleased]: https://github.com/bufbuild/buf/compare/v1.55.1...HEAD
[v1.55.1]: https://github.com/bufbuild/buf/compare/v1.55.0...v1.55.1
[v1.55.0]: https://github.com/bufbuild/buf/compare/v1.54.0...v1.55.0
[v1.54.0]: https://github.com/bufbuild/buf/compare/v1.53.0...v1.54.0
[v1.53.0]: https://github.com/bufbuild/buf/compare/v1.52.1...v1.53.0
[v1.52.1]: https://github.com/bufbuild/buf/compare/v1.52.0...v1.52.1
[v1.52.0]: https://github.com/bufbuild/buf/compare/v1.51.0...v1.52.0
[v1.51.0]: https://github.com/bufbuild/buf/compare/v1.50.1...v1.51.0
[v1.50.1]: https://github.com/bufbuild/buf/compare/v1.50.0...v1.50.1
[v1.50.0]: https://github.com/bufbuild/buf/compare/v1.49.0...v1.50.0
[v1.49.0]: https://github.com/bufbuild/buf/compare/v1.48.0...v1.49.0
[v1.48.0]: https://github.com/bufbuild/buf/compare/v1.47.2...v1.48.0
[v1.47.2]: https://github.com/bufbuild/buf/compare/v1.47.1...v1.47.2
[v1.47.1]: https://github.com/bufbuild/buf/compare/v1.47.0...v1.47.1
[v1.47.0]: https://github.com/bufbuild/buf/compare/v1.46.0...v1.47.0
[v1.46.0]: https://github.com/bufbuild/buf/compare/v1.45.0...v1.46.0
[v1.45.0]: https://github.com/bufbuild/buf/compare/v1.44.0...v1.45.0
[v1.44.0]: https://github.com/bufbuild/buf/compare/v1.43.0...v1.44.0
[v1.43.0]: https://github.com/bufbuild/buf/compare/v1.42.0...v1.43.0
[v1.42.0]: https://github.com/bufbuild/buf/compare/v1.41.0...v1.42.0
[v1.41.0]: https://github.com/bufbuild/buf/compare/v1.40.1...v1.41.0
[v1.40.1]: https://github.com/bufbuild/buf/compare/v1.40.0...v1.40.1
[v1.40.0]: https://github.com/bufbuild/buf/compare/v1.39.0...v1.40.0
[v1.39.0]: https://github.com/bufbuild/buf/compare/v1.38.0...v1.39.0
[v1.38.0]: https://github.com/bufbuild/buf/compare/v1.37.0...v1.38.0
[v1.37.0]: https://github.com/bufbuild/buf/compare/v1.36.0...v1.37.0
[v1.36.0]: https://github.com/bufbuild/buf/compare/v1.35.1...v1.36.0
[v1.35.1]: https://github.com/bufbuild/buf/compare/v1.35.0...v1.35.1
[v1.35.0]: https://github.com/bufbuild/buf/compare/v1.34.0...v1.35.0
[v1.34.0]: https://github.com/bufbuild/buf/compare/v1.33.0...v1.34.0
[v1.33.0]: https://github.com/bufbuild/buf/compare/v1.32.2...v1.33.0
[v1.32.2]: https://github.com/bufbuild/buf/compare/v1.32.1...v1.32.2
[v1.32.1]: https://github.com/bufbuild/buf/compare/v1.32.0...v1.32.1
[v1.32.0]: https://github.com/bufbuild/buf/compare/v1.32.0-beta.1...v1.32.0
[v1.32.0-beta.1]: https://github.com/bufbuild/buf/compare/v1.31.0...v1.32.0-beta.1
[v1.31.0]: https://github.com/bufbuild/buf/compare/v1.30.1...v1.31.0
[v1.30.1]: https://github.com/bufbuild/buf/compare/v1.30.0...v1.30.1
[v1.30.0]: https://github.com/bufbuild/buf/compare/v1.29.0...v1.30.0
[v1.29.0]: https://github.com/bufbuild/buf/compare/v1.28.1...v1.29.0
[v1.28.1]: https://github.com/bufbuild/buf/compare/v1.28.0...v1.28.1
[v1.28.0]: https://github.com/bufbuild/buf/compare/v1.27.2...v1.28.0
[v1.27.2]: https://github.com/bufbuild/buf/compare/v1.27.1...v1.27.2
[v1.27.1]: https://github.com/bufbuild/buf/compare/v1.27.0...v1.27.1
[v1.27.0]: https://github.com/bufbuild/buf/compare/v1.26.1...v1.27.0
[v1.26.1]: https://github.com/bufbuild/buf/compare/v1.26.0...v1.26.1
[v1.26.0]: https://github.com/bufbuild/buf/compare/v1.25.1...v1.26.0
[v1.25.1]: https://github.com/bufbuild/buf/compare/v1.25.0...v1.25.1
[v1.25.0]: https://github.com/bufbuild/buf/compare/v1.24.0...v1.25.0
[v1.24.0]: https://github.com/bufbuild/buf/compare/v1.23.1...v1.24.0
[v1.23.1]: https://github.com/bufbuild/buf/compare/v1.23.0...v1.23.1
[v1.23.0]: https://github.com/bufbuild/buf/compare/v1.22.0...v1.23.0
[v1.22.0]: https://github.com/bufbuild/buf/compare/v1.21.0...v1.22.0
[v1.21.0]: https://github.com/bufbuild/buf/compare/v1.20.0...v1.21.0
[v1.20.0]: https://github.com/bufbuild/buf/compare/v1.19.0...v1.20.0
[v1.19.0]: https://github.com/bufbuild/buf/compare/v1.18.0...v1.19.0
[v1.18.0]: https://github.com/bufbuild/buf/compare/v1.17.0...v1.18.0
[v1.17.0]: https://github.com/bufbuild/buf/compare/v1.16.0...v1.17.0
[v1.16.0]: https://github.com/bufbuild/buf/compare/v1.15.1...v1.16.0
[v1.15.1]: https://github.com/bufbuild/buf/compare/v1.15.0...v1.15.1
[v1.15.0]: https://github.com/bufbuild/buf/compare/v1.14.0...v1.15.0
[v1.14.0]: https://github.com/bufbuild/buf/compare/v1.13.1...v1.14.0
[v1.13.1]: https://github.com/bufbuild/buf/compare/v1.13.0...v1.13.1
[v1.13.0]: https://github.com/bufbuild/buf/compare/v1.12.0...v1.13.0
[v1.12.0]: https://github.com/bufbuild/buf/compare/v1.11.0...v1.12.0
[v1.11.0]: https://github.com/bufbuild/buf/compare/v1.10.0...v1.11.0
[v1.10.0]: https://github.com/bufbuild/buf/compare/v1.9.0...v1.10.0
[v1.9.0]: https://github.com/bufbuild/buf/compare/v1.8.0...v1.9.0
[v1.8.0]: https://github.com/bufbuild/buf/compare/v1.7.0...v1.8.0
[v1.7.0]: https://github.com/bufbuild/buf/compare/v1.6.0...v1.7.0
[v1.6.0]: https://github.com/bufbuild/buf/compare/v1.5.0...v1.6.0
[v1.5.0]: https://github.com/bufbuild/buf/compare/v1.4.0...v1.5.0
[v1.4.0]: https://github.com/bufbuild/buf/compare/v1.3.1...v1.4.0
[v1.3.1]: https://github.com/bufbuild/buf/compare/v1.3.0...v1.3.1
[v1.3.0]: https://github.com/bufbuild/buf/compare/v1.2.1...1.3.0
[v1.2.1]: https://github.com/bufbuild/buf/compare/v1.2.0...v1.2.1
[v1.2.0]: https://github.com/bufbuild/buf/compare/v1.1.1...v1.2.0
[v1.1.1]: https://github.com/bufbuild/buf/compare/v1.1.0...v1.1.1
[v1.1.0]: https://github.com/bufbuild/buf/compare/v1.0.0...v1.1.0
[v1.0.0]: https://github.com/bufbuild/buf/compare/v1.0.0-rc12...v1.0.0
[v1.0.0-rc12]: https://github.com/bufbuild/buf/compare/v1.0.0-rc11...v1.0.0-rc12
[v1.0.0-rc11]: https://github.com/bufbuild/buf/compare/v1.0.0-rc10...v1.0.0-rc11
[v1.0.0-rc10]: https://github.com/bufbuild/buf/compare/v1.0.0-rc9...v1.0.0-rc10
[v1.0.0-rc9]: https://github.com/bufbuild/buf/compare/v1.0.0-rc8...v1.0.0-rc9
[v1.0.0-rc8]: https://github.com/bufbuild/buf/compare/v1.0.0-rc7...v1.0.0-rc8
[v1.0.0-rc7]: https://github.com/bufbuild/buf/compare/v1.0.0-rc6...v1.0.0-rc7
[v1.0.0-rc6]: https://github.com/bufbuild/buf/compare/v1.0.0-rc5...v1.0.0-rc6
[v1.0.0-rc5]: https://github.com/bufbuild/buf/compare/v1.0.0-rc4...v1.0.0-rc5
[v1.0.0-rc4]: https://github.com/bufbuild/buf/compare/v1.0.0-rc3...v1.0.0-rc4
[v1.0.0-rc3]: https://github.com/bufbuild/buf/compare/v1.0.0-rc2...v1.0.0-rc3
[v1.0.0-rc2]: https://github.com/bufbuild/buf/compare/v1.0.0-rc1...v1.0.0-rc2
[v1.0.0-rc1]: https://github.com/bufbuild/buf/compare/v0.56.0...v1.0.0-rc1
[v0.56.0]: https://github.com/bufbuild/buf/compare/v0.55.0...v0.56.0
[v0.55.0]: https://github.com/bufbuild/buf/compare/v0.54.1...v0.55.0
[v0.54.1]: https://github.com/bufbuild/buf/compare/v0.54.0...v0.54.1
[v0.54.0]: https://github.com/bufbuild/buf/compare/v0.53.0...v0.54.0
[v0.53.0]: https://github.com/bufbuild/buf/compare/v0.52.0...v0.53.0
[v0.52.0]: https://github.com/bufbuild/buf/compare/v0.51.1...v0.52.0
[v0.51.1]: https://github.com/bufbuild/buf/compare/v0.51.0...v0.51.1
[v0.51.0]: https://github.com/bufbuild/buf/compare/v0.50.0...v0.51.0
[v0.50.0]: https://github.com/bufbuild/buf/compare/v0.49.0...v0.50.0
[v0.49.0]: https://github.com/bufbuild/buf/compare/v0.48.2...v0.49.0
[v0.48.2]: https://github.com/bufbuild/buf/compare/v0.48.1...v0.48.2
[v0.48.1]: https://github.com/bufbuild/buf/compare/v0.48.0...v0.48.1
[v0.48.0]: https://github.com/bufbuild/buf/compare/v0.47.0...v0.48.0
[v0.47.0]: https://github.com/bufbuild/buf/compare/v0.46.0...v0.47.0
[v0.46.0]: https://github.com/bufbuild/buf/compare/v0.45.0...v0.46.0
[v0.45.0]: https://github.com/bufbuild/buf/compare/v0.44.0...v0.45.0
[v0.44.0]: https://github.com/bufbuild/buf/compare/v0.43.2...v0.44.0
[v0.43.2]: https://github.com/bufbuild/buf/compare/v0.43.1...v0.43.2
[v0.43.1]: https://github.com/bufbuild/buf/compare/v0.43.0...v0.43.1
[v0.43.0]: https://github.com/bufbuild/buf/compare/v0.42.1...v0.43.0
[v0.42.1]: https://github.com/bufbuild/buf/compare/v0.42.0...v0.42.1
[v0.42.0]: https://github.com/bufbuild/buf/compare/v0.41.0...v0.42.0
[v0.41.0]: https://github.com/bufbuild/buf/compare/v0.40.0...v0.41.0
[v0.40.0]: https://github.com/bufbuild/buf/compare/v0.39.1...v0.40.0
[v0.39.1]: https://github.com/bufbuild/buf/compare/v0.39.0...v0.39.1
[v0.39.0]: https://github.com/bufbuild/buf/compare/v0.38.0...v0.39.0
[v0.38.0]: https://github.com/bufbuild/buf/compare/v0.37.1...v0.38.0
[v0.37.1]: https://github.com/bufbuild/buf/compare/v0.37.0...v0.37.1
[v0.37.0]: https://github.com/bufbuild/buf/compare/v0.36.0...v0.37.0
[v0.36.0]: https://github.com/bufbuild/buf/compare/v0.35.1...v0.36.0
[v0.35.1]: https://github.com/bufbuild/buf/compare/v0.35.0...v0.35.1
[v0.35.0]: https://github.com/bufbuild/buf/compare/v0.34.0...v0.35.0
[v0.34.0]: https://github.com/bufbuild/buf/compare/v0.33.0...v0.34.0
[v0.33.0]: https://github.com/bufbuild/buf/compare/v0.32.1...v0.33.0
[v0.32.1]: https://github.com/bufbuild/buf/compare/v0.32.0...v0.32.1
[v0.32.0]: https://github.com/bufbuild/buf/compare/v0.31.1...v0.32.0
[v0.31.1]: https://github.com/bufbuild/buf/compare/v0.31.0...v0.31.1
[v0.31.0]: https://github.com/bufbuild/buf/compare/v0.30.1...v0.31.0
[v0.30.1]: https://github.com/bufbuild/buf/compare/v0.30.0...v0.30.1
[v0.30.0]: https://github.com/bufbuild/buf/compare/v0.29.0...v0.30.0
[v0.29.0]: https://github.com/bufbuild/buf/compare/v0.28.0...v0.29.0
[v0.28.0]: https://github.com/bufbuild/buf/compare/v0.27.1...v0.28.0
[v0.27.1]: https://github.com/bufbuild/buf/compare/v0.27.0...v0.27.1
[v0.27.0]: https://github.com/bufbuild/buf/compare/v0.26.0...v0.27.0
[v0.26.0]: https://github.com/bufbuild/buf/compare/v0.25.0...v0.26.0
[v0.25.0]: https://github.com/bufbuild/buf/compare/v0.24.0...v0.25.0
[v0.24.0]: https://github.com/bufbuild/buf/compare/v0.23.0...v0.24.0
[v0.23.0]: https://github.com/bufbuild/buf/compare/v0.22.0...v0.23.0
[v0.22.0]: https://github.com/bufbuild/buf/compare/v0.21.0...v0.22.0
[v0.21.0]: https://github.com/bufbuild/buf/compare/v0.20.5...v0.21.0
[v0.20.5]: https://github.com/bufbuild/buf/compare/v0.20.4...v0.20.5
[v0.20.4]: https://github.com/bufbuild/buf/compare/v0.20.3...v0.20.4
[v0.20.3]: https://github.com/bufbuild/buf/compare/v0.20.2...v0.20.3
[v0.20.2]: https://github.com/bufbuild/buf/compare/v0.20.1...v0.20.2
[v0.20.1]: https://github.com/bufbuild/buf/compare/v0.20.0...v0.20.1
[v0.20.0]: https://github.com/bufbuild/buf/compare/v0.19.1...v0.20.0
[v0.19.1]: https://github.com/bufbuild/buf/compare/v0.19.0...v0.19.1
[v0.19.0]: https://github.com/bufbuild/buf/compare/v0.18.1...v0.19.0
[v0.18.1]: https://github.com/bufbuild/buf/compare/v0.18.0...v0.18.1
[v0.18.0]: https://github.com/bufbuild/buf/compare/v0.17.0...v0.18.0
[v0.17.0]: https://github.com/bufbuild/buf/compare/v0.16.0...v0.17.0
[v0.16.0]: https://github.com/bufbuild/buf/compare/v0.15.0...v0.16.0
[v0.15.0]: https://github.com/bufbuild/buf/compare/v0.14.0...v0.15.0
[v0.14.0]: https://github.com/bufbuild/buf/compare/v0.13.0...v0.14.0
[v0.13.0]: https://github.com/bufbuild/buf/compare/v0.12.1...v0.13.0
[v0.12.1]: https://github.com/bufbuild/buf/compare/v0.12.0...v0.12.1
[v0.12.0]: https://github.com/bufbuild/buf/compare/v0.11.0...v0.12.0
[v0.11.0]: https://github.com/bufbuild/buf/compare/v0.10.0...v0.11.0
[v0.10.0]: https://github.com/bufbuild/buf/compare/v0.9.0...v0.10.0
[v0.9.0]: https://github.com/bufbuild/buf/compare/v0.8.0...v0.9.0
[v0.8.0]: https://github.com/bufbuild/buf/compare/v0.7.1...v0.8.0
[v0.7.1]: https://github.com/bufbuild/buf/compare/v0.7.0...v0.7.1
[v0.7.0]: https://github.com/bufbuild/buf/compare/v0.6.0...v0.7.0
[v0.6.0]: https://github.com/bufbuild/buf/compare/v0.5.0...v0.6.0
[v0.5.0]: https://github.com/bufbuild/buf/compare/v0.4.1...v0.5.0
[v0.4.1]: https://github.com/bufbuild/buf/compare/v0.4.0...v0.4.1
[v0.4.0]: https://github.com/bufbuild/buf/compare/v0.3.0...v0.4.0
[v0.3.0]: https://github.com/bufbuild/buf/compare/v0.2.0...v0.3.0
[v0.2.0]: https://github.com/bufbuild/buf/compare/v0.1.0...v0.2.0<|MERGE_RESOLUTION|>--- conflicted
+++ resolved
@@ -3,17 +3,14 @@
 ## [Unreleased]
 
 - Add `buf export --all` flag to include non-proto source files.
-<<<<<<< HEAD
-- Fix `buf breaking --against-registry` to work with new modules that have no commits on the
-  default branch.
-=======
 - Add s390x binaries for Linux to releases.
 - Fix ppc64le binaries for Linux released as x86_64 binaries.
 - `buf lint` will no longer warn about uses of `(buf.validate.message).disabled`, as it was
   removed in protovalidate v0.14.0. Please update to protovalidate v0.14.0 or higher, using the
   steps outlined in the
   [protovalidate release notes](https://github.com/bufbuild/protovalidate/releases/tag/v0.14.0).
->>>>>>> a21fbd5a
+- Fix `buf breaking --against-registry` to work with new modules that have no commits on the
+  default branch.
 
 ## [v1.55.1] - 2025-06-17
 
