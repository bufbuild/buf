# Changelog

## [Unreleased]

<<<<<<< HEAD
- Add `gitlab-code-quality` error format to print errors in the GitLab Code Quality format
  for `buf lint` and `buf breaking`.
=======
- Update exclude types to remove unused options reducing the size of generated code.
>>>>>>> 4e417c94

## [v1.56.0] - 2025-07-31

- Add `buf export --all` flag to include non-proto source files.
- Add s390x binaries for Linux to releases.
- Fix ppc64le binaries for Linux released as x86_64 binaries.
- `buf lint` will no longer warn about uses of `(buf.validate.message).disabled`, as it was
  removed in protovalidate v0.14.0. Please update to protovalidate v0.14.0 or higher, using the
  steps outlined in the
  [protovalidate release notes](https://github.com/bufbuild/protovalidate/releases/tag/v0.14.0).
- Fix `buf breaking --against-registry` to work with new modules that have no commits on the
  default branch.

## [v1.55.1] - 2025-06-17

- Fix language version for pre-commit hooks.

## [v1.55.0] - 2025-06-17

- Promote `buf beta stats` to `buf stats`.
- Update built-in Well-Known Types to Protobuf v31.1.
- Add `buf registry sdk info` command.
- Allow workspaces that are adding new module(s) with no module-specific breaking configurations
  to run `buf breaking`, ignoring new module(s).

## [v1.54.0] - 2025-05-12

- Add `CSR` category to breaking rules.
- Add support for local bufplugins for `protoc-gen-buf-breaking` and `protoc-gen-buf-lint`.
- Add RISC-V (64-bit) binaries for Linux to releases.
- Fix type filtering on `buf generate` for empty files, files with no declared types.
- Fix CEL check on `buf lint` for predefined `rules` variables.
- Fix `buf config migrate` to filter out removed rules.
- Allow users to set examples without constraints in `PROTOVALIDATE` lint rule.
- Add ppc64le binaries for Linux to releases.

## [v1.53.0] - 2025-04-21

- Fix buf breaking annotations for JSON format.

## [v1.52.1] - 2025-04-08

- Fix language version for pre-commit hooks.

## [v1.52.0] - 2025-04-07

- Fix `exclude_type` on a non imported package.
- Fix `--exclude-type` flag for `buf generate` when an input is specified.
- Fix type filter import filtering for options.
- Add OS environment when invoking local buf plugins.
- Add file path to `buf lint` and `buf breaking` output even when source code info is not
  available. This allows `buf lint` and `buf breaking` to respect `ignore` and `ignore_only`
  configurations when source code info is not available.

## [v1.51.0] - 2025-03-28

- Fix `buf convert` to allow for zero length for `binpb`, `txtpb`, and `yaml` formats.
- Fix use of deprecated flag `--include-types` for `buf generate`.
- Add `--against-registry` flag to `buf breaking` that runs breaking checks against the latest
  commit on the default branch of the corresponding module in the registry.
- Fix type filter with unused image dependencies for `buf generate`.
- Improve type filtering for `buf generate`. Adds the ability to exclude types with the parameter
  `exclude_types` in `buf.gen.yaml` and a flag `--exclude-types` in the CLI.
  Type filters may now also be specified as plugin parameters in `buf.gen.yaml`.

## [v1.50.1] - 2025-03-10

- Minor fixes and dependency updates.

## [v1.50.0] - 2025-01-17

- Add input parameter `filter` for use with git inputs. This sets the filter
  flag argument for the git fetch command.

## [v1.49.0] - 2025-01-07

- Fix `buf plugin push --label` to allow pushing a plugin with a label.
- Add `--digest-changes-only` flag to `buf registry {module,plugin} commit list` to filter
  out commits that have no digest changes.
- Fix `buf plugin push --source-control-url` to allow pushing a plugin with the source
  control url.

## [v1.48.0] - 2024-12-19

- Add `buf registry plugin {create,delete,info,update}` commands to manage BSR plugins.
- Breaking analysis support for `buf beta lsp`.
- Fix bug when using the `--type` flag filter for `buf build` where import ordering is not
  deterministic.
- Add `buf plugin push` command to push a plugin to the Buf Schema Registry.
  Only WebAssembly check plugins are supported at this time.
- Add `buf plugin update` and `buf plugin prune` command to manage plugins in the `buf.lock`
  file. Only WebAssembly check plugins are supported at this time.
- Add `buf registry plugin commit {add-label,info,list,resolve}` to manage BSR plugin commits.
- Add `buf registry plugin label {archive,info,list,unarchive}` to manage BSR plugin commits.
- Move `buf registry module update` to `buf registry module settings update`. Command
  `buf registry module update` is now deprecated.
- Support remote check plugins in `buf lint` and `buf breaking` commands.

## [v1.47.2] - 2024-11-14

- Update the patch version to resolve NPM packaging issues. No command updates or user changes.

## [v1.47.1] - 2024-11-14

- Update the patch version to resolve NPM packaging issues. No command updates or user changes.

## [v1.47.0] - 2024-11-13

- Move `buf registry commit` to `buf registry module commit`. Command
  `buf registry commit` is now deprecated.
- Move `buf registry label` to `buf registry module label`. Command
  `buf registry label` is now deprecated.

## [v1.46.0] - 2024-10-29

- Add `buf registry whoami` command, which checks if you are logged in to the Buf Schema
  Registry at a given domain.

## [v1.45.0] - 2024-10-08

- Update `buf registry module info --format=json` to add `default_label_name`, which provides the name
  of the default label of a module.

## [v1.44.0] - 2024-10-03

- Update the `PROTOVALIDATE` lint rule to check example field options. Examples will be checked that
  they satisfy the field constraints, and are only present if constraints are present.
- Update the `PROTOVALIDATE` lint rule to check predefined rules. Predefined rules will be checked
  that they compile.
- Add support for a WebAssembly (Wasm) runtime for custom lint and breaking changes plugins. Use the
  `.wasm` file extension to specify a path to a Wasm plugin.

## [v1.43.0] - 2024-09-30

- Add new experimental LSP support under `buf beta lsp`.

## [v1.42.0] - 2024-09-18

- Add support for custom lint and breaking change plugins. See
  [our launch blog post](https://buf.build/blog/buf-custom-lint-breaking-change-plugins)
  for more details!
- Add `buf dep graph --format` flag that defaults to `dot`, and adds the option `json`, to print
  the dependency graph in JSON format.
- Fix bugs in `buf format` where trailing comments on commas in message literals were not properly
  propagated to the formatted proto, empty message literals were not properly indented, and
  compound strings in options added an extra newline before trailing commas.

## [v1.41.0] - 2024-09-11

- Add HTTP/3 support for gRPC with `buf curl`.
- Fix issue where errors from protoc plugins may be overwritten when executing plugins in parallel.

## [v1.40.1] - 2024-09-06

- Fix issue with `buf lint` where comment ignores in the shape of `// buf:lint:ignore <RULE_ID> <extra comment>`
  were not recognized due to the extra comment.

## [v1.40.0] - 2024-09-04

- Add concept of a default lint or breaking rule, which is printed out as a property when running
  `buf config ls-{breaking,lint}-rules`. Default rules are those rules which are run if no lint
  or breaking rules are explicitly configured in your `buf.yaml`.
- Rename `DEFAULT` lint rule category to `STANDARD`. With the concept of default rules being introduced,
  having a category named `DEFAULT` is confusing, as while it happens that all the rules in the `DEFAULT`
  lint category are also default rules, the name has become overloaded. As with all `buf` changes, this
  change is backwards-compatible: the `DEFAULT` lint category continues to work, and always will. We
  recommend changing to `STANDARD`, however.

## [v1.39.0] - 2024-08-27

- Fix git input handling of relative HEAD refs without branch names.
- Add `includes` key to module configurations in v2 `buf.yaml`, accepting a list of directories.
  * If `includes` is specified, a proto file is considered in the module only if it is in one of the
    directories specified.
  * If both `includes` and `excludes` keys are specified for a module, a proto file is considered
    part of this module if it is contained in any of the include paths and not in any of the exclude
    paths.
- Allow multiple module configurations in the same v2 `buf.yaml` to have the same directory path.

## [v1.38.0] - 2024-08-22

- Add `--http3` flag to `buf curl` which forces `buf curl` to use HTTP/3 as the transport.
- Fix issue with directory inputs for v2 workspaces where the specified directory was not itself
  a path to a module, but contained directories with modules, and the modules would not build.
- Stop creating empty `buf.lock` files when `buf dep update` does not find new dependencies
  to update and there is no existing `buf.lock`.
- Update `buf push` to push the license file or doc file (e.g. `README.md`, `LICENSE`) in the
  same directory as `buf.yaml` if a module does not have a license file or doc file in the
  module's directory.
- Fix constraints of `--path` flag for lint and breaking rules to avoid resolving all files
  within a module. This change can result in a performance improvement for large workspaces.

## [v1.37.0] - 2024-08-16

- Add `STABLE_PACKAGE_NO_IMPORT_UNSTABLE` lint rule which disallows files from stable packages
  to import files from unstable packages.
- Fix plugin push failures when pushing an image built with containerd image store.

## [v1.36.0] - 2024-08-06

- Add `--list-services` and `--list-methods` flags to `buf curl`, which trigger the command to list
  known services or methods in the RPC schema, instead of invoking an RPC method.
- Add `clean` as a top-level option in `buf.gen.yaml`, matching the `buf generate --clean` flag. If
  set to true, this will delete the directories, jar files, or zip files set to `out` for each
  plugin.
- Fix git input handling of annotated tags.
- Update `buf registry login` to complete the login flow in the browser by default. This allows
  users to login with their browser and have the token automatically provided to the CLI.
- Add `buf registry organization {create, delete, info, update}` commands to manage BSR
  organizations. Remove `buf beta registry organization` commands.
- Add `buf registry module {create, delete, deprecate, info, undeprecate, update}` commands to
  manage BSR modules. Remove `buf beta registry repository` commands.
- Add `buf registry label {archive, info, list, unarchive}` commands to manage BSR module labels.
  Remove `buf beta registry label` commands and `buf beta registry {archive, unarchive}`.
- Add `buf registry commit {add-label, info, list, resolve}` to manage BSR module commits. Remove
  `buf beta registry commit` commands.

## [v1.35.1] - 2024-07-24

- Fix the git input parameter `ref` to align with the `git` notion of a ref. This allows for the use
  of branch names, tag names, and commit hashes.
- Fix unexpected `buf build` errors with absolute path directory inputs without workspace and/or
  module configurations (e.g. `buf.yaml`, `buf.work.yaml`) and proto file paths set to the `--path` flag.

## [v1.35.0] - 2024-07-22

- Add `buf generate --clean` flag that will delete the directories, jar files, or zip files that the
  plugins will write to, prior to generation. Allows cleaning of existing assets without having
  to call `rm -rf`.
- Deprecate `--username` flag on and username prompt on `buf registry login`. A username is no longer
  required to log in.

## [v1.34.0] - 2024-06-21

- Add `buf config ls-modules` command to list configured modules.
- Fix issue where `buf generate` would succeed on missing insertion points and
  panic on empty insertion point files.
- Update `buf generate` to allow the use of Editions syntax when doing local code
  generation by proxying to a `protoc` binary (for languages where code gen is
  implemented inside of `protoc` instead of in a plugin: Java, C++, Python, etc).
- Allow use of an array of strings for the `protoc_path` property of for `buf.gen.yaml`,
  where the first array element is the actual path and other array elements are extra
  arguments that are passed to `protoc` each time it is invoked.

## [v1.33.0] - 2024-06-13

- Allow user to override `--source-control-url` and `--create-default-label` when using
  `--git-metadata` with `buf push`.
- Fix `buf push --git-metadata` when local tags point to different objects than
  the remote tags.
- Fix issue where comment ignores were not respected for `PROTOVALIDATE` lint rule violations.
- Add `buf beta registry label {create,get,list}` to replace `buf beta registry {draft, tag}`
  commands.
- Update `buf beta commit {get,list}` command outputs to display create time and stop
  displaying associated tags.
- Change the behavior of `buf beta commit list <buf.build/owner/repository>` when the
  reference is empty. It now lists commits in the repository instead of listing commits
  of the default label.
- Update output of `buf format` to canonicalize the punctuation used in message literals
  in option values. The output now always uses `{` and `}` instead of `<` and `>`; it
  adds `:` separators between field names and message values if the source omitted them,
  and it removes unnecessary separators between fields (`,` and `;` are allowed, but
  neither is needed).
- Update `buf format -w` so that it does not touch files whose contents don't actually
  change. This eliminates noisy notifications to file-system-watcher tools that are
  watching the directory that contains proto sources.
- Update `buf generate` to work with plugins provided by protoc for versions v24.0
  to v25.3. Editions support was experimental in these releases, and the plugins
  advertise incomplete support for editions, which triggers `buf` to report an error.
  With this fix, these plugins can be used again as long as none of the input files use
  editions syntax.
- Add `buf push --exclude-unnamed` flag to exclude unnamed modules when pushing to the BSR.

## [v1.32.2] - 2024-05-28

- Update `buf generate` to warn instead of error when proto3 optional is required but not
  supported by a plugin.

## [v1.32.1] - 2024-05-21

- Fix archive and git inputs so that `--path` and `--exclude-path` paths are relative to
  the `#subdir` rather than the root of the input. This fixes an unintended behavior change
  that was introduced in `v1.32.0`.
- Add `module` input for `protoc-gen-buf-lint` and `protoc-gen-buf-breaking` to allow
  users to specify the module for `v2` configuration files.

## [v1.32.0] - 2024-05-16

- Add version `v2` for `buf.yaml` and `buf.gen.yaml` configuration files.
- Add `buf config migrate` to migrate configuration files to the latest version (now `v2`).
- Move `buf mod init` to `buf config init`. `buf mod init` is now deprecated.
- Move `buf mod ls-lint-rules` to `buf config ls-lint-rules`. `buf mod ls-lint-rules` is now
  deprecated.
- Move `buf mod ls-breaking-rules` to `buf config ls-breaking-rules`. `buf mod ls-breaking-rules`
  is now deprecated.
- Move `buf mod prune` to `buf dep prune`. `buf mod prune` is now deprecated.
- Move `buf mod update` to `buf dep update`. `buf mod update` is now deprecated.
- Move `buf mod {clear-cache,cc}` to `buf registry cc`. `buf mod {clear-cache,cc}` is now
  deprecated.
- Move `buf beta graph` to stable as `buf dep graph`.
- Change the default visibility of `buf push --create-visibility` to `private` when the `--create`
  flag is set. Users are no longer required to set `--create-visibility` when running
  `buf push --create`.
- Add `buf push --label`, which allows users to set labels when pushing new commits to the BSR.
- Add `buf push --source-control-url`, which allows users to associate commits pushed to the BSR
  with a URL to a source code repository.
- Add `buf push --create-default-label`, which allows users to set a default label for a repository
  when calling `buf push --create`.
- Add `buf push --git-metadata`, which automatically sets appropriate `--label`,
  `--source-control-url`, and `--create-default-label` flags based on the current Git repository.
- Add `buf convert --validate` to apply [protovalidate](https://github.com/bufbuild/protovalidate)
  rules to incoming messages specified with `--from`.
- Deprecate `buf mod open`.
- Delete `buf beta migrate-v1beta1` This is now replaced with `buf config migrate`.
- Add `buf registry sdk version` to get the version of a Generated SDK for a module and plugin.
- Add `buf beta registry archive` and `buf beta registry unarchive` commands for archiving and
  unarchiving labels on the BSR.
- Add support for Protobuf Editions. This allows `buf` to be used with sources that use edition
  2023, instead of proto2 or proto3 syntax. This also updates the `protoc-gen-buf-breaking` and
  `protoc-gen-buf-lint` Protobuf plugins to support files that use edition 2023.
- Update `buf breaking` rules to work with Protobuf Editions. To support Editions, some rules have
  been deprecated and replaced with Editions-aware rules. All deprecated rules continue to work
  for existing users.
  * `FIELD_SAME_CTYPE` has been replaced with `FIELD_SAME_CPP_STRING_TYPE`, which considers both
    `ctype` field options and new `(pb.cpp).string_type` features when deciding on backwards
    compatibility.
  * `FIELD_SAME_LABEL` has been replaced with three rules that all check "cardinality". The new
    rules can distinguish between maps and other repeated fields and between implicit and explicit
    field presence. The new rules are:
    1. `FIELD_SAME_CARDINALITY` in the `FILE` and `PACKAGE` categories.
    2. `FIELD_WIRE_COMPATIBLE_CARDINALITY` in the `WIRE` category.
    3. `FIELD_WIRE_JSON_COMPATIBLE_CARDINALITY` in the `WIRE_JSON` category.
  * `FILE_SAME_JAVA_STRING_CHECK_UTF8` has been replaced with `FIELD_SAME_JAVA_UTF8_VALIDATION`,
    which considers both the `java_string_check_utf8` file option and `(pb.java).utf8_validation`
    features when deciding on backwards compatibility.
  * Add to the existing `FILE_SAME_SYNTAX` rule with a few related rules that can catch the same
    sort of compatibility issues, but in an Editions source file that changes feature values:
    1. `MESSAGE_SAME_JSON_FORMAT` and `ENUM_SAME_JSON_FORMAT` catch changes to the `json_format`
       feature, which controls whether support for the JSON format is best-effort or properly
       supported. When supported, the compiler performs more checks relating to field name
       collisions for the JSON format as well as for FieldMask usage.
    2. `FIELD_SAME_UTF8_VALIDATION` catches changes to the `utf8_validation` feature, which
       controls validation of string values.
    3. `ENUM_SAME_TYPE` catches changes to an enum's type, open vs. closed.
- Add support for extensions to `buf breaking`. All existing rules for fields are now applied to
  extensions, except for `FIELD_NO_DELETE` (and its variants). There are also new
  `EXTENSION_NO_DELETE` and `PACKAGE_EXTENSION_NO_DELETE` rules for catching deletions of an
  extension. The new rules are not active by default in existing `v1` and `v1beta1`
  configurations, for backwards-compatibility reasons. Migrate your config to `v2` to use them.
- Add support for top-level extensions to `buf lint`. It previously only checked extensions that
  were defined inside of messages.
- Add a new `FIELD_NOT_REQUIRED` lint rule that prevents use of required in proto2 files and of
  `features.field_presence = LEGACY_REQUIRED` in Editions files. This new rule is not active by
  default in existing `v1` and `v1beta1` configurations, for backwards-compatibility reasons.
  Migrate your config to `v2` to use them.

## [v1.32.0-beta.1] - 2024-04-23

- Add `buf convert --validate` to apply [protovalidate](https://github.com/bufbuild/protovalidate)
  rules to incoming messages specified with `--from`.
- Add `buf config migrate` to migrate configuration files to the latest version (now `v2`).
- Promote `buf beta graph` to stable as `buf dep graph`.
- Move `buf mod init` to `buf config init`. `buf mod init` is now deprecated.
- Move `buf mod ls-lint-rules` to `buf config ls-lint-rules`. `buf mod ls-lint-rules` is now deprecated.
- Move `buf mod ls-breaking-rules` to `buf config ls-breaking-rules`. `buf mod ls-breaking-rules` is now deprecated.
- Move `buf mod prune` to `buf dep prune`. `buf mod prune` is now deprecated.
- Move `buf mod update` to `buf dep update`. `buf mod update` is now deprecated.
- Move `buf mod {clear-cache,cc}` to `buf registry cc`. `buf mod {clear-cache,cc}` is now deprecated.
- Deprecate `buf mod open`.
- Delete `buf beta migrate-v1beta1`.
- Add `buf registry sdk version` to get the version of a Generated SDK for a module and plugin.

## [v1.31.0] - 2024-04-23

- Update dependencies.

## [v1.30.1] - 2024-04-03

- Fix issue where `buf lint` incorrectly reports an error for `(buf.validate.field).repeated`
  is set for a repeated validation rule.

## [v1.30.0] - 2024-03-07

- Update `buf generate` so it populates the recently-added
  [`source_file_descriptors`](https://github.com/protocolbuffers/protobuf/blob/v24.0/src/google/protobuf/compiler/plugin.proto#L96-L99)
  field of the `CodeGeneratorRequest` message. This provides the plugin with access to options
  that are configured to only be retained in source and not at runtime (via
  [field option](https://github.com/protocolbuffers/protobuf/blob/v24.0/src/google/protobuf/descriptor.proto#L693-L702)).
  Descriptors in the `proto_file` field will not include any options configured this way
  for the files named in `file_to_generate` field.
- Add `--exclude-source-retention-options` flag to `buf build`, which
  causes options configured to only be retained in source to be stripped
  from the output descriptors.

## [v1.29.0] - 2024-01-24

- Add support for `yaml` format. All commands that take image inputs, output images,
  or convert between message formats, now take `yaml` as a format, in addition to
  the existing `binpb` and `txtpb` formats. Some examples:
  - `buf build -o image.yaml`
  - `buf ls-files image.yaml`
  - `buf convert --type foo.Bar --from input.binpb --to output.yaml`
- The `yaml` and `json` formats now accept two new options: `use_proto_names` and
  `use_enum_numbers`. This affects output serialization. Some examples:
  - `buf convert --type foo.Bar --from input.binpb --to output.yaml#use_proto_names=true`
  - `buf convert --type foo.Bar --from input.binpb --to -#format=yaml,use_enum_numbers=true`
- Fix issue where `buf format` would inadvertently mangle files that used
  the [expanded `Any` syntax](https://protobuf.com/docs/language-spec#any-messages)
  in option values.

## [v1.28.1] - 2023-11-15

- The `buf curl` command has been updated to support the use of multiple schemas.
  This allows users to specify multiple `--schema` flags and/or to use both `--schema`
  and `--reflect` flags at the same time. The result is that additional sources can
  be consulted to resolve an element. This can be useful when the result of an RPC
  contains extensions or values in `google.protobuf.Any` messages that are not defined
  in the same schema that defines the RPC service.
- Fix issue where `buf lint` incorrectly reports error when `(buf.validate.field).required`
  is set for an optional field in proto3.

## [v1.28.0] - 2023-11-10

- Add lint rules for [protovalidate](https://github.com/bufbuild/protovalidate). `buf lint`
  will now verify that your protovalidate rules are valid. A single rule `PROTOVALIDATE` has been
  added to the `DEFAULT` group - given that protovalidate is net new, this does not represent
  a breaking change.
- Update `buf beta price` with the latest pricing information.
- Display a warning when reading a `buf.lock` with dependencies with b1 or b3 digests. b1 and b3
  digests will be deprecated in a future version. Run `buf mod update` to update dependency digests.

## [v1.27.2] - 2023-10-27

- Fix issue where `buf build` and other commands may fail when handling certain
  archives created on macOS that contain files with extended attributes.

## [v1.27.1] - 2023-10-16

- Fix issue in v1.27.0 where `--path` did not work with workspaces under certain scenarios.

## [v1.27.0] - 2023-10-04

- Fix issue where `buf generate --exclude-path` was not properly excluding paths
  for remote modules.
- Fix issue where `buf curl` had a user agent that did not properly place the
  extension as a suffix.
- Update `buf beta price` with the latest pricing information.

## [v1.26.1] - 2023-08-09

- Fix issue where `buf build -o` did not properly output files with the `.txtpb`
  extension in Protobuf text format.

## [v1.26.0] - 2023-08-09

- Add support for the `--http2-prior-knowledge` flag when running `buf curl`
  against secure "https" URLs. This can be used with gRPC servers, that only
  support HTTP/2, when used with a network (layer 4) load balancer, that does
  not support protocol negotiation in TLS handshake.

## [v1.25.1] - 2023-08-02

- Fix issue where all files were being iterated over when using the `--path` flag.
- Fix issue where the directory `.` was incorrectly accepted as a value for the
  `directories` key in `buf.work.yaml`.

## [v1.25.0] - 2023-07-18

- Add `txtpb` format to handle the Protobuf text format. and automatically recognize
  `.txtpb` files as Protobuf text files. The `txtpb` format can now be used with
  all `buf` commands that take images as input or output, such as `build`, `convert`,
  and `curl`.

## [v1.24.0] - 2023-07-13

- Update `buf mod update` to block updates that will result in conflicting `.proto`
  files across dependencies.
- Replace `bin` format with `binpb` format, and support the `.binpb` file extension.
  `.binpb` is now the canonical file extension for binary-encoded Protobuf data.
  The `bin` format and the `.bin` file extension continue to be accepted.
- Remove support for `go` subdomain in `.netrc`. This was used as part of the
  remote generation alpha, which has been fully deprecated in favor of remote
  plugins and remote packages. See https://buf.build/blog/remote-packages-remote-plugins-approaching-v1
  for more details.
- Update `buf beta price` with the latest pricing information.

## [v1.23.1] - 2023-06-30

- Fix issue where `buf beta graph` would not print modules within a workspace that
  had no dependencies or dependents.
- Fix issue where `buf beta graph` would print warnings for missing dependencies
  that were actually present.

## [v1.23.0] - 2023-06-29

- Add `buf beta graph` to print the dependency graph for a module in DOT format.
- Various small bug fixes.

## [v1.22.0] - 2023-06-23

- Change default for `--origin` flag of `buf beta studio-agent` to `https://buf.build`

## [v1.21.0] - 2023-06-05

- Fix issue where locally-produced images did not have module information if the corresponding
  module was stored in the new cache.
- Remove `buf beta registry template`.
- Remove `buf beta registry plugin {create,deprecate,list,undeprecate,version}` and replace with
  `buf beta registry plugin {push,delete}`.
- Update `buf beta price` with the latest pricing information.

## [v1.20.0] - 2023-05-30

- Add `--emit-defaults` flag to `buf curl` to emit default values in JSON-encoded responses.
- Indent JSON-encoded responses from `buf curl` by default.
- Log a warning in case an import statement does not point to a file in the module, a file in a
  direct dependency, or a well-known type file.

## [v1.19.0] - 2023-05-17

- Add `--create` flag to `buf push` to create a repository if it does not exist. The user
  is also required to specify the visibility using `--create-visibility`.
- Add `github-actions` error format to print errors in a form parseable by GitHub Actions.
- Fix issue in `buf build` and `buf generate` where the use of type filtering (via
  `--type` flags) would cause the resulting image to have no source code info, even
  when `--exclude-source-info` was not specified. The main impact of the bug was that
  generated code would be missing comments.
- Fix issue in `buf curl` when using `--user` or `--netrc` that would cause a malformed
  Authorization header to be sent.
- Update the module cache to use an optimized content addressable store. The cache is
  now self-healing and uses significantly less space. Users wishing to free unused space
  can run `buf mod --clear-cache` once after upgrading to remove data stored in the
  previous module cache.

## [v1.18.0] - 2023-05-05

- Remove `buf beta registry {plugin,template} {deprecate,undeprecate}`.
- Add `--user` and `--netrc` flags to `buf curl`, providing the same behavior as the
  flags of the same name in the cURL tool.
- Include `DocumentationPath` in the module on `buf push`.
- Support fallback paths, `README.md` and `README.markdown`, for module documentation.
  The default source for module documentation is `buf.md`.
  If `buf.md` is missing, `README.md` or `README.markdown` is used as fallback sources.

## [v1.17.0] - 2023-04-05

- Fix issue with JSON marshalling of errors where line and column fields were
  omitted when line and column information was empty.
- Fix issue with MSVS marshalling of errors where the column could be 0.
- Add `buf beta stats` command to print statistics about a given source or module.
- Update `buf beta price` with the latest pricing information.

## [v1.16.0] - 2023-03-29

- Add `buf beta price` command to help users of the BSR figure out how much a module
  will cost to store on the BSR under the Teams or Pro plans.
- Fix issue in `protoc-gen-buf-lint` that prevented it from reporting lint
  errors for unused imports.
- Fix issue with `buf format` where indents would be produced on certain empty lines.
- Remove `buf alpha registry token create` command. Tokens must be created through the BSR UI.
- Add local WASM plugin support in alpha, gated by the `BUF_ALPHA_ENABLE_WASM` environment variable.
  This feature is under evaluation, and may change at any time. If you are interested in WASM
  Protobuf plugins, reach out to us.

## [v1.15.1] - 2023-03-08

- Fix bug in `buf generate` with `v1beta1` config files.
- Fix potential crash when using the `--type` flag with `buf build` or `buf generate`.

## [v1.15.0] - 2023-02-28

- Update built-in Well-Known Types to Protobuf v22.0.
- Fix bug in `buf format` where C-style block comments in which every
  line includes a prefix (usually "*") would be incorrectly indented.
- Add `--private-network` flag to `buf beta studio-agent` to support handling CORS requests
  from Studio on private networks that set the `Access-Control-Request-Private-Network` header.

## [v1.14.0] - 2023-02-09

- Replace `buf generate --include-types` with `buf generate --type` for consistency. `--include-types`
  is now deprecated but continues to work, consistent with our compatibility guarantee.
- Include type references in `google.protobuf.Any` messages in option values
  when filtering on type, e.g. with `buf build --type` or `buf generate --type`.
- Allow specifying a specific `protoc` path in `buf.gen.yaml` when using `protoc`'s built-in plugins
  via the new `protoc_path` option.
- Allow specifying arguments for local plugins in `buf.gen.yaml`. You can now do e.g.
  `path: ["go, "run", ./cmd/protoc-gen-foo]` in addition to `path: protoc-gen-foo`.
- Add optional name parameter to `buf mod init`, e.g. `buf mod init buf.build/owner/foobar`.
- Fix issue with `php_metadata_namespace` file option in [managed mode](https://docs.buf.build/generate/managed-mode).
- Make all help documentation much clearer. If you notice any inconsistencies, let us know.

## [v1.13.1] - 2023-01-27

- Fix race condition with `buf generate` when remote plugins from multiple
  BSR instances are being used at once.

## [v1.13.0] - 2023-01-26

- Extend the `BUF_TOKEN` environment variable to accept tokens for multiple
  BSR instances. Both `TOKEN` and `TOKEN1@BSRHOSTNAME1,TOKEN2@BSRHOSTNAME2,...`
  are now valid values for `BUF_TOKEN`.
- Remove `buf beta convert` in favor of the now-stable `buf convert`.

## [v1.12.0] - 2023-01-12
- Add `buf curl` command to invoke RPCs via [Connect](https://connect-build),
  [gRPC](https://grpc.io/), or [gRPC-Web](https://github.com/grpc/grpc-web.)
- Introduce `objc_class_prefix` option in managed mode, allowing a `default` value
  for `objc_class_prefix` for all files, `except` and `override`, which both behave
  similarly to other `except` and `override` options. Specifying an empty `default`
  value is equivalent to having managed mode on in previous versions.
- Introduce `ruby_package` option in managed mode, allowing `except` and `override`,
  in the same style as `objc_class_prefix`. Leaving `ruby_package` unspecified has
  the same effect as having mananged mode enabled in previous versions.

## [v1.11.0] - 2022-12-19
- `buf generate` now batches remote plugin generation calls for improved performance.
- Update `optimize_for` option in managed mode, allowing a `default` value for `optimize_for`
  for all files, `except` and `override`, which both behave similarly to other `except`
  and `override` options. Specifying an `optimize_for` value in the earlier versions is
  equivalent to having a `optimize_for` with that value as default.

## [v1.10.0] - 2022-12-07

- When using managed mode, setting `enabled: false` now no longer fails `buf generate`
  and instead prints a warning log and ignores managed mode options.
- Add `csharp_namespace` option to managed mode, allowing `except`, which excludes
  modules from managed mode, and `override`, which specifies `csharp_namespace` values
  per module, overriding the default value. By default, when managed mode is enabled,
  `csharp_namespace` is set to the package name with each package sub-name capitalized.
- Promote `buf convert` to stable, keep `buf beta convert` aliased in the beta command.
- Add `Types` filter to `buf generate` command to specify types (message, enum,
  service) that should be included in the image. When specified, the resulting
  image will only include descriptors to describe the requested types.

## [v1.9.0] - 2022-10-19

- New compiler that is faster and uses less memory than the outgoing one.
  - When generating source code info, the new compiler is 20% faster, and allocates
    13% less memory.
  - If _not_ generating source code info, the new compiler is 50% faster and
    allocates 35% less memory.
  - In addition to allocating less memory through the course of a compilation, the
    new compiler releases some memory much earlier, allowing it to be garbage
    collected much sooner. This means that by the end of a very large compilation
    process, less than half as much memory is live/pinned to the heap, decreasing
    overall memory pressure.

  The new compiler also addresses a few bugs where Buf would accept proto sources
  that protoc would reject:
  - In proto3 files, field and enum names undergo a validation that they are
    sufficiently different so that there will be no conflicts in JSON names.
  - Fully-qualified names of elements (like a message, enum, or service) may not
    conflict with package names.
  - A oneof or extend block may not contain empty statements.
  - Package names may not be >= 512 characters in length or contain > 100 dots.
  - Nesting depth of messages may not be > 32.
  - Field types and method input/output types may not refer to synthetic
    map entry messages.
- Push lint and breaking configuration to the registry.
- Include `LICENSE` file in the module on `buf push`.
- Formatter better edits/preserves whitespace around inline comments.
- Formatter correctly indents multi-line block (C-style) comments.
- Formatter now indents trailing comments at the end of an indented block body
  (including contents of message and array literals and elements in compact options)
  the same as the rest of the body (instead of out one level, like the closing
  punctuation).
- Formatter uses a compact, single-line representation for array and message literals
  in option values that are sufficiently simple (single scalar element or field).
- `buf beta convert` flags have changed from `--input` to `--from` and `--output`/`-o` to `--to`
- fully qualified type names now must be parsed to the `input` argument and `--type` flag separately

## [v1.8.0] - 2022-09-14

- Change default for `--origin` flag of `buf beta studio-agent` to `https://studio.buf.build`
- Change default for `--timeout` flag of `buf beta studio-agent` to `0` (no timeout). Before it was
  `2m` (the default for all the other `buf` commands).
- Add support for experimental code generation with the `plugin:` key in `buf.gen.yaml`.
- Preserve single quotes with `buf format`.
- Support `junit` format errors with `--error-format`.

## [v1.7.0] - 2022-06-27

- Support protocol and encoding client options based on content-type in Studio Agent.
- Add `--draft` flag to `buf push`.
- Add `buf beta registry draft {list,delete}` commands.

## [v1.6.0] - 2022-06-21

- Fix issue where `// buf:lint:ignore` comment ignores did not work for the
  `ENUM_FIRST_VALUE_ZERO` rule.
- Add `buf beta studio-agent` command to support the upcoming Buf Studio.

## [v1.5.0] - 2022-05-30

- Upgrade to `protoc` 3.20.1 support.
- Fix an issue where `buf` would fail if two or more roots contained
  a file with the same name, but with different file types (i.e. a
  regular file vs. a directory).
- Fix check for `PACKAGE_SERVICE_NO_DELETE` to detect deleted services.
- Remove `buf beta registry track`.
- Remove `buf beta registry branch`.

## [v1.4.0] - 2022-04-21

- Fix issue where duplicate synthetic oneofs (such as with proto3 maps or
  optional fields) did not result in a properly formed error.
- Add `buf beta registry repository update` command which supports updating
  repository visibility (public vs private). As with all beta commands, this
  is likely to change in the future.

## [v1.3.1] - 2022-03-30

- Allow `--config` flag to be set when targeting a module within a workspace.
- Update `buf format`'s file option order so that default file options are
  sorted before custom options.
- Update `buf format` to write adjacent string literals across multiple lines.
- Fix `buf format` so that the output directory (if any) is created if and only
  if the input is successfully formatted.

## [v1.3.0] - 2022-03-25

- Add `--exit-code` flag to `buf format` to exit with a non-zero exit code if
  the files were not already formatted.

## [v1.2.1] - 2022-03-24

- Fix a few formatting edge cases.

## [v1.2.0] - 2022-03-24

- Add `buf format` command to format `.proto` files.
- Fix build scripts to avoid using the `command-line-arguments` pseudo-package
  when building binaries and re-introduce checking for proper usage of private
  packages.

## [v1.1.1] - 2022-03-21

- Remove check for proper usage of private packages due to a breaking change made in the Golang standard library in 1.18.

## [v1.1.0] - 2022-03-01
- Add `--type` flag to the `build` command to create filtered images containing
  only the specified types and their required dependencies.
- Trim spaces and new lines from user-supplied token for `buf registry login`.
- Add support for conversion between JSON and binary serialized message for `buf beta convert`.

## [v1.0.0] - 2022-02-17

- Check that the user provided a valid token when running `buf registry login`.
- Add `buf mod open` that opens a module's homepage in a browser.
- Add `buf completion` command to generate auto-completion scripts in commonly used shells.
- Add `--disable-symlinks` flag to the `breaking, build, export, generate, lint, ls-files, push`
  commands. By default, the CLI will follow symlinks except on Windows, and this disables following
  symlinks.
- Add `--include-wkt` flag to `buf generate`. When this flag is specified alongside
  `--include-imports`, this will result in the [Well-Known Types](https://github.com/bufbuild/wellknowntypes/tree/11ea259bf71c4d386131c1986ffe103cb1edb3d6/v3.19.4/google/protobuf)
  being generated as well. Most language runtimes have the Well-Known Types included as part
  of the core library, making generating the Well-Known Types separately undesirable.
- Remove `buf protoc`. This was a pre-v1.0 demonstration to show that `buf` compilation
  produces equivalent results to mainline `protoc`, however `buf` is working on building
  a better Protobuf future that provides easier mechanics than our former `protoc`-based
  world. `buf protoc` itself added no benefit over mainline `protoc` beyond being considerably
  faster and allowing parallel compilation. If `protoc` is required, move back to mainline `protoc`
  until you can upgrade to `buf`. See [#915](https://github.com/bufbuild/buf/pull/915) for more
  details.
- Context modifier no longer overrides an existing token on the context. This allows `buf registry login`
  to properly check the user provided token without the token being overridden by the CLI interceptor.
- Removed the `buf config init` command in favor of `buf mod init`.
- Removed the `buf config ls-breaking-rules` command in favor of `buf mod ls-breaking-rules`.
- Removed the `buf config ls-lint-rules` command in favor of `buf mod ls-lint-rules`.
- Removed the `buf config migrate-v1beta1` command in favor of `buf beta migrate-v1beta1`.
- Add `buf beta decode` command to decode message with provided image source and message type.
- Disable `--config` flag for workspaces.
- Move default config version from `v1beta1` to `v1`.

## [v1.0.0-rc12] - 2022-02-01

- Add `default`, `except` and `override` to `java_package_prefix`.
- Add dependency commits as a part of the `b3` digest.
- Upgrade to `protoc` 3.19.4 support.
- Remove `branch` field from `buf.lock`.

## [v1.0.0-rc11] - 2022-01-18

- Upgrade to `protoc` 3.19.3 support.
- Add `PACKAGE_NO_IMPORT_CYCLE` lint rule to detect package import cycles.
- Add `buf beta registry {plugin,template} {deprecate,undeprecate}`.
- Add warning when using enterprise dependencies without specifying a enterprise
  remote in the module's identity.
- Remove `digest`, and `created_at` fields from the `buf.lock`. This will temporarily create a new commit
  when pushing the same contents to an existing repository, since the `ModulePin` has been reduced down.
- Add `--track` flag to `buf push`
- Update `buf beta registry commit list` to allow a track to be specified.
- Add `buf beta registry track {list,delete}` commands.
- Add manpages for `buf`.

## [v1.0.0-rc10] - 2021-12-16

- Fix issue where remote references were not correctly cached.

## [v1.0.0-rc9] - 2021-12-15

- Always set `compiler_version` parameter in the `CodeGeneratorRequest` to "(unknown)".
- Fix issue where `buf mod update` was unable to resolve dependencies from different remotes.
- Display the user-provided Buf Schema Registry remote, if specified, instead of the default within the `buf login` message.
- Fix issue where `buf generate` fails when the same plugin was specified more than once in a single invocation.
- Update the digest algorithm so that it encodes the `name`, `lint`, and `breaking` configuration encoded in the `buf.yaml`.
  When this change is deployed, users will observe the following:
  - Users on `v0.43.0` or before will notice mismatched digest errors similar to the one described in https://github.com/bufbuild/buf/issues/661.
  - Users on `v0.44.0` or after will have their module cache invalidated, but it will repair itself automatically.
  - The `buf.lock` (across all versions) will reflect the new `b3-` digest values for new commits.

## [v1.0.0-rc8] - 2021-11-10

- Add new endpoints to the recommendation service to make it configurable.
- Add `--exclude-path` flag to `buf breaking`, `buf build`, `buf export`, `buf generate`, and `buf lint` commands. This allows users to exclude specific paths when running commands.
- Change `GetModulePackages` endpoint to return a repeated `ModulePackage` message that now includes package description with the package name.
- Add `Oneof` to the `Message` structure for documentation.

## [v1.0.0-rc7] - 2021-11-08

- Upgrade to `protoc` 3.19.1 support.
- Fix issue with `buf generate` where multiple insertion points are defined in the same file.

## [v1.0.0-rc6] - 2021-10-20

- Fix issue with `buf ls-files` when given an image as an input, imports were being printed,
  even without the `--include-imports` flag.
- Add the ability for users to provide individual protobuf files as inputs to CLI commands. This allows users to run `buf` commands against and file input based on their current working directory, for example, `buf lint foo/bar.proto`, where `foo/bar.proto` is a path to protobuf file on disk.

## [v1.0.0-rc5] - 2021-10-12

- Add `buf beta registry repository deprecate` and `buf beta registry repository undeprecate`.
- Support `--include-imports` for remote plugins.
- Fix issue where `buf config migrate-v1beta1 fails` when files cannot be renamed.
- Fix issue where `buf registry login` panics when an existing .netrc entry exists.

## [v1.0.0-rc4] - 2021-10-07

- Fix issue where `buf generate` could fail when used with large numbers of plugins and files on
  systems with low file limits.
- Add `buf protoc --version` flag back. This was accidentally removed.
- Upgrade to `protoc` 3.18.1 support.

## [v1.0.0-rc3] - 2021-10-04

- Add `--as-import-paths` flag to `ls-files` that strips local directory paths and prints file
  paths as they are imported.
- Fix issue where groups used in custom options did not result in the same behavior as `protoc`.
- Fix issue where insertion points were not applied with respect to the configured output directory.

## [v1.0.0-rc2] - 2021-09-23

- Add `--include-imports` flag to `ls-files`.
- Upgrade to `protoc` 3.18.0 support.
- Fix regression with git inputs using `recurse_submodules=true`.

## [v1.0.0-rc1] - 2021-09-15

This is our first v1.0 release candidate. This release largely concentrates on erroring for
already-deprecated commands and flags.

At Buf, we take compatibility very seriously. When we say v1.0, we mean it - we hope `buf` will be
stable on v1 for the next decade, and if there is something we want to change, it is our responsibility to
make sure that we don't break you, not your responsibility to change because of us. We have learned
a lot about `buf` usage in the last two years of our beta, and have deprecated flags and commands as
we go, but for v1.0, we are removing the deprecated items to make sure we have a clean setup going forward.

All commands and flags have been printing warnings for a long time, and have an easy migration path.
Simply update the command or flag, and you'll be good to go:

- Removed the `buf login` command in favor of `buf registry login`.
- Removed the `buf logout` command in favor of `buf registry logout`.
- Removed the `buf mod init` command in favor of `buf config init`.
- Removed the `--name` and `--dep` flags in `buf config init`.
- Removed the `--log-level` global flag.
- Moved the output of `--version` from stderr to stdout.
- Moved the output of `--help` and `help` from stderr to stdout.
- [From v0.55.0](https://github.com/bufbuild/buf/releases/tag/v0.55.0): The version key in all configuration files (`buf.yaml`, `buf.gen.yaml`, `buf.work.yaml`) is now required.
- [From v0.45.0](https://github.com/bufbuild/buf/releases/tag/v0.45.0): Removed the `buf beta config init` command in favor of `buf config init`.
- [From v0.45.0](https://github.com/bufbuild/buf/releases/tag/v0.45.0): Removed the `buf beta mod export` command in favor of `buf export`.
- [From v0.45.0](https://github.com/bufbuild/buf/releases/tag/v0.45.0): Removed the `buf beta mod init` command in favor of `buf config init`.
- [From v0.45.0](https://github.com/bufbuild/buf/releases/tag/v0.45.0): Removed the `buf beta mod update` command in favor of `buf mod update`.
- [From v0.45.0](https://github.com/bufbuild/buf/releases/tag/v0.45.0): Removed the `buf beta mod clear-cache` command in favor of `buf mod clear-cache`.
- [From v0.45.0](https://github.com/bufbuild/buf/releases/tag/v0.45.0): Removed the `buf beta push` command in favor of `buf push`.
- [From v0.34.0](https://github.com/bufbuild/buf/releases/tag/v0.34.0): Removed the `buf check breaking` command in favor of `buf breaking`.
- [From v0.34.0](https://github.com/bufbuild/buf/releases/tag/v0.34.0): Removed the `buf check lint` command in favor of `buf lint`.
- [From v0.34.0](https://github.com/bufbuild/buf/releases/tag/v0.34.0): Removed the `buf check ls-lint-checkers` command in favor of `buf config ls-lint-rules`.
- [From v0.34.0](https://github.com/bufbuild/buf/releases/tag/v0.34.0): Removed the `buf check ls-breaking-checkers` command in favor of `buf config ls-breaking-rules`.
- [From v0.31.0](https://github.com/bufbuild/buf/releases/tag/v0.31.0): Removed the `--file` flag on `buf build` in favor of the `--path` flag.
- [From v0.31.0](https://github.com/bufbuild/buf/releases/tag/v0.31.0): Removed the `--file` flag on `buf lint` in favor of the `--path` flag.
- [From v0.31.0](https://github.com/bufbuild/buf/releases/tag/v0.31.0): Removed the `--file` flag on `buf breaking` in favor of the `--path` flag.
- [From v0.31.0](https://github.com/bufbuild/buf/releases/tag/v0.31.0): Removed the `--file` flag on `buf generate` in favor of the `--path` flag.
- [From v0.31.0](https://github.com/bufbuild/buf/releases/tag/v0.31.0): Removed the `--file` flag on `buf export` in favor of the `--path` flag.
- [From v0.29.0](https://github.com/bufbuild/buf/releases/tag/v0.29.0): Removed the `--source` flag on `buf build` in favor of the first positional parameter.
- [From v0.29.0](https://github.com/bufbuild/buf/releases/tag/v0.29.0): Removed the `--source-config` flag on `buf build` in favor of the `--config` flag.
- [From v0.29.0](https://github.com/bufbuild/buf/releases/tag/v0.29.0): Removed the `--input` flag on `buf lint` in favor of the first positional parameter.
- [From v0.29.0](https://github.com/bufbuild/buf/releases/tag/v0.29.0): Removed the `--input-config` flag on `buf lint` in favor of the `--config` flag.
- [From v0.29.0](https://github.com/bufbuild/buf/releases/tag/v0.29.0): Removed the `--input` flag on `buf breaking` in favor of the first positional parameter.
- [From v0.29.0](https://github.com/bufbuild/buf/releases/tag/v0.29.0): Removed the `--input-config` flag on `buf breaking` in favor of the `--config` flag.
- [From v0.29.0](https://github.com/bufbuild/buf/releases/tag/v0.29.0): Removed the `--against-input` flag on `buf breaking` in favor of the `--against` flag.
- [From v0.29.0](https://github.com/bufbuild/buf/releases/tag/v0.29.0): Removed the `--against-input-config` flag on `buf breaking` in favor of the `--against-config` flag.
- [From v0.29.0](https://github.com/bufbuild/buf/releases/tag/v0.29.0): Removed the `--input` flag on `buf generate` in favor of the first positional parameter.
- [From v0.29.0](https://github.com/bufbuild/buf/releases/tag/v0.29.0): Removed the `--input-config` flag on `buf generate` in favor of the `--config` flag.
- [From v0.29.0](https://github.com/bufbuild/buf/releases/tag/v0.29.0): Removed the `--input` flag on `buf ls-files` in favor of the first positional parameter.
- [From v0.29.0](https://github.com/bufbuild/buf/releases/tag/v0.29.0): Removed the `--input-config` flag on `buf ls-files` in favor of the `--config` flag.
- [From v0.29.0](https://github.com/bufbuild/buf/releases/tag/v0.29.0): Removed the `buf image build` command in favor of `buf build`.
- [From v0.29.0](https://github.com/bufbuild/buf/releases/tag/v0.29.0): Removed the `buf image convert` command.
- [From v0.29.0](https://github.com/bufbuild/buf/releases/tag/v0.29.0): Removed the `buf beta image convert` command.
- [From v0.23.0](https://github.com/bufbuild/buf/releases/tag/v0.23.0): Removed the `buf experimental image convert` command.
- [From v0.52.0](https://github.com/bufbuild/buf/releases/tag/v0.52.0) [and v0.34.0](https://github.com/bufbuild/buf/releases/tag/v0.34.0): Complete deletion `protoc-gen-buf-check-breaking` and `protoc-gen-buf-check-lint`, which have been moved to `protoc-gen-buf-breaking` and `protoc-gen-buf-lint`.

In January 2021 (v0.34.0), `protoc-gen-buf-check-breaking` and `protoc-gen-buf-check-lint` were deprecated and scheduled for removal for v1.0. In August 2021 (v0.52.0), we began returning error for every invocation of `protoc-gen-buf-check-breaking` and `protoc-gen-buf-check-lint`. This release completes the deletion process.

The only migration necessary is to change your installation and invocation from `protoc-gen-buf-check-breaking` to `protoc-gen-buf-breaking` and `protoc-gen-buf-check-lint` to `protoc-gen-buf-lint`. These can be installed in the exact same manner, whether from GitHub Releases, Homebrew, AUR, or direct Go installation:

```
# instead of go get github.com/bufbuild/buf/cmd/protoc-gen-buf-check-breaking
go get github.com/bufbuild/buf/cmd/protoc-gen-buf-breaking
# instead of curl -sSL https://github.com/bufbuild/buf/releases/download/v0.57.0/protoc-gen-buf-check-breaking-Linux-x86_64
curl -sSL https://github.com/bufbuild/buf/releases/download/v0.57.0/protoc-gen-buf-breaking-Linux-x86_64
```

## [v0.56.0] - 2021-09-08

- Cascade `ENUM_ZERO_VALUE_SUFFIX` comment ignores from the enum level.
- Fix issue where `buf generate --output` was not being respected in 0.55.0.

## [v0.55.0] - 2021-09-07

- Error if `version:` is not set in `buf.yaml`. This is one of the few breaking changes we must make before v1.0 to guarantee stability for the future. If you do not have a version set, simply add `version: v1beta1` to the top of your `buf.yaml`.
- Support `BUF_TOKEN` for authentication. `buf` will now look for a token in the `BUF_TOKEN` environment variable, falling back to `.netrc` as set via `buf login`.
- Add support for using remote plugins with local source files.
- Add per-file overrides for managed mode.
- Fix issue with the module cache where multiple simultaneous downloads would result in a temporarily-corrupted cache.
- Hide verbose messaing behind the `--verbose` (`-v`) flag.
- Add `--debug` flag to print out debug logging.

## [v0.54.1] - 2021-08-30

- Fix docker build.

## [v0.54.0] - 2021-08-30

- Add windows support.
- Add `java_package_prefix` support to managed mode.
- Fix issue with C# namespaces in managed mode.
- Fix issue where `:main` was appended for errors containing references to modules.

## [v0.53.0] - 2021-08-25

- Fix issue where `buf generate --include-imports` would end up generating files for certain imports twice.
- Error when both a `buf.mod` and `buf.yaml` are present. `buf.mod` was briefly used as the new default name for `buf.yaml`, but we've reverted back to `buf.yaml`.

## [v0.52.0] - 2021-08-19

Return error for all invocations of `protoc-gen-buf-check-breaking` and `protoc-gen-buf-check-lint`.

As one of the few changes buf will ever make, `protoc-gen-buf-check-breaking` and `protoc-gen-buf-check-lint` were deprecated and scheduled for removal for v1.0 in January 2021. In preparation for v1.0, instead of just printing out a message notifying users of this, these commands now return an error for every invocation and will be completely removed when v1.0 is released.

The only migration necessary is to change your installation and invocation from `protoc-gen-buf-check-breaking` to `protoc-gen-buf-breaking` and `protoc-gen-buf-check-lint` to `protoc-gen-buf-lint`. These can be installed in the exact same manner, whether from GitHub Releases, Homebrew, AUR, or direct Go installation:

```
# instead of go get github.com/bufbuild/buf/cmd/protoc-gen-buf-check-breaking
go get github.com/bufbuild/buf/cmd/protoc-gen-buf-breaking
# instead of curl -sSL https://github.com/bufbuild/buf/releases/download/v0.52.0/protoc-gen-buf-check-breaking-Linux-x86_64
curl -sSL https://github.com/bufbuild/buf/releases/download/v0.52.0/protoc-gen-buf-breaking-Linux-x86_64
```

There is no change in functionality.

## [v0.51.1] - 2021-08-16

- Fix issue with git LFS where a remote must be set for fetch.

## [v0.51.0] - 2021-08-13

- Accept packages of the form `v\d+alpha` and `v\d+beta` as packages with valid versions. These will be considered unstable packages for the purposes of linting and breaking change detection if `ignore_unstable_packages` is set.
- Fix issue with git clones that occurred when using a previous reference of the current branch.

## [v0.50.0] - 2021-08-12

- Add `buf generate --include-imports` that also generates all imports except for the Well-Known Types.
- Fix issue where a deleted file within an unstable package that contained messages, enums, or services resulted in a breaking change failure if the `PACKAGE` category was used and `ignore_unstable_packages` was set.

## [v0.49.0] - 2021-08-10

- Split `FIELD_SAME_TYPE` breaking change rule into `FIELD_SAME_TYPE, FIELD_WIRE_COMPATIBLE_TYPE, FIELD_WIRE_JSON_COMPATIBLE_TYPE` in `v1`. See https://github.com/bufbuild/buf/pull/400 for details.
- Only export imported dependencies from `buf export`.

## [v0.48.2] - 2021-07-30

- Fix git args for http auth with git lfs.

## [v0.48.1] - 2021-07-30

- Fix: use `-c` on `git` parent command instead of `--config` on `git fetch`.
- Add `ruby_package` to managed mode.

## [v0.48.0] - 2021-07-29

- Add `buf export`. `buf export` will export the files from the specified input (default `"."`) to the given directory in a manner that is buildable by `protoc` without any `-I` flags. It also has options `--exclude-imports`, which excludes imports (and won't result in a buildable set of files), and `--path`, which filters to the specific paths.

## [v0.47.0] - 2021-07-29

- Rewrite the git cloner to use `git init && git fetch` rather than `git clone`. `git clone` is limited to local branches on the remote, whereas `git fetch` we can fetch any references on the remote including remote branches.
- Add `php_namespace` managed mode handling.
- Add `java_string_check_utf8` managed mode handling.

## [v0.46.0] - 2021-07-27

- Add `buf login` and `buf logout` to login and logout from the Buf Schema Registry.
- Fix cache, configuration, and data environment variables for Windows. Note that while Windows is still not officially supported, `buf` largely works on Windows.

## [v0.45.0] - 2021-07-26

- Revert default configuration file location back from `buf.mod` to `buf.yaml`. Note that both continue to work.
- Move default workspace configuration file location from `buf.work` to `buf.work.yaml`. Note that both continue to work.
- Move `buf beta push` to `buf push`. Note that `buf beta push` continues to work.
- Move most `buf beta mod` commands to `buf mod`. Note that all `buf beta mod` commands continue to work.
- Add `--only` flag to `buf mod update`.
- Warn if `buf.yaml` contains dependencies that are not represented in the `buf.lock` file.
- Add `--version` flag to `buf config ls-{breaking,lint}-rules`.
- Add `SYNTAX_SPECIFIED` lint rule to `BASIC, DEFAULT` categories for v1 configuration.
- Add `IMPORT_USED` lint rule to `BASIC, DEFAULT` categories for v1 configuration.
- Bring v1 configuration out of beta.
- Add managed mode for `objc_class_prefix`, `csharp_namespace`.

## [v0.44.0] - 2021-07-08

- Fix issue where C++ scoping rules were not properly enforced.
- Add support for splitting directory paths passed to `buf protoc -I` by a directory separator.
- Fix Windows support for builtin `protoc` plugins when using `buf generate` or `buf protoc`. Note that Windows remains officially unsupported as we have not set up testing, but largely works.
- Upgrade to `protoc` 3.17.3 support.
- Change the default module configuration location from `buf.yaml` to `buf.mod`. Note that `buf.yaml` continues to work.
- Continued work on the workspaces beta, including the `v1` configuration specification.
- Continued work on the managed mode beta, including the `v1` configuration specification.
- Add `v1` module configuration specification in beta - please continue to use `v1beta1` until the `v1` configuration specification is rolled out.
- Add `buf config migrate-v1beta1`.

## [v0.43.2] - 2021-05-31

- Fix namespace resolution diff with protoc.

## [v0.43.1] - 2021-05-28

- Revert `protoc` namespace resolution diff change.

## [v0.43.0] - 2021-05-28

- Do not count `buf:lint:ignore` directives as valid comments for the `COMMENT_.*` lint rules.
- Upgrade to `protoc` 3.17.1 support.
- Fix namespace resolution diff with `protoc`.

## [v0.42.1] - 2021-05-20

- Change the architecture suffix of the Linux ARM release assets from `arm64` to `aarch64` to match the output of `uname -m` on Linux.

## [v0.42.0] - 2021-05-20

- Add managed mode in beta. This is a new feature that automatically sets file option values.
- Add workspaces in beta. This is a new feature that allows multiple modules within the same directory structure.
- Add arm64 releases.

## [v0.41.0] - 2021-04-01

* Add `MESSAGE_SAME_REQUIRED_FIELDS` breaking change rule. This checks to make sure no `required` fields are added or deleted from existing messages.
* Support multi-architecture Docker image.
* Exit with code 100 for `FileAnnotation` errors.

## [v0.40.0] - 2021-03-15

* Add `buf beta registry tag {create,list}` commands.
* Add support for creating tags in `push` via `buf beta push -t`.
* Fix an issue where errors were unnecessarily written in `buf lint` and `buf breaking`.

## [v0.39.1] - 2021-03-04

- Fix issue with CLI build process in 0.39.0.

## [v0.39.0] - 2021-03-04

* `buf beta push` doesn't create a new commit if the content of the push is the same as the latest commit on the branch.
* Fix an issue where no error was shown when authentication failed.
* Fix an issue where `buf protoc` would error if a plugin returned an empty error string.

## [v0.38.0] - 2021-02-25

- Update the tested `protoc` version for compatibility to 3.15.2. The `--experimental_allow_proto3_optional` flag is no longer set for versions >=3.15.
- Update the Well-Known Types to 3.15.2. The `go_package` values for the Well-Known Types now point at google.golang.org/protobuf instead of github.com/golang/protobuf.

## [v0.37.1] - 2021-02-23

- Fix bug where authentication headers were not threaded through for certain Buf Schema Registry commands.
- Fix issue where empty errors would incorrectly be wrapped by the CLI interceptor.
- Update Buf module cache location to include remote.

## [v0.37.0] - 2021-02-09

- Add commands for the Buf Schema Registry. Visit our website to add yourself to [the waitlist](https://buf.build/waitlist).

## [v0.36.0] - 2021-01-18

Allows comment ignores of the form `// buf:lint:ignore ID` to be cascaded upwards for specific rules.

- For  `ENUM_VALUE_PREFIX, ENUM_VALUE_UPPER_SNAKE_CASE`, both the enum value and the enum are checked.
- For `FIELD_LOWER_SNAKE_CASE, FIELD_NO_DESCRIPTOR`, both the field and message are checked.
- For `ONEOF_LOWER_SNAKE_CASE`, both the oneof and message are checked.
- For `RPC_NO_CLIENT_STREAMING, RPC_NO_SERVER_STREAMING, RPC_PASCAL_CASE, RPC_REQUEST_RESPONSE_UNIQUE`, both the method and service are checked.
- For `RPC_REQUEST_STANDARD_NAME, RPC_RESPONSE_STANDARD_NAME`, the input/output type, method, and service are checked.

## [v0.35.1] - 2021-01-08

- Fix error when unmarshalling plugin configuration with no options (#236)

## [v0.35.0] - 2021-01-07

- Allow `opt` in `buf.gen.yaml` files to be either a single string, or a list of strings. Both of the following forms are accepted, and result in `foo=bar,baz,bat`:

```yaml
version: v1beta1
plugins:
  - name: foo
    out: out
    opt: foo=bar,baz,bat
```

```yaml
version: v1beta1
plugins:
  - name: foo
    out: out
    opt:
      - foo=bar
      - baz
      - bat
```

## [v0.34.0] - 2021-01-04

- Move `buf check lint` to `buf lint`.
- Move `buf check breaking` to `buf breaking`.
- Move `buf check ls-lint-checkers` to `buf config ls-lint-rules`.
- Move `buf check ls-breaking-checkers` to `buf config ls-breaking-rules`.
- Move `protoc-gen-buf-check-lint` to `protoc-gen-buf-lint`.
- Move `protoc-gen-buf-check-breaking` to `protoc-gen-buf-breaking`.
- Add `buf beta config init`.

All previous commands continue to work in a backwards-compatible manner, and the previous `protoc-gen-buf-check-lint` and `protoc-gen-buf-check-breaking` binaries continue to be available at the same paths, however deprecation messages are printed.

## [v0.33.0] - 2020-12-12

- Add `strategy` option to `buf.gen.yaml` generation configuration. This allows selecting either plugin invocations with files on a per-directory basis, or plugin invocations with all files at once. See the [generation documentation](https://docs.buf.build/generate-usage) for more details.

## [v0.32.1] - 2020-12-10

- Fix issue where `SourceCodeInfo` for map fields within nested messages could be dropped.
- Fix issue where deleted files would cause a panic when `breaking.ignore_unstable_packages = true`.

## [v0.32.0] - 2020-11-24

- Add symlink support for directory inputs. Symlinks will now be followed within your local directories when running `buf` commands.
- Add the `breaking.ignore_unstable_packages` option to allow ignoring of unstable packages when running `buf check breaking`. See [the documentation](https://docs.buf.build/breaking-configuration#ignore_unstable_packages) for more details.
- Enums that use the `allow_alias` option that add new aliases to a given number will no longer be considered breaking by `ENUM_VALUE_SAME_NAME`. See [the documentation](https://docs.buf.build/breaking-checkers#enum_value_same_name) for more details.

## [v0.31.1] - 2020-11-17

- Fix issue where `--experimental_allow_proto3_optional` was not set when proxying to `protoc` for the builtin plugins via `buf generate` or `buf protoc`. This flag is now set for `protoc` versions >= 3.12.

## [v0.31.0] - 2020-11-16

- Change the `--file` flag to `--path` and allow `--path` to take both files and directories, instead of just files with the old `--file`. This flag is used to filter the actual Protobuf files built under an input for most commands. You can now do for example `buf generate --path proto/foo` to only generate stubs for the files under `proto/foo`. Note that the `--file` flag continues to work, but prints a deprecation message.

## [v0.30.1] - 2020-11-12

- Relax validation of response file names from protoc plugins, so that when possible, plugins that are not compliant with the plugin specification are still usable with `buf generate`.

## [v0.30.0] - 2020-11-03

- Add `git://` protocol handling.

## [v0.29.0] - 2020-10-30

As we work towards v1.0, we are cleaning up the CLI UX. As part of this, we made the following changes:

- `buf image build` has been moved to `buf build` and now accepts images as inputs.
- `buf beta image convert` has been deleted, as `buf build` now covers this functionality.
- The `-o` flag is no longer required for `buf build`, instead defaulting to the OS equivalent of `/dev/null`.
- The `--source` flag on `buf build` has been deprecated in favor of passing the input as the first argument.
- The `--source-config` flag on `buf build` has been moved to `--config`.
- The `--input` flag on `buf check lint` has been deprecated in favor of passing the input as the first argument.
- The `--input-config` flag on `buf check lint` has been moved to `--config`.
- The `--input` flag on `buf check breaking` has been deprecated in favor of passing the input as the first argument.
- The `--input-config` flag on `buf check breaking` has been moved to `--config`.
- The `--against-input` flag on `buf check breaking` has been moved to `--against`.
- The `--against-input-config` flag on `buf check breaking` has been moved to `--against-config`.
- The `--input` flag on `buf generate` has been deprecated in favor of passing the input as the first argument.
- The `--input-config` flag on `buf generate` has been moved to `--config`.
- The `--input` flag on `buf ls-files` has been deprecated in favor of passing the input as the first argument.
- The `--input-config` flag on `buf ls-files` has been moved to `--config`.

We feel these changes make using `buf` more natural. Examples:

```
# compile the files in the current directory
buf build
# equivalent to the default no-arg invocation
buf build .
# build the repository at https://github.com/foo/bar.git
buf build https://github.com/foo/bar.git
# lint the files in the proto directory
buf check lint proto
# check the files in the current directory against the files on the master branch for breaking changes
buf check breaking --against .git#branch=master
# check the files in the proto directory against the files in the proto directory on the master branch
buf check breaking proto --against .git#branch=master,subdir=proto
```

**Note that existing commands and flags continue to work.** While the deprecation messages will be printed, and we recommend migrating to the new invocations, your existing invocations have no change in functionality.

## [v0.28.0] - 2020-10-21

- Add `subdir` option for archive and git [Inputs](https://buf.build/docs/inputs). This allows placement of the `buf.yaml` configuration file in directories other than the base of your repository. You then can check against this subdirectory using, for example, `buf check breaking --against-input https://github.com/foo/bar.git#subdir=proto`.

## [v0.27.1] - 2020-10-16

- Fix minor typo in `buf help generate` documentation.

## [v0.27.0] - 2020-10-16

- Move `buf beta generate` out of beta to `buf generate`. This command now uses a template of configured plugins to generate stubs. See `buf help generate` for more details.

## [v0.26.0] - 2020-10-13

- Add jar and zip support to `buf protoc` and `buf beta generate`.

## [v0.25.0] - 2020-10-09

- Add the concept of configuration file version. The only currently-available version is `v1beta1`. See [buf.build/docs/faq](https://buf.build/docs/faq) for more details.

## [v0.24.0] - 2020-09-21

- Add fish completion to releases.
- Update the `protoc` version for `buf protoc` to be `3.13.0`.

## [v0.23.0] - 2020-09-11

- Move the `experimental` parent command to `beta`. The command `buf experimental image convert` continues to work, but is deprecated in favor of `buf beta image convert`.
- Add `buf beta generate`.

## [v0.22.0] - 2020-09-09

- Add [insertion point](https://github.com/protocolbuffers/protobuf/blob/cdf5022ada7159f0c82888bebee026cbbf4ac697/src/google/protobuf/compiler/plugin.proto#L135) support to `buf protoc`.

## [v0.21.0] - 2020-09-02

- Fix issue where `optional` fields in proto3 would cause the `ONEOF_LOWER_SNAKE_CASE` lint checker to fail.

## [v0.20.5] - 2020-07-24

- Fix issue where parser would fail on files starting with [byte order marks](https://en.wikipedia.org/wiki/Byte_order_mark#UTF-8).

## [v0.20.4] - 2020-07-21

- Fix issue where custom message options that had an unset map field could cause a parser failure.

## [v0.20.3] - 2020-07-18

- Fix issue where parameters passed with `--.*_opt` to `buf protoc` for builtin plugins were not properly propagated.

## [v0.20.2] - 2020-07-17

- Fix issue where roots containing non-proto files with the same path would cause an error.

## [v0.20.1] - 2020-07-14

- Fix issue where Zsh completion would fail due to some flags having brackets in their description.
- Fix issue where non-builtin protoc plugin invocations would not have errors properly propagated.
- Fix issue where multiple `--.*_opt` flags, `--.*_opt` flags with commas, or `--.*_out` flags with options that contained commas, would not be properly added.

## [v0.20.0] - 2020-07-13

- Add `--by-dir` flag to `buf protoc` that parallelizes generation per directory, resulting in a 25-75% reduction in the time taken to generate stubs for medium to large file sets.
- Properly clean up temporary files and commands on interrupts.
- Fix issue where certain files that started with invalid Protobuf would cause the parser to crash.

## [v0.19.1] - 2020-07-10

- Fix issue where stderr was not being propagated for protoc plugins in CLI mode.

## [v0.19.0] - 2020-07-10

- Add `protoc` command. This is a substitute for `protoc` that uses Buf's internal compiler.
- Add `ENUM_FIRST_VALUE_ZERO` lint checker to the `OTHER` category.
- Add support for the Visual Studio error format.

## [v0.18.1] - 2020-06-25

- Fix issue where linking errors for custom options that had a message type were not properly reported (#93)

## [v0.18.0] - 2020-06-22

- Handle custom options when marshalling JSON images (#87).
- Add `buf experimental image convert` command to convert to/from binary/JSON images (#87).

## [v0.17.0] - 2020-06-17

- Add git ref support to allow specifying arbitrary git references as inputs (https://github.com/bufbuild/buf/issues/48). This allows you to do i.e. `buf check lint --input https://github.com/bufbuild/buf.git#ref=fa74aa9c4161304dfa83db4abc4a0effe886d253`.
- Add `depth` input option when specifying git inputs with `ref`. This allows the user to configure the depth at which to clone the repository when looking for the `ref`. If specifying a `ref`, this defaults to 50. Otherwise, this defaults to 1.
- Remove requirement for git branch or tag in inputs. This allows you to do i.e. `buf check lint --input https://github.com/bufbuild/buf.git` and it will automatically choose the default branch as an input.

## [v0.16.0] - 2020-06-02

- Add [proto3 optional](https://github.com/protocolbuffers/protobuf/blob/7cb5597013f0c4b978f02bce4330849f118aa853/docs/field_presence.md#how-to-enable-explicit-presence-in-proto3) support.

## [v0.15.0] - 2020-05-31

- Add opt-in comment-driven lint ignores via the `allow_comment_ignores` lint configuration option and `buf:lint:ignore ID` leading comment annotation (#73).

## [v0.14.0] - 2020-05-30

- Add `--file` flag to `buf image build` to only add specific files and their imports to outputted images. To exclude imports, use `--exclude-imports`.
- Add `zip` as a source format. Buf can now read `zip` files, either locally or remotely, for image building, linting, and breaking change detection.
- Add `zstd` as a compression format. Buf can now read and write Image files that are compressed using zstandard, and can read tarballs compressed with zstandard.
- Deprecated: The formats `bingz, jsongz, targz` are now deprecated. Instead, use `format=bin,compression=gzip`, `format=json,compression=gzip`, or `format=tar,compression=gzip`. The formats `bingz, jsongz, targz` will continue to work forever and will not be broken, but will print a deprecation warning and we recommend updating. Automatic file extension parsing continues to work the same as well.

## [v0.13.0] - 2020-05-17

- Use the `git` binary instead of go-git for internal clones. This also enables using your system git credential management for git repositories cloned using https or ssh. See https://buf.build/docs/inputs#authentication for more details.

## [v0.12.1] - 2020-05-11

- Fix issue where roots were detected as overlapping if one root's name was a prefix of the other.

## [v0.12.0] - 2020-05-11

- Add netrc support for inputs.
- Fix issue where filenames that contained `..` resulted in an error.
- Internal: migrate to golang/protobuf v2.

## [v0.11.0] - 2020-04-09

- Add experimental flag `--experimental-git-clone` to use the `git` binary for git clones.

## [v0.10.0] - 2020-04-06

- Add `recurse_submodules` option for git inputs.
  Example: `https://github.com/foo/bar.git#branch=master,recurse_submodules=true`

## [v0.9.0] - 2020-03-25

- Fix issue where the option value ordering on an outputted `Image` was non-deterministic.
- Fix issue where the `SourceCodeInfo` for the Well-Known Types was not included on an outputted `Image` when requested.

## [v0.8.0] - 2020-03-11

- Update dependencies.

## [v0.7.1] - 2020-03-05

- Tie HTTP download timeout to the `--timeout` flag.

## [v0.7.0] - 2020-01-31

- Add `tag` option for git inputs.

## [v0.6.0] - 2020-01-17

- Add `git` to the Docker container for local filesystem clones.
- Update the JSON error format to use `path` as the file path key instead of `filename`.

## [v0.5.0] - 2020-01-01

- Allow basic authentication for remote tarballs, git repositories, and image files served from HTTPS endpoints. See https://buf.build/docs/inputs#https for more details.
- Allow public key authentication for remote git repositories served from SSH endpoints. See https://buf.build/docs/inputs#ssh for more details.

## [v0.4.1] - 2019-12-30

- Fix issue where comparing enum values for enums that have `allow_alias` set and duplicate enum values present resulted in a system error.

## [v0.4.0] - 2019-12-05

- Change the breaking change detector to compare enum values on number instead of name. This also results in the `ENUM_VALUE_SAME_NUMBER` checker being replaced with the `ENUM_VALUE_SAME_NAME` checker, except this new checker is not in the `WIRE` category.

## [v0.3.0] - 2019-11-05

- Fix issue where multiple timeout errors were printed.
- Add `buf check lint --error-format=config-ignore-yaml` to print out current lint errors in a format that can be copied into a configuration file.

## [v0.2.0] - 2019-10-28

- Add a Docker image for the `buf` binary.

## v0.1.0 - 2019-10-18

Initial beta release.

[Unreleased]: https://github.com/bufbuild/buf/compare/v1.56.0...HEAD
[v1.56.0]: https://github.com/bufbuild/buf/compare/v1.55.1...v1.56.0
[v1.55.1]: https://github.com/bufbuild/buf/compare/v1.55.0...v1.55.1
[v1.55.0]: https://github.com/bufbuild/buf/compare/v1.54.0...v1.55.0
[v1.54.0]: https://github.com/bufbuild/buf/compare/v1.53.0...v1.54.0
[v1.53.0]: https://github.com/bufbuild/buf/compare/v1.52.1...v1.53.0
[v1.52.1]: https://github.com/bufbuild/buf/compare/v1.52.0...v1.52.1
[v1.52.0]: https://github.com/bufbuild/buf/compare/v1.51.0...v1.52.0
[v1.51.0]: https://github.com/bufbuild/buf/compare/v1.50.1...v1.51.0
[v1.50.1]: https://github.com/bufbuild/buf/compare/v1.50.0...v1.50.1
[v1.50.0]: https://github.com/bufbuild/buf/compare/v1.49.0...v1.50.0
[v1.49.0]: https://github.com/bufbuild/buf/compare/v1.48.0...v1.49.0
[v1.48.0]: https://github.com/bufbuild/buf/compare/v1.47.2...v1.48.0
[v1.47.2]: https://github.com/bufbuild/buf/compare/v1.47.1...v1.47.2
[v1.47.1]: https://github.com/bufbuild/buf/compare/v1.47.0...v1.47.1
[v1.47.0]: https://github.com/bufbuild/buf/compare/v1.46.0...v1.47.0
[v1.46.0]: https://github.com/bufbuild/buf/compare/v1.45.0...v1.46.0
[v1.45.0]: https://github.com/bufbuild/buf/compare/v1.44.0...v1.45.0
[v1.44.0]: https://github.com/bufbuild/buf/compare/v1.43.0...v1.44.0
[v1.43.0]: https://github.com/bufbuild/buf/compare/v1.42.0...v1.43.0
[v1.42.0]: https://github.com/bufbuild/buf/compare/v1.41.0...v1.42.0
[v1.41.0]: https://github.com/bufbuild/buf/compare/v1.40.1...v1.41.0
[v1.40.1]: https://github.com/bufbuild/buf/compare/v1.40.0...v1.40.1
[v1.40.0]: https://github.com/bufbuild/buf/compare/v1.39.0...v1.40.0
[v1.39.0]: https://github.com/bufbuild/buf/compare/v1.38.0...v1.39.0
[v1.38.0]: https://github.com/bufbuild/buf/compare/v1.37.0...v1.38.0
[v1.37.0]: https://github.com/bufbuild/buf/compare/v1.36.0...v1.37.0
[v1.36.0]: https://github.com/bufbuild/buf/compare/v1.35.1...v1.36.0
[v1.35.1]: https://github.com/bufbuild/buf/compare/v1.35.0...v1.35.1
[v1.35.0]: https://github.com/bufbuild/buf/compare/v1.34.0...v1.35.0
[v1.34.0]: https://github.com/bufbuild/buf/compare/v1.33.0...v1.34.0
[v1.33.0]: https://github.com/bufbuild/buf/compare/v1.32.2...v1.33.0
[v1.32.2]: https://github.com/bufbuild/buf/compare/v1.32.1...v1.32.2
[v1.32.1]: https://github.com/bufbuild/buf/compare/v1.32.0...v1.32.1
[v1.32.0]: https://github.com/bufbuild/buf/compare/v1.32.0-beta.1...v1.32.0
[v1.32.0-beta.1]: https://github.com/bufbuild/buf/compare/v1.31.0...v1.32.0-beta.1
[v1.31.0]: https://github.com/bufbuild/buf/compare/v1.30.1...v1.31.0
[v1.30.1]: https://github.com/bufbuild/buf/compare/v1.30.0...v1.30.1
[v1.30.0]: https://github.com/bufbuild/buf/compare/v1.29.0...v1.30.0
[v1.29.0]: https://github.com/bufbuild/buf/compare/v1.28.1...v1.29.0
[v1.28.1]: https://github.com/bufbuild/buf/compare/v1.28.0...v1.28.1
[v1.28.0]: https://github.com/bufbuild/buf/compare/v1.27.2...v1.28.0
[v1.27.2]: https://github.com/bufbuild/buf/compare/v1.27.1...v1.27.2
[v1.27.1]: https://github.com/bufbuild/buf/compare/v1.27.0...v1.27.1
[v1.27.0]: https://github.com/bufbuild/buf/compare/v1.26.1...v1.27.0
[v1.26.1]: https://github.com/bufbuild/buf/compare/v1.26.0...v1.26.1
[v1.26.0]: https://github.com/bufbuild/buf/compare/v1.25.1...v1.26.0
[v1.25.1]: https://github.com/bufbuild/buf/compare/v1.25.0...v1.25.1
[v1.25.0]: https://github.com/bufbuild/buf/compare/v1.24.0...v1.25.0
[v1.24.0]: https://github.com/bufbuild/buf/compare/v1.23.1...v1.24.0
[v1.23.1]: https://github.com/bufbuild/buf/compare/v1.23.0...v1.23.1
[v1.23.0]: https://github.com/bufbuild/buf/compare/v1.22.0...v1.23.0
[v1.22.0]: https://github.com/bufbuild/buf/compare/v1.21.0...v1.22.0
[v1.21.0]: https://github.com/bufbuild/buf/compare/v1.20.0...v1.21.0
[v1.20.0]: https://github.com/bufbuild/buf/compare/v1.19.0...v1.20.0
[v1.19.0]: https://github.com/bufbuild/buf/compare/v1.18.0...v1.19.0
[v1.18.0]: https://github.com/bufbuild/buf/compare/v1.17.0...v1.18.0
[v1.17.0]: https://github.com/bufbuild/buf/compare/v1.16.0...v1.17.0
[v1.16.0]: https://github.com/bufbuild/buf/compare/v1.15.1...v1.16.0
[v1.15.1]: https://github.com/bufbuild/buf/compare/v1.15.0...v1.15.1
[v1.15.0]: https://github.com/bufbuild/buf/compare/v1.14.0...v1.15.0
[v1.14.0]: https://github.com/bufbuild/buf/compare/v1.13.1...v1.14.0
[v1.13.1]: https://github.com/bufbuild/buf/compare/v1.13.0...v1.13.1
[v1.13.0]: https://github.com/bufbuild/buf/compare/v1.12.0...v1.13.0
[v1.12.0]: https://github.com/bufbuild/buf/compare/v1.11.0...v1.12.0
[v1.11.0]: https://github.com/bufbuild/buf/compare/v1.10.0...v1.11.0
[v1.10.0]: https://github.com/bufbuild/buf/compare/v1.9.0...v1.10.0
[v1.9.0]: https://github.com/bufbuild/buf/compare/v1.8.0...v1.9.0
[v1.8.0]: https://github.com/bufbuild/buf/compare/v1.7.0...v1.8.0
[v1.7.0]: https://github.com/bufbuild/buf/compare/v1.6.0...v1.7.0
[v1.6.0]: https://github.com/bufbuild/buf/compare/v1.5.0...v1.6.0
[v1.5.0]: https://github.com/bufbuild/buf/compare/v1.4.0...v1.5.0
[v1.4.0]: https://github.com/bufbuild/buf/compare/v1.3.1...v1.4.0
[v1.3.1]: https://github.com/bufbuild/buf/compare/v1.3.0...v1.3.1
[v1.3.0]: https://github.com/bufbuild/buf/compare/v1.2.1...1.3.0
[v1.2.1]: https://github.com/bufbuild/buf/compare/v1.2.0...v1.2.1
[v1.2.0]: https://github.com/bufbuild/buf/compare/v1.1.1...v1.2.0
[v1.1.1]: https://github.com/bufbuild/buf/compare/v1.1.0...v1.1.1
[v1.1.0]: https://github.com/bufbuild/buf/compare/v1.0.0...v1.1.0
[v1.0.0]: https://github.com/bufbuild/buf/compare/v1.0.0-rc12...v1.0.0
[v1.0.0-rc12]: https://github.com/bufbuild/buf/compare/v1.0.0-rc11...v1.0.0-rc12
[v1.0.0-rc11]: https://github.com/bufbuild/buf/compare/v1.0.0-rc10...v1.0.0-rc11
[v1.0.0-rc10]: https://github.com/bufbuild/buf/compare/v1.0.0-rc9...v1.0.0-rc10
[v1.0.0-rc9]: https://github.com/bufbuild/buf/compare/v1.0.0-rc8...v1.0.0-rc9
[v1.0.0-rc8]: https://github.com/bufbuild/buf/compare/v1.0.0-rc7...v1.0.0-rc8
[v1.0.0-rc7]: https://github.com/bufbuild/buf/compare/v1.0.0-rc6...v1.0.0-rc7
[v1.0.0-rc6]: https://github.com/bufbuild/buf/compare/v1.0.0-rc5...v1.0.0-rc6
[v1.0.0-rc5]: https://github.com/bufbuild/buf/compare/v1.0.0-rc4...v1.0.0-rc5
[v1.0.0-rc4]: https://github.com/bufbuild/buf/compare/v1.0.0-rc3...v1.0.0-rc4
[v1.0.0-rc3]: https://github.com/bufbuild/buf/compare/v1.0.0-rc2...v1.0.0-rc3
[v1.0.0-rc2]: https://github.com/bufbuild/buf/compare/v1.0.0-rc1...v1.0.0-rc2
[v1.0.0-rc1]: https://github.com/bufbuild/buf/compare/v0.56.0...v1.0.0-rc1
[v0.56.0]: https://github.com/bufbuild/buf/compare/v0.55.0...v0.56.0
[v0.55.0]: https://github.com/bufbuild/buf/compare/v0.54.1...v0.55.0
[v0.54.1]: https://github.com/bufbuild/buf/compare/v0.54.0...v0.54.1
[v0.54.0]: https://github.com/bufbuild/buf/compare/v0.53.0...v0.54.0
[v0.53.0]: https://github.com/bufbuild/buf/compare/v0.52.0...v0.53.0
[v0.52.0]: https://github.com/bufbuild/buf/compare/v0.51.1...v0.52.0
[v0.51.1]: https://github.com/bufbuild/buf/compare/v0.51.0...v0.51.1
[v0.51.0]: https://github.com/bufbuild/buf/compare/v0.50.0...v0.51.0
[v0.50.0]: https://github.com/bufbuild/buf/compare/v0.49.0...v0.50.0
[v0.49.0]: https://github.com/bufbuild/buf/compare/v0.48.2...v0.49.0
[v0.48.2]: https://github.com/bufbuild/buf/compare/v0.48.1...v0.48.2
[v0.48.1]: https://github.com/bufbuild/buf/compare/v0.48.0...v0.48.1
[v0.48.0]: https://github.com/bufbuild/buf/compare/v0.47.0...v0.48.0
[v0.47.0]: https://github.com/bufbuild/buf/compare/v0.46.0...v0.47.0
[v0.46.0]: https://github.com/bufbuild/buf/compare/v0.45.0...v0.46.0
[v0.45.0]: https://github.com/bufbuild/buf/compare/v0.44.0...v0.45.0
[v0.44.0]: https://github.com/bufbuild/buf/compare/v0.43.2...v0.44.0
[v0.43.2]: https://github.com/bufbuild/buf/compare/v0.43.1...v0.43.2
[v0.43.1]: https://github.com/bufbuild/buf/compare/v0.43.0...v0.43.1
[v0.43.0]: https://github.com/bufbuild/buf/compare/v0.42.1...v0.43.0
[v0.42.1]: https://github.com/bufbuild/buf/compare/v0.42.0...v0.42.1
[v0.42.0]: https://github.com/bufbuild/buf/compare/v0.41.0...v0.42.0
[v0.41.0]: https://github.com/bufbuild/buf/compare/v0.40.0...v0.41.0
[v0.40.0]: https://github.com/bufbuild/buf/compare/v0.39.1...v0.40.0
[v0.39.1]: https://github.com/bufbuild/buf/compare/v0.39.0...v0.39.1
[v0.39.0]: https://github.com/bufbuild/buf/compare/v0.38.0...v0.39.0
[v0.38.0]: https://github.com/bufbuild/buf/compare/v0.37.1...v0.38.0
[v0.37.1]: https://github.com/bufbuild/buf/compare/v0.37.0...v0.37.1
[v0.37.0]: https://github.com/bufbuild/buf/compare/v0.36.0...v0.37.0
[v0.36.0]: https://github.com/bufbuild/buf/compare/v0.35.1...v0.36.0
[v0.35.1]: https://github.com/bufbuild/buf/compare/v0.35.0...v0.35.1
[v0.35.0]: https://github.com/bufbuild/buf/compare/v0.34.0...v0.35.0
[v0.34.0]: https://github.com/bufbuild/buf/compare/v0.33.0...v0.34.0
[v0.33.0]: https://github.com/bufbuild/buf/compare/v0.32.1...v0.33.0
[v0.32.1]: https://github.com/bufbuild/buf/compare/v0.32.0...v0.32.1
[v0.32.0]: https://github.com/bufbuild/buf/compare/v0.31.1...v0.32.0
[v0.31.1]: https://github.com/bufbuild/buf/compare/v0.31.0...v0.31.1
[v0.31.0]: https://github.com/bufbuild/buf/compare/v0.30.1...v0.31.0
[v0.30.1]: https://github.com/bufbuild/buf/compare/v0.30.0...v0.30.1
[v0.30.0]: https://github.com/bufbuild/buf/compare/v0.29.0...v0.30.0
[v0.29.0]: https://github.com/bufbuild/buf/compare/v0.28.0...v0.29.0
[v0.28.0]: https://github.com/bufbuild/buf/compare/v0.27.1...v0.28.0
[v0.27.1]: https://github.com/bufbuild/buf/compare/v0.27.0...v0.27.1
[v0.27.0]: https://github.com/bufbuild/buf/compare/v0.26.0...v0.27.0
[v0.26.0]: https://github.com/bufbuild/buf/compare/v0.25.0...v0.26.0
[v0.25.0]: https://github.com/bufbuild/buf/compare/v0.24.0...v0.25.0
[v0.24.0]: https://github.com/bufbuild/buf/compare/v0.23.0...v0.24.0
[v0.23.0]: https://github.com/bufbuild/buf/compare/v0.22.0...v0.23.0
[v0.22.0]: https://github.com/bufbuild/buf/compare/v0.21.0...v0.22.0
[v0.21.0]: https://github.com/bufbuild/buf/compare/v0.20.5...v0.21.0
[v0.20.5]: https://github.com/bufbuild/buf/compare/v0.20.4...v0.20.5
[v0.20.4]: https://github.com/bufbuild/buf/compare/v0.20.3...v0.20.4
[v0.20.3]: https://github.com/bufbuild/buf/compare/v0.20.2...v0.20.3
[v0.20.2]: https://github.com/bufbuild/buf/compare/v0.20.1...v0.20.2
[v0.20.1]: https://github.com/bufbuild/buf/compare/v0.20.0...v0.20.1
[v0.20.0]: https://github.com/bufbuild/buf/compare/v0.19.1...v0.20.0
[v0.19.1]: https://github.com/bufbuild/buf/compare/v0.19.0...v0.19.1
[v0.19.0]: https://github.com/bufbuild/buf/compare/v0.18.1...v0.19.0
[v0.18.1]: https://github.com/bufbuild/buf/compare/v0.18.0...v0.18.1
[v0.18.0]: https://github.com/bufbuild/buf/compare/v0.17.0...v0.18.0
[v0.17.0]: https://github.com/bufbuild/buf/compare/v0.16.0...v0.17.0
[v0.16.0]: https://github.com/bufbuild/buf/compare/v0.15.0...v0.16.0
[v0.15.0]: https://github.com/bufbuild/buf/compare/v0.14.0...v0.15.0
[v0.14.0]: https://github.com/bufbuild/buf/compare/v0.13.0...v0.14.0
[v0.13.0]: https://github.com/bufbuild/buf/compare/v0.12.1...v0.13.0
[v0.12.1]: https://github.com/bufbuild/buf/compare/v0.12.0...v0.12.1
[v0.12.0]: https://github.com/bufbuild/buf/compare/v0.11.0...v0.12.0
[v0.11.0]: https://github.com/bufbuild/buf/compare/v0.10.0...v0.11.0
[v0.10.0]: https://github.com/bufbuild/buf/compare/v0.9.0...v0.10.0
[v0.9.0]: https://github.com/bufbuild/buf/compare/v0.8.0...v0.9.0
[v0.8.0]: https://github.com/bufbuild/buf/compare/v0.7.1...v0.8.0
[v0.7.1]: https://github.com/bufbuild/buf/compare/v0.7.0...v0.7.1
[v0.7.0]: https://github.com/bufbuild/buf/compare/v0.6.0...v0.7.0
[v0.6.0]: https://github.com/bufbuild/buf/compare/v0.5.0...v0.6.0
[v0.5.0]: https://github.com/bufbuild/buf/compare/v0.4.1...v0.5.0
[v0.4.1]: https://github.com/bufbuild/buf/compare/v0.4.0...v0.4.1
[v0.4.0]: https://github.com/bufbuild/buf/compare/v0.3.0...v0.4.0
[v0.3.0]: https://github.com/bufbuild/buf/compare/v0.2.0...v0.3.0
[v0.2.0]: https://github.com/bufbuild/buf/compare/v0.1.0...v0.2.0<|MERGE_RESOLUTION|>--- conflicted
+++ resolved
@@ -2,12 +2,9 @@
 
 ## [Unreleased]
 
-<<<<<<< HEAD
+- Update exclude types to remove unused options reducing the size of generated code.
 - Add `gitlab-code-quality` error format to print errors in the GitLab Code Quality format
   for `buf lint` and `buf breaking`.
-=======
-- Update exclude types to remove unused options reducing the size of generated code.
->>>>>>> 4e417c94
 
 ## [v1.56.0] - 2025-07-31
 
