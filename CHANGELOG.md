--- conflicted
+++ resolved
@@ -47,21 +47,17 @@
     2. `FIELD_SAME_UTF8_VALIDATION` catches changes to the `utf8_validation` feature, which
        controls validation of string values.
     3. `ENUM_SAME_TYPE` catches changes to an enum's type, open vs. closed.
-<<<<<<< HEAD
-- Adds support for extensions to `buf breaking`. All existing rules for
-  fields are now applied to extensions, except for `FIELD_NO_DELETE` (and its
-  variants). There are also new `EXTENSION_NO_DELETE` and
-  `PACKAGE_EXTENSION_NO_DELETE` rules for catching deletions of an extension.
-  The new rules are not active by default in existing v1 and v1beta1
-  configurations, for backwards-compatibility reasons. Migrate your config to
-  v2 to use them.
-- Adds support for top-level extensions to `buf lint`. It previously only
-  checked extensions that were defined inside of messages.
-- Adds a new `FIELD_NOT_REQUIRED` lint rule that prevents use of required
-  in proto2 files and of `features.field_presence = LEGACY_REQUIRED` in
-  Editions files. This new rule is not active by default in existing v1 and
-  v1beta1 configurations, for backwards-compatibility reasons. Migrate your
-  config to v2 to use them.
+- Add support for extensions to `buf breaking`. All existing rules for fields are now applied to
+  extensions, except for `FIELD_NO_DELETE` (and its variants). There are also new
+  `EXTENSION_NO_DELETE` and `PACKAGE_EXTENSION_NO_DELETE` rules for catching deletions of an
+  extension. The new rules are not active by default in existing `v1` and `v1beta1`
+  configurations, for backwards-compatibility reasons. Migrate your config to `v2` to use them.
+- Add support for top-level extensions to `buf lint`. It previously only checked extensions that
+  were defined inside of messages.
+- Add a new `FIELD_NOT_REQUIRED` lint rule that prevents use of required in proto2 files and of
+  `features.field_presence = LEGACY_REQUIRED` in Editions files. This new rule is not active by
+  default in existing `v1` and `v1beta1` configurations, for backwards-compatibility reasons.
+  Migrate your config to `v2` to use them.
 - Add `buf beta registry label archive` and `buf beta registry label unarchive` commands
   for managing labels on the BSR.
 - Change the default visibility of `--create-visibility` flag for `buf push` to `private`
@@ -76,19 +72,6 @@
 - Add `--git-metadata` flag to `buf push`, which automatically sets appropriate
   `--label`, `--source-control-url`, and `--create-default-label` flags based on the
   current Git repository.
-=======
-- Add support for extensions to `buf breaking`. All existing rules for fields are now applied to
-  extensions, except for `FIELD_NO_DELETE` (and its variants). There are also new
-  `EXTENSION_NO_DELETE` and `PACKAGE_EXTENSION_NO_DELETE` rules for catching deletions of an
-  extension. The new rules are not active by default in existing `v1` and `v1beta1`
-  configurations, for backwards-compatibility reasons. Migrate your config to `v2` to use them.
-- Add support for top-level extensions to `buf lint`. It previously only checked extensions that
-  were defined inside of messages.
-- Add a new `FIELD_NOT_REQUIRED` lint rule that prevents use of required in proto2 files and of
-  `features.field_presence = LEGACY_REQUIRED` in Editions files. This new rule is not active by
-  default in existing `v1` and `v1beta1` configurations, for backwards-compatibility reasons.
-  Migrate your config to `v2` to use them.
->>>>>>> 408c0439
 
 ## [v1.32.0-beta.1] - 2024-04-23
 
