# Changelog

## [Unreleased]

- Add `buf registry plugin {create,delete,info,update}` commands to manage BSR plugins.
<<<<<<< HEAD
- Add `buf plugin push` command to push a plugin to the Buf Schema Registry. 
  Only WebAssembly check plugins are supported at this time.
=======
- Breaking analysis support for `buf beta lsp`.
>>>>>>> 9e94044a

## [v1.47.2] - 2024-11-14

- Update the patch version to resolve NPM packaging issues. No command updates or user changes.

## [v1.47.1] - 2024-11-14

- Update the patch version to resolve NPM packaging issues. No command updates or user changes.

## [v1.47.0] - 2024-11-13

- Move `buf registry commit` to `buf registry module commit`. Command
  `buf registry commit` is now deprecated.
- Move `buf registry label` to `buf registry module label`. Command
  `buf registry label` is now deprecated.

## [v1.46.0] - 2024-10-29

- Add `buf registry whoami` command, which checks if you are logged in to the Buf Schema
  Registry at a given domain.

## [v1.45.0] - 2024-10-08

- Update `buf registry module info --format=json` to add `default_label_name`, which provides the name
  of the default label of a module.

## [v1.44.0] - 2024-10-03

- Update the `PROTOVALIDATE` lint rule to check example field options. Examples will be checked that
  they satisfy the field constraints, and are only present if constraints are present.
- Update the `PROTOVALIDATE` lint rule to check predefined rules. Predefined rules will be checked
  that they compile.
- Add support for a WebAssembly (Wasm) runtime for custom lint and breaking changes plugins. Use the
  `.wasm` file extension to specify a path to a Wasm plugin.

## [v1.43.0] - 2024-09-30

- Add new experimental LSP support under `buf beta lsp`.

## [v1.42.0] - 2024-09-18

- Add support for custom lint and breaking change plugins. See
  [our launch blog post](https://buf.build/blog/buf-custom-lint-breaking-change-plugins)
  for more details!
- Add `buf dep graph --format` flag that defaults to `dot`, and adds the option `json`, to print
  the dependency graph in JSON format.
- Fix bugs in `buf format` where trailing comments on commas in message literals were not properly
  propagated to the formatted proto, empty message literals were not properly indented, and
  compound strings in options added an extra newline before trailing commas.

## [v1.41.0] - 2024-09-11

- Add HTTP/3 support for gRPC with `buf curl`.
- Fix issue where errors from protoc plugins may be overwritten when executing plugins in parallel.

## [v1.40.1] - 2024-09-06

- Fix issue with `buf lint` where comment ignores in the shape of `// buf:lint:ignore <RULE_ID> <extra comment>`
  were not recognized due to the extra comment.

## [v1.40.0] - 2024-09-04

- Add concept of a default lint or breaking rule, which is printed out as a property when running
  `buf config ls-{breaking,lint}-rules`. Default rules are those rules which are run if no lint
  or breaking rules are explicitly configured in your `buf.yaml`.
- Rename `DEFAULT` lint rule category to `STANDARD`. With the concept of default rules being introduced,
  having a category named `DEFAULT` is confusing, as while it happens that all the rules in the `DEFAULT`
  lint category are also default rules, the name has become overloaded. As with all `buf` changes, this
  change is backwards-compatible: the `DEFAULT` lint category continues to work, and always will. We
  recommend changing to `STANDARD`, however.

## [v1.39.0] - 2024-08-27

- Fix git input handling of relative HEAD refs without branch names.
- Add `includes` key to module configurations in v2 `buf.yaml`, accepting a list of directories.
  * If `includes` is specified, a proto file is considered in the module only if it is in one of the
    directories specified.
  * If both `includes` and `excludes` keys are specified for a module, a proto file is considered
    part of this module if it is contained in any of the include paths and not in any of the exclude
    paths.
- Allow multiple module configurations in the same v2 `buf.yaml` to have the same directory path.

## [v1.38.0] - 2024-08-22

- Add `--http3` flag to `buf curl` which forces `buf curl` to use HTTP/3 as the transport.
- Fix issue with directory inputs for v2 workspaces where the specified directory was not itself
  a path to a module, but contained directories with modules, and the modules would not build.
- Stop creating empty `buf.lock` files when `buf dep update` does not find new dependencies
  to update and there is no existing `buf.lock`.
- Update `buf push` to push the license file or doc file (e.g. `README.md`, `LICENSE`) in the
  same directory as `buf.yaml` if a module does not have a license file or doc file in the
  module's directory.
- Fix constraints of `--path` flag for lint and breaking rules to avoid resolving all files
  within a module. This change can result in a performance improvement for large workspaces.

## [v1.37.0] - 2024-08-16

- Add `STABLE_PACKAGE_NO_IMPORT_UNSTABLE` lint rule which disallows files from stable packages
  to import files from unstable packages.
- Fix plugin push failures when pushing an image built with containerd image store.

## [v1.36.0] - 2024-08-06

- Add `--list-services` and `--list-methods` flags to `buf curl`, which trigger the command to list
  known services or methods in the RPC schema, instead of invoking an RPC method.
- Add `clean` as a top-level option in `buf.gen.yaml`, matching the `buf generate --clean` flag. If
  set to true, this will delete the directories, jar files, or zip files set to `out` for each
  plugin.
- Fix git input handling of annotated tags.
- Update `buf registry login` to complete the login flow in the browser by default. This allows
  users to login with their browser and have the token automatically provided to the CLI.
- Add `buf registry organization {create, delete, info, update}` commands to manage BSR
  organizations. Remove `buf beta registry organization` commands.
- Add `buf registry module {create, delete, deprecate, info, undeprecate, update}` commands to
  manage BSR modules. Remove `buf beta registry repository` commands.
- Add `buf registry label {archive, info, list, unarchive}` commands to manage BSR module labels.
  Remove `buf beta registry label` commands and `buf beta registry {archive, unarchive}`.
- Add `buf registry commit {add-label, info, list, resolve}` to manage BSR module commits. Remove
  `buf beta registry commit` commands.

## [v1.35.1] - 2024-07-24

- Fix the git input parameter `ref` to align with the `git` notion of a ref. This allows for the use
  of branch names, tag names, and commit hashes.
- Fix unexpected `buf build` errors with absolute path directory inputs without workspace and/or
  module configurations (e.g. `buf.yaml`, `buf.work.yaml`) and proto file paths set to the `--path` flag.

## [v1.35.0] - 2024-07-22

- Add `buf generate --clean` flag that will delete the directories, jar files, or zip files that the
  plugins will write to, prior to generation. Allows cleaning of existing assets without having
  to call `rm -rf`.
- Deprecate `--username` flag on and username prompt on `buf registry login`. A username is no longer
  required to log in.

## [v1.34.0] - 2024-06-21

- Add `buf config ls-modules` command to list configured modules.
- Fix issue where `buf generate` would succeed on missing insertion points and
  panic on empty insertion point files.
- Update `buf generate` to allow the use of Editions syntax when doing local code
  generation by proxying to a `protoc` binary (for languages where code gen is
  implemented inside of `protoc` instead of in a plugin: Java, C++, Python, etc).
- Allow use of an array of strings for the `protoc_path` property of for `buf.gen.yaml`,
  where the first array element is the actual path and other array elements are extra
  arguments that are passed to `protoc` each time it is invoked.

## [v1.33.0] - 2024-06-13

- Allow user to override `--source-control-url` and `--create-default-label` when using
  `--git-metadata` with `buf push`.
- Fix `buf push --git-metadata` when local tags point to different objects than
  the remote tags.
- Fix issue where comment ignores were not respected for `PROTOVALIDATE` lint rule violations.
- Add `buf beta registry label {create,get,list}` to replace `buf beta registry {draft, tag}`
  commands.
- Update `buf beta commit {get,list}` command outputs to display create time and stop
  displaying associated tags.
- Change the behavior of `buf beta commit list <buf.build/owner/repository>` when the
  reference is empty. It now lists commits in the repository instead of listing commits
  of the default label.
- Update output of `buf format` to canonicalize the punctuation used in message literals
  in option values. The output now always uses `{` and `}` instead of `<` and `>`; it
  adds `:` separators between field names and message values if the source omitted them,
  and it removes unnecessary separators between fields (`,` and `;` are allowed, but
  neither is needed).
- Update `buf format -w` so that it does not touch files whose contents don't actually
  change. This eliminates noisy notifications to file-system-watcher tools that are
  watching the directory that contains proto sources.
- Update `buf generate` to work with plugins provided by protoc for versions v24.0
  to v25.3. Editions support was experimental in these releases, and the plugins
  advertise incomplete support for editions, which triggers `buf` to report an error.
  With this fix, these plugins can be used again as long as none of the input files use
  editions syntax.
- Add `buf push --exclude-unnamed` flag to exclude unnamed modules when pushing to the BSR.

## [v1.32.2] - 2024-05-28

- Update `buf generate` to warn instead of error when proto3 optional is required but not
  supported by a plugin.

## [v1.32.1] - 2024-05-21

- Fix archive and git inputs so that `--path` and `--exclude-path` paths are relative to
  the `#subdir` rather than the root of the input. This fixes an unintended behavior change
  that was introduced in `v1.32.0`.
- Add `module` input for `protoc-gen-buf-lint` and `protoc-gen-buf-breaking` to allow
  users to specify the module for `v2` configuration files.

## [v1.32.0] - 2024-05-16

- Add version `v2` for `buf.yaml` and `buf.gen.yaml` configuration files.
- Add `buf config migrate` to migrate configuration files to the latest version (now `v2`).
- Move `buf mod init` to `buf config init`. `buf mod init` is now deprecated.
- Move `buf mod ls-lint-rules` to `buf config ls-lint-rules`. `buf mod ls-lint-rules` is now
  deprecated.
- Move `buf mod ls-breaking-rules` to `buf config ls-breaking-rules`. `buf mod ls-breaking-rules`
  is now deprecated.
- Move `buf mod prune` to `buf dep prune`. `buf mod prune` is now deprecated.
- Move `buf mod update` to `buf dep update`. `buf mod update` is now deprecated.
- Move `buf mod {clear-cache,cc}` to `buf registry cc`. `buf mod {clear-cache,cc}` is now
  deprecated.
- Move `buf beta graph` to stable as `buf dep graph`.
- Change the default visibility of `buf push --create-visibility` to `private` when the `--create`
  flag is set. Users are no longer required to set `--create-visibility` when running
  `buf push --create`.
- Add `buf push --label`, which allows users to set labels when pushing new commits to the BSR.
- Add `buf push --source-control-url`, which allows users to associate commits pushed to the BSR
  with a URL to a source code repository.
- Add `buf push --create-default-label`, which allows users to set a default label for a repository
  when calling `buf push --create`.
- Add `buf push --git-metadata`, which automatically sets appropriate `--label`,
  `--source-control-url`, and `--create-default-label` flags based on the current Git repository.
- Add `buf convert --validate` to apply [protovalidate](https://github.com/bufbuild/protovalidate)
  rules to incoming messages specified with `--from`.
- Deprecate `buf mod open`.
- Delete `buf beta migrate-v1beta1` This is now replaced with `buf config migrate`.
- Add `buf registry sdk version` to get the version of a Generated SDK for a module and plugin.
- Add `buf beta registry archive` and `buf beta registry unarchive` commands for archiving and
  unarchiving labels on the BSR.
- Add support for Protobuf Editions. This allows `buf` to be used with sources that use edition
  2023, instead of proto2 or proto3 syntax. This also updates the `protoc-gen-buf-breaking` and
  `protoc-gen-buf-lint` Protobuf plugins to support files that use edition 2023.
- Update `buf breaking` rules to work with Protobuf Editions. To support Editions, some rules have
  been deprecated and replaced with Editions-aware rules. All deprecated rules continue to work
  for existing users.
  * `FIELD_SAME_CTYPE` has been replaced with `FIELD_SAME_CPP_STRING_TYPE`, which considers both
    `ctype` field options and new `(pb.cpp).string_type` features when deciding on backwards
    compatibility.
  * `FIELD_SAME_LABEL` has been replaced with three rules that all check "cardinality". The new
    rules can distinguish between maps and other repeated fields and between implicit and explicit
    field presence. The new rules are:
    1. `FIELD_SAME_CARDINALITY` in the `FILE` and `PACKAGE` categories.
    2. `FIELD_WIRE_COMPATIBLE_CARDINALITY` in the `WIRE` category.
    3. `FIELD_WIRE_JSON_COMPATIBLE_CARDINALITY` in the `WIRE_JSON` category.
  * `FILE_SAME_JAVA_STRING_CHECK_UTF8` has been replaced with `FIELD_SAME_JAVA_UTF8_VALIDATION`,
    which considers both the `java_string_check_utf8` file option and `(pb.java).utf8_validation`
    features when deciding on backwards compatibility.
  * Add to the existing `FILE_SAME_SYNTAX` rule with a few related rules that can catch the same
    sort of compatibility issues, but in an Editions source file that changes feature values:
    1. `MESSAGE_SAME_JSON_FORMAT` and `ENUM_SAME_JSON_FORMAT` catch changes to the `json_format`
       feature, which controls whether support for the JSON format is best-effort or properly
       supported. When supported, the compiler performs more checks relating to field name
       collisions for the JSON format as well as for FieldMask usage.
    2. `FIELD_SAME_UTF8_VALIDATION` catches changes to the `utf8_validation` feature, which
       controls validation of string values.
    3. `ENUM_SAME_TYPE` catches changes to an enum's type, open vs. closed.
- Add support for extensions to `buf breaking`. All existing rules for fields are now applied to
  extensions, except for `FIELD_NO_DELETE` (and its variants). There are also new
  `EXTENSION_NO_DELETE` and `PACKAGE_EXTENSION_NO_DELETE` rules for catching deletions of an
  extension. The new rules are not active by default in existing `v1` and `v1beta1`
  configurations, for backwards-compatibility reasons. Migrate your config to `v2` to use them.
- Add support for top-level extensions to `buf lint`. It previously only checked extensions that
  were defined inside of messages.
- Add a new `FIELD_NOT_REQUIRED` lint rule that prevents use of required in proto2 files and of
  `features.field_presence = LEGACY_REQUIRED` in Editions files. This new rule is not active by
  default in existing `v1` and `v1beta1` configurations, for backwards-compatibility reasons.
  Migrate your config to `v2` to use them.

## [v1.32.0-beta.1] - 2024-04-23

- Add `buf convert --validate` to apply [protovalidate](https://github.com/bufbuild/protovalidate)
  rules to incoming messages specified with `--from`.
- Add `buf config migrate` to migrate configuration files to the latest version (now `v2`).
- Promote `buf beta graph` to stable as `buf dep graph`.
- Move `buf mod init` to `buf config init`. `buf mod init` is now deprecated.
- Move `buf mod ls-lint-rules` to `buf config ls-lint-rules`. `buf mod ls-lint-rules` is now deprecated.
- Move `buf mod ls-breaking-rules` to `buf config ls-breaking-rules`. `buf mod ls-breaking-rules` is now deprecated.
- Move `buf mod prune` to `buf dep prune`. `buf mod prune` is now deprecated.
- Move `buf mod update` to `buf dep update`. `buf mod update` is now deprecated.
- Move `buf mod {clear-cache,cc}` to `buf registry cc`. `buf mod {clear-cache,cc}` is now deprecated.
- Deprecate `buf mod open`.
- Delete `buf beta migrate-v1beta1`.
- Add `buf registry sdk version` to get the version of a Generated SDK for a module and plugin.

## [v1.31.0] - 2024-04-23

- Update dependencies.

## [v1.30.1] - 2024-04-03

- Fix issue where `buf lint` incorrectly reports an error for `(buf.validate.field).repeated`
  is set for a repeated validation rule.

## [v1.30.0] - 2024-03-07

- Update `buf generate` so it populates the recently-added
  [`source_file_descriptors`](https://github.com/protocolbuffers/protobuf/blob/v24.0/src/google/protobuf/compiler/plugin.proto#L96-L99)
  field of the `CodeGeneratorRequest` message. This provides the plugin with access to options
  that are configured to only be retained in source and not at runtime (via
  [field option](https://github.com/protocolbuffers/protobuf/blob/v24.0/src/google/protobuf/descriptor.proto#L693-L702)).
  Descriptors in the `proto_file` field will not include any options configured this way
  for the files named in `file_to_generate` field.
- Add `--exclude-source-retention-options` flag to `buf build`, which
  causes options configured to only be retained in source to be stripped
  from the output descriptors.

## [v1.29.0] - 2024-01-24

- Add support for `yaml` format. All commands that take image inputs, output images,
  or convert between message formats, now take `yaml` as a format, in addition to
  the existing `binpb` and `txtpb` formats. Some examples:
  - `buf build -o image.yaml`
  - `buf ls-files image.yaml`
  - `buf convert --type foo.Bar --from input.binpb --to output.yaml`
- The `yaml` and `json` formats now accept two new options: `use_proto_names` and
  `use_enum_numbers`. This affects output serialization. Some examples:
  - `buf convert --type foo.Bar --from input.binpb --to output.yaml#use_proto_names=true`
  - `buf convert --type foo.Bar --from input.binpb --to -#format=yaml,use_enum_numbers=true`
- Fix issue where `buf format` would inadvertently mangle files that used
  the [expanded `Any` syntax](https://protobuf.com/docs/language-spec#any-messages)
  in option values.

## [v1.28.1] - 2023-11-15

- The `buf curl` command has been updated to support the use of multiple schemas.
  This allows users to specify multiple `--schema` flags and/or to use both `--schema`
  and `--reflect` flags at the same time. The result is that additional sources can
  be consulted to resolve an element. This can be useful when the result of an RPC
  contains extensions or values in `google.protobuf.Any` messages that are not defined
  in the same schema that defines the RPC service.
- Fix issue where `buf lint` incorrectly reports error when `(buf.validate.field).required`
  is set for an optional field in proto3.

## [v1.28.0] - 2023-11-10

- Add lint rules for [protovalidate](https://github.com/bufbuild/protovalidate). `buf lint`
  will now verify that your protovalidate rules are valid. A single rule `PROTOVALIDATE` has been
  added to the `DEFAULT` group - given that protovalidate is net new, this does not represent
  a breaking change.
- Update `buf beta price` with the latest pricing information.
- Display a warning when reading a `buf.lock` with dependencies with b1 or b3 digests. b1 and b3
  digests will be deprecated in a future version. Run `buf mod update` to update dependency digests.

## [v1.27.2] - 2023-10-27

- Fix issue where `buf build` and other commands may fail when handling certain
  archives created on macOS that contain files with extended attributes.

## [v1.27.1] - 2023-10-16

- Fix issue in v1.27.0 where `--path` did not work with workspaces under certain scenarios.

## [v1.27.0] - 2023-10-04

- Fix issue where `buf generate --exclude-path` was not properly excluding paths
  for remote modules.
- Fix issue where `buf curl` had a user agent that did not properly place the
  extension as a suffix.
- Update `buf beta price` with the latest pricing information.

## [v1.26.1] - 2023-08-09

- Fix issue where `buf build -o` did not properly output files with the `.txtpb`
  extension in Protobuf text format.

## [v1.26.0] - 2023-08-09

- Add support for the `--http2-prior-knowledge` flag when running `buf curl`
  against secure "https" URLs. This can be used with gRPC servers, that only
  support HTTP/2, when used with a network (layer 4) load balancer, that does
  not support protocol negotiation in TLS handshake.

## [v1.25.1] - 2023-08-02

- Fix issue where all files were being iterated over when using the `--path` flag.
- Fix issue where the directory `.` was incorrectly accepted as a value for the
  `directories` key in `buf.work.yaml`.

## [v1.25.0] - 2023-07-18

- Add `txtpb` format to handle the Protobuf text format. and automatically recognize
  `.txtpb` files as Protobuf text files. The `txtpb` format can now be used with
  all `buf` commands that take images as input or output, such as `build`, `convert`,
  and `curl`.

## [v1.24.0] - 2023-07-13

- Update `buf mod update` to block updates that will result in conflicting `.proto`
  files across dependencies.
- Replace `bin` format with `binpb` format, and support the `.binpb` file extension.
  `.binpb` is now the canonical file extension for binary-encoded Protobuf data.
  The `bin` format and the `.bin` file extension continue to be accepted.
- Remove support for `go` subdomain in `.netrc`. This was used as part of the
  remote generation alpha, which has been fully deprecated in favor of remote
  plugins and remote packages. See https://buf.build/blog/remote-packages-remote-plugins-approaching-v1
  for more details.
- Update `buf beta price` with the latest pricing information.

## [v1.23.1] - 2023-06-30

- Fix issue where `buf beta graph` would not print modules within a workspace that
  had no dependencies or dependents.
- Fix issue where `buf beta graph` would print warnings for missing dependencies
  that were actually present.

## [v1.23.0] - 2023-06-29

- Add `buf beta graph` to print the dependency graph for a module in DOT format.
- Various small bug fixes.

## [v1.22.0] - 2023-06-23

- Change default for `--origin` flag of `buf beta studio-agent` to `https://buf.build`

## [v1.21.0] - 2023-06-05

- Fix issue where locally-produced images did not have module information if the corresponding
  module was stored in the new cache.
- Remove `buf beta registry template`.
- Remove `buf beta registry plugin {create,deprecate,list,undeprecate,version}` and replace with
  `buf beta registry plugin {push,delete}`.
- Update `buf beta price` with the latest pricing information.

## [v1.20.0] - 2023-05-30

- Add `--emit-defaults` flag to `buf curl` to emit default values in JSON-encoded responses.
- Indent JSON-encoded responses from `buf curl` by default.
- Log a warning in case an import statement does not point to a file in the module, a file in a
  direct dependency, or a well-known type file.

## [v1.19.0] - 2023-05-17

- Add `--create` flag to `buf push` to create a repository if it does not exist. The user
  is also required to specify the visibility using `--create-visibility`.
- Add `github-actions` error format to print errors in a form parseable by GitHub Actions.
- Fix issue in `buf build` and `buf generate` where the use of type filtering (via
  `--type` flags) would cause the resulting image to have no source code info, even
  when `--exclude-source-info` was not specified. The main impact of the bug was that
  generated code would be missing comments.
- Fix issue in `buf curl` when using `--user` or `--netrc` that would cause a malformed
  Authorization header to be sent.
- Update the module cache to use an optimized content addressable store. The cache is
  now self-healing and uses significantly less space. Users wishing to free unused space
  can run `buf mod --clear-cache` once after upgrading to remove data stored in the
  previous module cache.

## [v1.18.0] - 2023-05-05

- Remove `buf beta registry {plugin,template} {deprecate,undeprecate}`.
- Add `--user` and `--netrc` flags to `buf curl`, providing the same behavior as the
  flags of the same name in the cURL tool.
- Include `DocumentationPath` in the module on `buf push`.
- Support fallback paths, `README.md` and `README.markdown`, for module documentation.
  The default source for module documentation is `buf.md`.
  If `buf.md` is missing, `README.md` or `README.markdown` is used as fallback sources.

## [v1.17.0] - 2023-04-05

- Fix issue with JSON marshalling of errors where line and column fields were
  omitted when line and column information was empty.
- Fix issue with MSVS marshalling of errors where the column could be 0.
- Add `buf beta stats` command to print statistics about a given source or module.
- Update `buf beta price` with the latest pricing information.

## [v1.16.0] - 2023-03-29

- Add `buf beta price` command to help users of the BSR figure out how much a module
  will cost to store on the BSR under the Teams or Pro plans.
- Fix issue in `protoc-gen-buf-lint` that prevented it from reporting lint
  errors for unused imports.
- Fix issue with `buf format` where indents would be produced on certain empty lines.
- Remove `buf alpha registry token create` command. Tokens must be created through the BSR UI.
- Add local WASM plugin support in alpha, gated by the `BUF_ALPHA_ENABLE_WASM` environment variable.
  This feature is under evaluation, and may change at any time. If you are interested in WASM
  Protobuf plugins, reach out to us.

## [v1.15.1] - 2023-03-08

- Fix bug in `buf generate` with `v1beta1` config files.
- Fix potential crash when using the `--type` flag with `buf build` or `buf generate`.

## [v1.15.0] - 2023-02-28

- Update built-in Well-Known Types to Protobuf v22.0.
- Fix bug in `buf format` where C-style block comments in which every
  line includes a prefix (usually "*") would be incorrectly indented.
- Add `--private-network` flag to `buf beta studio-agent` to support handling CORS requests
  from Studio on private networks that set the `Access-Control-Request-Private-Network` header.

## [v1.14.0] - 2023-02-09

- Replace `buf generate --include-types` with `buf generate --type` for consistency. `--include-types`
  is now deprecated but continues to work, consistent with our compatibility guarantee.
- Include type references in `google.protobuf.Any` messages in option values
  when filtering on type, e.g. with `buf build --type` or `buf generate --type`.
- Allow specifying a specific `protoc` path in `buf.gen.yaml` when using `protoc`'s built-in plugins
  via the new `protoc_path` option.
- Allow specifying arguments for local plugins in `buf.gen.yaml`. You can now do e.g.
  `path: ["go, "run", ./cmd/protoc-gen-foo]` in addition to `path: protoc-gen-foo`.
- Add optional name parameter to `buf mod init`, e.g. `buf mod init buf.build/owner/foobar`.
- Fix issue with `php_metadata_namespace` file option in [managed mode](https://docs.buf.build/generate/managed-mode).
- Make all help documentation much clearer. If you notice any inconsistencies, let us know.

## [v1.13.1] - 2023-01-27

- Fix race condition with `buf generate` when remote plugins from multiple
  BSR instances are being used at once.

## [v1.13.0] - 2023-01-26

- Extend the `BUF_TOKEN` environment variable to accept tokens for multiple
  BSR instances. Both `TOKEN` and `TOKEN1@BSRHOSTNAME1,TOKEN2@BSRHOSTNAME2,...`
  are now valid values for `BUF_TOKEN`.
- Remove `buf beta convert` in favor of the now-stable `buf convert`.

## [v1.12.0] - 2023-01-12
- Add `buf curl` command to invoke RPCs via [Connect](https://connect-build),
  [gRPC](https://grpc.io/), or [gRPC-Web](https://github.com/grpc/grpc-web.)
- Introduce `objc_class_prefix` option in managed mode, allowing a `default` value
  for `objc_class_prefix` for all files, `except` and `override`, which both behave
  similarly to other `except` and `override` options. Specifying an empty `default`
  value is equivalent to having managed mode on in previous versions.
- Introduce `ruby_package` option in managed mode, allowing `except` and `override`,
  in the same style as `objc_class_prefix`. Leaving `ruby_package` unspecified has
  the same effect as having mananged mode enabled in previous versions.

## [v1.11.0] - 2022-12-19
- `buf generate` now batches remote plugin generation calls for improved performance.
- Update `optimize_for` option in managed mode, allowing a `default` value for `optimize_for`
  for all files, `except` and `override`, which both behave similarly to other `except`
  and `override` options. Specifying an `optimize_for` value in the earlier versions is
  equivalent to having a `optimize_for` with that value as default.

## [v1.10.0] - 2022-12-07

- When using managed mode, setting `enabled: false` now no longer fails `buf generate`
  and instead prints a warning log and ignores managed mode options.
- Add `csharp_namespace` option to managed mode, allowing `except`, which excludes
  modules from managed mode, and `override`, which specifies `csharp_namespace` values
  per module, overriding the default value. By default, when managed mode is enabled,
  `csharp_namespace` is set to the package name with each package sub-name capitalized.
- Promote `buf convert` to stable, keep `buf beta convert` aliased in the beta command.
- Add `Types` filter to `buf generate` command to specify types (message, enum,
  service) that should be included in the image. When specified, the resulting
  image will only include descriptors to describe the requested types.

## [v1.9.0] - 2022-10-19

- New compiler that is faster and uses less memory than the outgoing one.
  - When generating source code info, the new compiler is 20% faster, and allocates
    13% less memory.
  - If _not_ generating source code info, the new compiler is 50% faster and
    allocates 35% less memory.
  - In addition to allocating less memory through the course of a compilation, the
    new compiler releases some memory much earlier, allowing it to be garbage
    collected much sooner. This means that by the end of a very large compilation
    process, less than half as much memory is live/pinned to the heap, decreasing
    overall memory pressure.

  The new compiler also addresses a few bugs where Buf would accept proto sources
  that protoc would reject:
  - In proto3 files, field and enum names undergo a validation that they are
    sufficiently different so that there will be no conflicts in JSON names.
  - Fully-qualified names of elements (like a message, enum, or service) may not
    conflict with package names.
  - A oneof or extend block may not contain empty statements.
  - Package names may not be >= 512 characters in length or contain > 100 dots.
  - Nesting depth of messages may not be > 32.
  - Field types and method input/output types may not refer to synthetic
    map entry messages.
- Push lint and breaking configuration to the registry.
- Include `LICENSE` file in the module on `buf push`.
- Formatter better edits/preserves whitespace around inline comments.
- Formatter correctly indents multi-line block (C-style) comments.
- Formatter now indents trailing comments at the end of an indented block body
  (including contents of message and array literals and elements in compact options)
  the same as the rest of the body (instead of out one level, like the closing
  punctuation).
- Formatter uses a compact, single-line representation for array and message literals
  in option values that are sufficiently simple (single scalar element or field).
- `buf beta convert` flags have changed from `--input` to `--from` and `--output`/`-o` to `--to`
- fully qualified type names now must be parsed to the `input` argument and `--type` flag separately

## [v1.8.0] - 2022-09-14

- Change default for `--origin` flag of `buf beta studio-agent` to `https://studio.buf.build`
- Change default for `--timeout` flag of `buf beta studio-agent` to `0` (no timeout). Before it was
  `2m` (the default for all the other `buf` commands).
- Add support for experimental code generation with the `plugin:` key in `buf.gen.yaml`.
- Preserve single quotes with `buf format`.
- Support `junit` format errors with `--error-format`.

## [v1.7.0] - 2022-06-27

- Support protocol and encoding client options based on content-type in Studio Agent.
- Add `--draft` flag to `buf push`.
- Add `buf beta registry draft {list,delete}` commands.

## [v1.6.0] - 2022-06-21

- Fix issue where `// buf:lint:ignore` comment ignores did not work for the
  `ENUM_FIRST_VALUE_ZERO` rule.
- Add `buf beta studio-agent` command to support the upcoming Buf Studio.

## [v1.5.0] - 2022-05-30

- Upgrade to `protoc` 3.20.1 support.
- Fix an issue where `buf` would fail if two or more roots contained
  a file with the same name, but with different file types (i.e. a
  regular file vs. a directory).
- Fix check for `PACKAGE_SERVICE_NO_DELETE` to detect deleted services.
- Remove `buf beta registry track`.
- Remove `buf beta registry branch`.

## [v1.4.0] - 2022-04-21

- Fix issue where duplicate synthetic oneofs (such as with proto3 maps or
  optional fields) did not result in a properly formed error.
- Add `buf beta registry repository update` command which supports updating
  repository visibility (public vs private). As with all beta commands, this
  is likely to change in the future.

## [v1.3.1] - 2022-03-30

- Allow `--config` flag to be set when targeting a module within a workspace.
- Update `buf format`'s file option order so that default file options are
  sorted before custom options.
- Update `buf format` to write adjacent string literals across multiple lines.
- Fix `buf format` so that the output directory (if any) is created if and only
  if the input is successfully formatted.

## [v1.3.0] - 2022-03-25

- Add `--exit-code` flag to `buf format` to exit with a non-zero exit code if
  the files were not already formatted.

## [v1.2.1] - 2022-03-24

- Fix a few formatting edge cases.

## [v1.2.0] - 2022-03-24

- Add `buf format` command to format `.proto` files.
- Fix build scripts to avoid using the `command-line-arguments` pseudo-package
  when building binaries and re-introduce checking for proper usage of private
  packages.

## [v1.1.1] - 2022-03-21

- Remove check for proper usage of private packages due to a breaking change made in the Golang standard library in 1.18.

## [v1.1.0] - 2022-03-01
- Add `--type` flag to the `build` command to create filtered images containing
  only the specified types and their required dependencies.
- Trim spaces and new lines from user-supplied token for `buf registry login`.
- Add support for conversion between JSON and binary serialized message for `buf beta convert`.

## [v1.0.0] - 2022-02-17

- Check that the user provided a valid token when running `buf registry login`.
- Add `buf mod open` that opens a module's homepage in a browser.
- Add `buf completion` command to generate auto-completion scripts in commonly used shells.
- Add `--disable-symlinks` flag to the `breaking, build, export, generate, lint, ls-files, push`
  commands. By default, the CLI will follow symlinks except on Windows, and this disables following
  symlinks.
- Add `--include-wkt` flag to `buf generate`. When this flag is specified alongside
  `--include-imports`, this will result in the [Well-Known Types](https://github.com/bufbuild/wellknowntypes/tree/11ea259bf71c4d386131c1986ffe103cb1edb3d6/v3.19.4/google/protobuf)
  being generated as well. Most language runtimes have the Well-Known Types included as part
  of the core library, making generating the Well-Known Types separately undesirable.
- Remove `buf protoc`. This was a pre-v1.0 demonstration to show that `buf` compilation
  produces equivalent results to mainline `protoc`, however `buf` is working on building
  a better Protobuf future that provides easier mechanics than our former `protoc`-based
  world. `buf protoc` itself added no benefit over mainline `protoc` beyond being considerably
  faster and allowing parallel compilation. If `protoc` is required, move back to mainline `protoc`
  until you can upgrade to `buf`. See [#915](https://github.com/bufbuild/buf/pull/915) for more
  details.
- Context modifier no longer overrides an existing token on the context. This allows `buf registry login`
  to properly check the user provided token without the token being overridden by the CLI interceptor.
- Removed the `buf config init` command in favor of `buf mod init`.
- Removed the `buf config ls-breaking-rules` command in favor of `buf mod ls-breaking-rules`.
- Removed the `buf config ls-lint-rules` command in favor of `buf mod ls-lint-rules`.
- Removed the `buf config migrate-v1beta1` command in favor of `buf beta migrate-v1beta1`.
- Add `buf beta decode` command to decode message with provided image source and message type.
- Disable `--config` flag for workspaces.
- Move default config version from `v1beta1` to `v1`.

## [v1.0.0-rc12] - 2022-02-01

- Add `default`, `except` and `override` to `java_package_prefix`.
- Add dependency commits as a part of the `b3` digest.
- Upgrade to `protoc` 3.19.4 support.
- Remove `branch` field from `buf.lock`.

## [v1.0.0-rc11] - 2022-01-18

- Upgrade to `protoc` 3.19.3 support.
- Add `PACKAGE_NO_IMPORT_CYCLE` lint rule to detect package import cycles.
- Add `buf beta registry {plugin,template} {deprecate,undeprecate}`.
- Add warning when using enterprise dependencies without specifying a enterprise
  remote in the module's identity.
- Remove `digest`, and `created_at` fields from the `buf.lock`. This will temporarily create a new commit
  when pushing the same contents to an existing repository, since the `ModulePin` has been reduced down.
- Add `--track` flag to `buf push`
- Update `buf beta registry commit list` to allow a track to be specified.
- Add `buf beta registry track {list,delete}` commands.
- Add manpages for `buf`.

## [v1.0.0-rc10] - 2021-12-16

- Fix issue where remote references were not correctly cached.

## [v1.0.0-rc9] - 2021-12-15

- Always set `compiler_version` parameter in the `CodeGeneratorRequest` to "(unknown)".
- Fix issue where `buf mod update` was unable to resolve dependencies from different remotes.
- Display the user-provided Buf Schema Registry remote, if specified, instead of the default within the `buf login` message.
- Fix issue where `buf generate` fails when the same plugin was specified more than once in a single invocation.
- Update the digest algorithm so that it encodes the `name`, `lint`, and `breaking` configuration encoded in the `buf.yaml`.
  When this change is deployed, users will observe the following:
  - Users on `v0.43.0` or before will notice mismatched digest errors similar to the one described in https://github.com/bufbuild/buf/issues/661.
  - Users on `v0.44.0` or after will have their module cache invalidated, but it will repair itself automatically.
  - The `buf.lock` (across all versions) will reflect the new `b3-` digest values for new commits.

## [v1.0.0-rc8] - 2021-11-10

- Add new endpoints to the recommendation service to make it configurable.
- Add `--exclude-path` flag to `buf breaking`, `buf build`, `buf export`, `buf generate`, and `buf lint` commands. This allows users to exclude specific paths when running commands.
- Change `GetModulePackages` endpoint to return a repeated `ModulePackage` message that now includes package description with the package name.
- Add `Oneof` to the `Message` structure for documentation.

## [v1.0.0-rc7] - 2021-11-08

- Upgrade to `protoc` 3.19.1 support.
- Fix issue with `buf generate` where multiple insertion points are defined in the same file.

## [v1.0.0-rc6] - 2021-10-20

- Fix issue with `buf ls-files` when given an image as an input, imports were being printed,
  even without the `--include-imports` flag.
- Add the ability for users to provide individual protobuf files as inputs to CLI commands. This allows users to run `buf` commands against and file input based on their current working directory, for example, `buf lint foo/bar.proto`, where `foo/bar.proto` is a path to protobuf file on disk.

## [v1.0.0-rc5] - 2021-10-12

- Add `buf beta registry repository deprecate` and `buf beta registry repository undeprecate`.
- Support `--include-imports` for remote plugins.
- Fix issue where `buf config migrate-v1beta1 fails` when files cannot be renamed.
- Fix issue where `buf registry login` panics when an existing .netrc entry exists.

## [v1.0.0-rc4] - 2021-10-07

- Fix issue where `buf generate` could fail when used with large numbers of plugins and files on
  systems with low file limits.
- Add `buf protoc --version` flag back. This was accidentally removed.
- Upgrade to `protoc` 3.18.1 support.

## [v1.0.0-rc3] - 2021-10-04

- Add `--as-import-paths` flag to `ls-files` that strips local directory paths and prints file
  paths as they are imported.
- Fix issue where groups used in custom options did not result in the same behavior as `protoc`.
- Fix issue where insertion points were not applied with respect to the configured output directory.

## [v1.0.0-rc2] - 2021-09-23

- Add `--include-imports` flag to `ls-files`.
- Upgrade to `protoc` 3.18.0 support.
- Fix regression with git inputs using `recurse_submodules=true`.

## [v1.0.0-rc1] - 2021-09-15

This is our first v1.0 release candidate. This release largely concentrates on erroring for
already-deprecated commands and flags.

At Buf, we take compatibility very seriously. When we say v1.0, we mean it - we hope `buf` will be
stable on v1 for the next decade, and if there is something we want to change, it is our responsibility to
make sure that we don't break you, not your responsibility to change because of us. We have learned
a lot about `buf` usage in the last two years of our beta, and have deprecated flags and commands as
we go, but for v1.0, we are removing the deprecated items to make sure we have a clean setup going forward.

All commands and flags have been printing warnings for a long time, and have an easy migration path.
Simply update the command or flag, and you'll be good to go:

- Removed the `buf login` command in favor of `buf registry login`.
- Removed the `buf logout` command in favor of `buf registry logout`.
- Removed the `buf mod init` command in favor of `buf config init`.
- Removed the `--name` and `--dep` flags in `buf config init`.
- Removed the `--log-level` global flag.
- Moved the output of `--version` from stderr to stdout.
- Moved the output of `--help` and `help` from stderr to stdout.
- [From v0.55.0](https://github.com/bufbuild/buf/releases/tag/v0.55.0): The version key in all configuration files (`buf.yaml`, `buf.gen.yaml`, `buf.work.yaml`) is now required.
- [From v0.45.0](https://github.com/bufbuild/buf/releases/tag/v0.45.0): Removed the `buf beta config init` command in favor of `buf config init`.
- [From v0.45.0](https://github.com/bufbuild/buf/releases/tag/v0.45.0): Removed the `buf beta mod export` command in favor of `buf export`.
- [From v0.45.0](https://github.com/bufbuild/buf/releases/tag/v0.45.0): Removed the `buf beta mod init` command in favor of `buf config init`.
- [From v0.45.0](https://github.com/bufbuild/buf/releases/tag/v0.45.0): Removed the `buf beta mod update` command in favor of `buf mod update`.
- [From v0.45.0](https://github.com/bufbuild/buf/releases/tag/v0.45.0): Removed the `buf beta mod clear-cache` command in favor of `buf mod clear-cache`.
- [From v0.45.0](https://github.com/bufbuild/buf/releases/tag/v0.45.0): Removed the `buf beta push` command in favor of `buf push`.
- [From v0.34.0](https://github.com/bufbuild/buf/releases/tag/v0.34.0): Removed the `buf check breaking` command in favor of `buf breaking`.
- [From v0.34.0](https://github.com/bufbuild/buf/releases/tag/v0.34.0): Removed the `buf check lint` command in favor of `buf lint`.
- [From v0.34.0](https://github.com/bufbuild/buf/releases/tag/v0.34.0): Removed the `buf check ls-lint-checkers` command in favor of `buf config ls-lint-rules`.
- [From v0.34.0](https://github.com/bufbuild/buf/releases/tag/v0.34.0): Removed the `buf check ls-breaking-checkers` command in favor of `buf config ls-breaking-rules`.
- [From v0.31.0](https://github.com/bufbuild/buf/releases/tag/v0.31.0): Removed the `--file` flag on `buf build` in favor of the `--path` flag.
- [From v0.31.0](https://github.com/bufbuild/buf/releases/tag/v0.31.0): Removed the `--file` flag on `buf lint` in favor of the `--path` flag.
- [From v0.31.0](https://github.com/bufbuild/buf/releases/tag/v0.31.0): Removed the `--file` flag on `buf breaking` in favor of the `--path` flag.
- [From v0.31.0](https://github.com/bufbuild/buf/releases/tag/v0.31.0): Removed the `--file` flag on `buf generate` in favor of the `--path` flag.
- [From v0.31.0](https://github.com/bufbuild/buf/releases/tag/v0.31.0): Removed the `--file` flag on `buf export` in favor of the `--path` flag.
- [From v0.29.0](https://github.com/bufbuild/buf/releases/tag/v0.29.0): Removed the `--source` flag on `buf build` in favor of the first positional parameter.
- [From v0.29.0](https://github.com/bufbuild/buf/releases/tag/v0.29.0): Removed the `--source-config` flag on `buf build` in favor of the `--config` flag.
- [From v0.29.0](https://github.com/bufbuild/buf/releases/tag/v0.29.0): Removed the `--input` flag on `buf lint` in favor of the first positional parameter.
- [From v0.29.0](https://github.com/bufbuild/buf/releases/tag/v0.29.0): Removed the `--input-config` flag on `buf lint` in favor of the `--config` flag.
- [From v0.29.0](https://github.com/bufbuild/buf/releases/tag/v0.29.0): Removed the `--input` flag on `buf breaking` in favor of the first positional parameter.
- [From v0.29.0](https://github.com/bufbuild/buf/releases/tag/v0.29.0): Removed the `--input-config` flag on `buf breaking` in favor of the `--config` flag.
- [From v0.29.0](https://github.com/bufbuild/buf/releases/tag/v0.29.0): Removed the `--against-input` flag on `buf breaking` in favor of the `--against` flag.
- [From v0.29.0](https://github.com/bufbuild/buf/releases/tag/v0.29.0): Removed the `--against-input-config` flag on `buf breaking` in favor of the `--against-config` flag.
- [From v0.29.0](https://github.com/bufbuild/buf/releases/tag/v0.29.0): Removed the `--input` flag on `buf generate` in favor of the first positional parameter.
- [From v0.29.0](https://github.com/bufbuild/buf/releases/tag/v0.29.0): Removed the `--input-config` flag on `buf generate` in favor of the `--config` flag.
- [From v0.29.0](https://github.com/bufbuild/buf/releases/tag/v0.29.0): Removed the `--input` flag on `buf ls-files` in favor of the first positional parameter.
- [From v0.29.0](https://github.com/bufbuild/buf/releases/tag/v0.29.0): Removed the `--input-config` flag on `buf ls-files` in favor of the `--config` flag.
- [From v0.29.0](https://github.com/bufbuild/buf/releases/tag/v0.29.0): Removed the `buf image build` command in favor of `buf build`.
- [From v0.29.0](https://github.com/bufbuild/buf/releases/tag/v0.29.0): Removed the `buf image convert` command.
- [From v0.29.0](https://github.com/bufbuild/buf/releases/tag/v0.29.0): Removed the `buf beta image convert` command.
- [From v0.23.0](https://github.com/bufbuild/buf/releases/tag/v0.23.0): Removed the `buf experimental image convert` command.
- [From v0.52.0](https://github.com/bufbuild/buf/releases/tag/v0.52.0) [and v0.34.0](https://github.com/bufbuild/buf/releases/tag/v0.34.0): Complete deletion `protoc-gen-buf-check-breaking` and `protoc-gen-buf-check-lint`, which have been moved to `protoc-gen-buf-breaking` and `protoc-gen-buf-lint`.

In January 2021 (v0.34.0), `protoc-gen-buf-check-breaking` and `protoc-gen-buf-check-lint` were deprecated and scheduled for removal for v1.0. In August 2021 (v0.52.0), we began returning error for every invocation of `protoc-gen-buf-check-breaking` and `protoc-gen-buf-check-lint`. This release completes the deletion process.

The only migration necessary is to change your installation and invocation from `protoc-gen-buf-check-breaking` to `protoc-gen-buf-breaking` and `protoc-gen-buf-check-lint` to `protoc-gen-buf-lint`. These can be installed in the exact same manner, whether from GitHub Releases, Homebrew, AUR, or direct Go installation:

```
# instead of go get github.com/bufbuild/buf/cmd/protoc-gen-buf-check-breaking
go get github.com/bufbuild/buf/cmd/protoc-gen-buf-breaking
# instead of curl -sSL https://github.com/bufbuild/buf/releases/download/v0.57.0/protoc-gen-buf-check-breaking-Linux-x86_64
curl -sSL https://github.com/bufbuild/buf/releases/download/v0.57.0/protoc-gen-buf-breaking-Linux-x86_64
```

## [v0.56.0] - 2021-09-08

- Cascade `ENUM_ZERO_VALUE_SUFFIX` comment ignores from the enum level.
- Fix issue where `buf genarate --output` was not being respected in 0.55.0.

## [v0.55.0] - 2021-09-07

- Error if `version:` is not set in `buf.yaml`. This is one of the few breaking changes we must make before v1.0 to guarantee stability for the future. If you do not have a version set, simply add `version: v1beta1` to the top of your `buf.yaml`.
- Support `BUF_TOKEN` for authentication. `buf` will now look for a token in the `BUF_TOKEN` environment variable, falling back to `.netrc` as set via `buf login`.
- Add support for using remote plugins with local source files.
- Add per-file overrides for managed mode.
- Fix issue with the module cache where multiple simulataneous downloads would result in a temporarily-corrupted cache.
- Hide verbose messaing behind the `--verbose` (`-v`) flag.
- Add `--debug` flag to print out debug logging.

## [v0.54.1] - 2021-08-30

- Fix docker build.

## [v0.54.0] - 2021-08-30

- Add windows support.
- Add `java_package_prefix` support to managed mode.
- Fix issue with C# namespaces in managed mode.
- Fix issue where `:main` was appended for errors containing references to modules.

## [v0.53.0] - 2021-08-25

- Fix issue where `buf generate --include-imports` would end up generating files for certain imports twice.
- Error when both a `buf.mod` and `buf.yaml` are present. `buf.mod` was briefly used as the new default name for `buf.yaml`, but we've reverted back to `buf.yaml`.

## [v0.52.0] - 2021-08-19

Return error for all invocations of `protoc-gen-buf-check-breaking` and `protoc-gen-buf-check-lint`.

As one of the few changes buf will ever make, `protoc-gen-buf-check-breaking` and `protoc-gen-buf-check-lint` were deprecated and scheduled for removal for v1.0 in January 2021. In preparation for v1.0, instead of just printing out a message notifying users of this, these commands now return an error for every invocation and will be completely removed when v1.0 is released.

The only migration necessary is to change your installation and invocation from `protoc-gen-buf-check-breaking` to `protoc-gen-buf-breaking` and `protoc-gen-buf-check-lint` to `protoc-gen-buf-lint`. These can be installed in the exact same manner, whether from GitHub Releases, Homebrew, AUR, or direct Go installation:

```
# instead of go get github.com/bufbuild/buf/cmd/protoc-gen-buf-check-breaking
go get github.com/bufbuild/buf/cmd/protoc-gen-buf-breaking
# instead of curl -sSL https://github.com/bufbuild/buf/releases/download/v0.52.0/protoc-gen-buf-check-breaking-Linux-x86_64
curl -sSL https://github.com/bufbuild/buf/releases/download/v0.52.0/protoc-gen-buf-breaking-Linux-x86_64
```

There is no change in functionality.

## [v0.51.1] - 2021-08-16

- Fix issue with git LFS where a remote must be set for fetch.

## [v0.51.0] - 2021-08-13

- Accept packages of the form `v\d+alpha` and `v\d+beta` as packages with valid versions. These will be considered unstable packages for the purposes of linting and breaking change detection if `ignore_unstable_packages` is set.
- Fix issue with git clones that occurred when using a previous reference of the current branch.

## [v0.50.0] - 2021-08-12

- Add `buf generate --include-imports` that also generates all imports except for the Well-Known Types.
- Fix issue where a deleted file within an unstable package that contained messages, enums, or services resulted in a breaking change failure if the `PACKAGE` category was used and `ignore_unstable_packages` was set.

## [v0.49.0] - 2021-08-10

- Split `FIELD_SAME_TYPE` breaking change rule into `FIELD_SAME_TYPE, FIELD_WIRE_COMPATIBLE_TYPE, FIELD_WIRE_JSON_COMPATIBLE_TYPE` in `v1`. See https://github.com/bufbuild/buf/pull/400 for details.
- Only export imported dependencies from `buf export`.

## [v0.48.2] - 2021-07-30

- Fix git args for http auth with git lfs.

## [v0.48.1] - 2021-07-30

- Fix: use `-c` on `git` parent command instead of `--config` on `git fetch`.
- Add `ruby_package` to managed mode.

## [v0.48.0] - 2021-07-29

- Add `buf export`. `buf export` will export the files from the specified input (default `"."`) to the given directory in a manner that is buildable by `protoc` without any `-I` flags. It also has options `--exclude-imports`, which excludes imports (and won't result in a buildable set of files), and `--path`, which filters to the specific paths.

## [v0.47.0] - 2021-07-29

- Rewrite the git cloner to use `git init && git fetch` rather than `git clone`. `git clone` is limited to local branches on the remote, whereas `git fetch` we can fetch any references on the remote including remote branches.
- Add `php_namespace` managed mode handling.
- Add `java_string_check_utf8` managed mode handling.

## [v0.46.0] - 2021-07-27

- Add `buf login` and `buf logout` to login and logout from the Buf Schema Registry.
- Fix cache, configuration, and data environment variables for Windows. Note that while Windows is still not officially supported, `buf` largely works on Windows.

## [v0.45.0] - 2021-07-26

- Revert default configuration file location back from `buf.mod` to `buf.yaml`. Note that both continue to work.
- Move default workspace configuration file location from `buf.work` to `buf.work.yaml`. Note that both continue to work.
- Move `buf beta push` to `buf push`. Note that `buf beta push` continues to work.
- Move most `buf beta mod` commands to `buf mod`. Note that all `buf beta mod` commands continue to work.
- Add `--only` flag to `buf mod update`.
- Warn if `buf.yaml` contains dependencies that are not represented in the `buf.lock` file.
- Add `--version` flag to `buf config ls-{breaking,lint}-rules`.
- Add `SYNTAX_SPECIFIED` lint rule to `BASIC, DEFAULT` categories for v1 configuration.
- Add `IMPORT_USED` lint rule to `BASIC, DEFAULT` categories for v1 configuration.
- Bring v1 configuration out of beta.
- Add managed mode for `objc_class_prefix`, `csharp_namespace`.

## [v0.44.0] - 2021-07-08

- Fix issue where C++ scoping rules were not properly enforced.
- Add support for splitting directory paths passed to `buf protoc -I` by a directory separator.
- Fix Windows support for builtin `protoc` plugins when using `buf generate` or `buf protoc`. Note that Windows remains officially unsupported as we have not set up testing, but largely works.
- Upgrade to `protoc` 3.17.3 support.
- Change the default module configuration location from `buf.yaml` to `buf.mod`. Note that `buf.yaml` continues to work.
- Continued work on the workspaces beta, including the `v1` configuration specification.
- Continued work on the managed mode beta, including the `v1` configuration specification.
- Add `v1` module configuration specification in beta - please continue to use `v1beta1` until the `v1` configuration specification is rolled out.
- Add `buf config migrate-v1beta1`.

## [v0.43.2] - 2021-05-31

- Fix namespace resolution diff with protoc.

## [v0.43.1] - 2021-05-28

- Revert `protoc` namespace resolution diff change.

## [v0.43.0] - 2021-05-28

- Do not count `buf:lint:ignore` directives as valid comments for the `COMMENT_.*` lint rules.
- Upgrade to `protoc` 3.17.1 support.
- Fix namespace resolution diff with `protoc`.

## [v0.42.1] - 2021-05-20

- Change the architecture suffix of the Linux ARM release assets from `arm64` to `aarch64` to match the output of `uname -m` on Linux.

## [v0.42.0] - 2021-05-20

- Add managed mode in beta. This is a new feature that automatically sets file option values.
- Add workspaces in beta. This is a new feature that allows multiple modules within the same directory structure.
- Add arm64 releases.

## [v0.41.0] - 2021-04-01

* Add `MESSAGE_SAME_REQUIRED_FIELDS` breaking change rule. This checks to make sure no `required` fields are added or deleted from existing messages.
* Support multi-architecture Docker image.
* Exit with code 100 for `FileAnnotation` errors.

## [v0.40.0] - 2021-03-15

* Add `buf beta registry tag {create,list}` commands.
* Add support for creating tags in `push` via `buf beta push -t`.
* Fix an issue where errors were unnecessarily written in `buf lint` and `buf breaking`.

## [v0.39.1] - 2021-03-04

- Fix issue with CLI build process in 0.39.0.

## [v0.39.0] - 2021-03-04

* `buf beta push` doesn't create a new commit if the content of the push is the same as the latest commit on the branch.
* Fix an issue where no error was shown when authentication failed.
* Fix an issue where `buf protoc` would error if a plugin returned an empty error string.

## [v0.38.0] - 2021-02-25

- Update the tested `protoc` version for compatibility to 3.15.2. The `--experimental_allow_proto3_optional` flag is no longer set for versions >=3.15.
- Update the Well-Known Types to 3.15.2. The `go_package` values for the Well-Known Types now point at google.golang.org/protobuf instead of github.com/golang/protobuf.

## [v0.37.1] - 2021-02-23

- Fix bug where authentication headers were not threaded through for certain Buf Schema Registry commands.
- Fix issue where empty errors would incorrectly be wrapped by the CLI interceptor.
- Update Buf module cache location to include remote.

## [v0.37.0] - 2021-02-09

- Add commands for the Buf Schema Registry. Visit our website to add yourself to [the waitlist](https://buf.build/waitlist).

## [v0.36.0] - 2021-01-18

Allows comment ignores of the form `// buf:lint:ignore ID` to be cascaded upwards for specific rules.

- For  `ENUM_VALUE_PREFIX, ENUM_VALUE_UPPER_SNAKE_CASE`, both the enum value and the enum are checked.
- For `FIELD_LOWER_SNAKE_CASE, FIELD_NO_DESCRIPTOR`, both the field and message are checked.
- For `ONEOF_LOWER_SNAKE_CASE`, both the oneof and message are checked.
- For `RPC_NO_CLIENT_STREAMING, RPC_NO_SERVER_STREAMING, RPC_PASCAL_CASE, RPC_REQUEST_RESPONSE_UNIQUE`, both the method and service are checked.
- For `RPC_REQUEST_STANDARD_NAME, RPC_RESPONSE_STANDARD_NAME`, the input/output type, method, and service are checked.

## [v0.35.1] - 2021-01-08

- Fix error when unmarshalling plugin configuration with no options (#236)

## [v0.35.0] - 2021-01-07

- Allow `opt` in `buf.gen.yaml` files to be either a single string, or a list of strings. Both of the following forms are accepted, and result in `foo=bar,baz,bat`:

```yaml
version: v1beta1
plugins:
  - name: foo
    out: out
    opt: foo=bar,baz,bat
```

```yaml
version: v1beta1
plugins:
  - name: foo
    out: out
    opt:
      - foo=bar
      - baz
      - bat
```

## [v0.34.0] - 2021-01-04

- Move `buf check lint` to `buf lint`.
- Move `buf check breaking` to `buf breaking`.
- Move `buf check ls-lint-checkers` to `buf config ls-lint-rules`.
- Move `buf check ls-breaking-checkers` to `buf config ls-breaking-rules`.
- Move `protoc-gen-buf-check-lint` to `protoc-gen-buf-lint`.
- Move `protoc-gen-buf-check-breaking` to `protoc-gen-buf-breaking`.
- Add `buf beta config init`.

All previous commands continue to work in a backwards-compatible manner, and the previous `protoc-gen-buf-check-lint` and `protoc-gen-buf-check-breaking` binaries continue to be available at the same paths, however deprecation messages are printed.

## [v0.33.0] - 2020-12-12

- Add `strategy` option to `buf.gen.yaml` generation configuration. This allows selecting either plugin invocations with files on a per-directory basis, or plugin invocations with all files at once. See the [generation documentation](https://docs.buf.build/generate-usage) for more details.

## [v0.32.1] - 2020-12-10

- Fix issue where `SourceCodeInfo` for map fields within nested messages could be dropped.
- Fix issue where deleted files would cause a panic when `breaking.ignore_unstable_packages = true`.

## [v0.32.0] - 2020-11-24

- Add symlink support for directory inputs. Symlinks will now be followed within your local directories when running `buf` commands.
- Add the `breaking.ignore_unstable_packages` option to allow ignoring of unstable packages when running `buf check breaking`. See [the documentation](https://docs.buf.build/breaking-configuration#ignore_unstable_packages) for more details.
- Enums that use the `allow_alias` option that add new aliases to a given number will no longer be considered breaking by `ENUM_VALUE_SAME_NAME`. See [the documentation](https://docs.buf.build/breaking-checkers#enum_value_same_name) for more details.

## [v0.31.1] - 2020-11-17

- Fix issue where `--experimental_allow_proto3_optional` was not set when proxying to `protoc` for the builtin plugins via `buf generate` or `buf protoc`. This flag is now set for `protoc` versions >= 3.12.

## [v0.31.0] - 2020-11-16

- Change the `--file` flag to `--path` and allow `--path` to take both files and directories, instead of just files with the old `--file`. This flag is used to filter the actual Protobuf files built under an input for most commands. You can now do for example `buf generate --path proto/foo` to only generate stubs for the files under `proto/foo`. Note that the `--file` flag continues to work, but prints a deprecation message.

## [v0.30.1] - 2020-11-12

- Relax validation of response file names from protoc plugins, so that when possible, plugins that are not compliant with the plugin specification are still usable with `buf generate`.

## [v0.30.0] - 2020-11-03

- Add `git://` protocol handling.

## [v0.29.0] - 2020-10-30

As we work towards v1.0, we are cleaning up the CLI UX. As part of this, we made the following changes:

- `buf image build` has been moved to `buf build` and now accepts images as inputs.
- `buf beta image convert` has been deleted, as `buf build` now covers this functionality.
- The `-o` flag is no longer required for `buf build`, instead defaulting to the OS equivalent of `/dev/null`.
- The `--source` flag on `buf build` has been deprecated in favor of passing the input as the first argument.
- The `--source-config` flag on `buf build` has been moved to `--config`.
- The `--input` flag on `buf check lint` has been deprecated in favor of passing the input as the first argument.
- The `--input-config` flag on `buf check lint` has been moved to `--config`.
- The `--input` flag on `buf check breaking` has been deprecated in favor of passing the input as the first argument.
- The `--input-config` flag on `buf check breaking` has been moved to `--config`.
- The `--against-input` flag on `buf check breaking` has been moved to `--against`.
- The `--against-input-config` flag on `buf check breaking` has been moved to `--against-config`.
- The `--input` flag on `buf generate` has been deprecated in favor of passing the input as the first argument.
- The `--input-config` flag on `buf generate` has been moved to `--config`.
- The `--input` flag on `buf ls-files` has been deprecated in favor of passing the input as the first argument.
- The `--input-config` flag on `buf ls-files` has been moved to `--config`.

We feel these changes make using `buf` more natural. Examples:

```
# compile the files in the current directory
buf build
# equivalent to the default no-arg invocation
buf build .
# build the repository at https://github.com/foo/bar.git
buf build https://github.com/foo/bar.git
# lint the files in the proto directory
buf check lint proto
# check the files in the current directory against the files on the master branch for breaking changes
buf check breaking --against .git#branch=master
# check the files in the proto directory against the files in the proto directory on the master branch
buf check breaking proto --against .git#branch=master,subdir=proto
```

**Note that existing commands and flags continue to work.** While the deprecation messages will be printed, and we recommend migrating to the new invocations, your existing invocations have no change in functionality.

## [v0.28.0] - 2020-10-21

- Add `subdir` option for archive and git [Inputs](https://buf.build/docs/inputs). This allows placement of the `buf.yaml` configuration file in directories other than the base of your repository. You then can check against this subdirectory using, for example, `buf check breaking --against-input https://github.com/foo/bar.git#subdir=proto`.

## [v0.27.1] - 2020-10-16

- Fix minor typo in `buf help generate` documentation.

## [v0.27.0] - 2020-10-16

- Move `buf beta generate` out of beta to `buf generate`. This command now uses a template of configured plugins to generate stubs. See `buf help generate` for more details.

## [v0.26.0] - 2020-10-13

- Add jar and zip support to `buf protoc` and `buf beta generate`.

## [v0.25.0] - 2020-10-09

- Add the concept of configuration file version. The only currently-available version is `v1beta1`. See [buf.build/docs/faq](https://buf.build/docs/faq) for more details.

## [v0.24.0] - 2020-09-21

- Add fish completion to releases.
- Update the `protoc` version for `buf protoc` to be `3.13.0`.

## [v0.23.0] - 2020-09-11

- Move the `experimental` parent command to `beta`. The command `buf experimental image convert` continues to work, but is deprecated in favor of `buf beta image convert`.
- Add `buf beta generate`.

## [v0.22.0] - 2020-09-09

- Add [insertion point](https://github.com/protocolbuffers/protobuf/blob/cdf5022ada7159f0c82888bebee026cbbf4ac697/src/google/protobuf/compiler/plugin.proto#L135) support to `buf protoc`.

## [v0.21.0] - 2020-09-02

- Fix issue where `optional` fields in proto3 would cause the `ONEOF_LOWER_SNAKE_CASE` lint checker to fail.

## [v0.20.5] - 2020-07-24

- Fix issue where parser would fail on files starting with [byte order marks](https://en.wikipedia.org/wiki/Byte_order_mark#UTF-8).

## [v0.20.4] - 2020-07-21

- Fix issue where custom message options that had an unset map field could cause a parser failure.

## [v0.20.3] - 2020-07-18

- Fix issue where parameters passed with `--.*_opt` to `buf protoc` for builtin plugins were not properly propagated.

## [v0.20.2] - 2020-07-17

- Fix issue where roots containing non-proto files with the same path would cause an error.

## [v0.20.1] - 2020-07-14

- Fix issue where Zsh completion would fail due to some flags having brackets in their description.
- Fix issue where non-builtin protoc plugin invocations would not have errors properly propagated.
- Fix issue where multiple `--.*_opt` flags, `--.*_opt` flags with commas, or `--.*_out` flags with options that contained commas, would not be properly added.

## [v0.20.0] - 2020-07-13

- Add `--by-dir` flag to `buf protoc` that parallelizes generation per directory, resulting in a 25-75% reduction in the time taken to generate stubs for medium to large file sets.
- Properly clean up temporary files and commands on interrupts.
- Fix issue where certain files that started with invalid Protobuf would cause the parser to crash.

## [v0.19.1] - 2020-07-10

- Fix issue where stderr was not being propagated for protoc plugins in CLI mode.

## [v0.19.0] - 2020-07-10

- Add `protoc` command. This is a substitute for `protoc` that uses Buf's internal compiler.
- Add `ENUM_FIRST_VALUE_ZERO` lint checker to the `OTHER` category.
- Add support for the Visual Studio error format.

## [v0.18.1] - 2020-06-25

- Fix issue where linking errors for custom options that had a message type were not properly reported (#93)

## [v0.18.0] - 2020-06-22

- Handle custom options when marshalling JSON images (#87).
- Add `buf experimental image convert` command to convert to/from binary/JSON images (#87).

## [v0.17.0] - 2020-06-17

- Add git ref support to allow specifying arbitrary git references as inputs (https://github.com/bufbuild/buf/issues/48). This allows you to do i.e. `buf check lint --input https://github.com/bufbuild/buf.git#ref=fa74aa9c4161304dfa83db4abc4a0effe886d253`.
- Add `depth` input option when specifying git inputs with `ref`. This allows the user to configure the depth at which to clone the repository when looking for the `ref`. If specifying a `ref`, this defaults to 50. Otherwise, this defaults to 1.
- Remove requirement for git branch or tag in inputs. This allows you to do i.e. `buf check lint --input https://github.com/bufbuild/buf.git` and it will automatically choose the default branch as an input.

## [v0.16.0] - 2020-06-02

- Add [proto3 optional](https://github.com/protocolbuffers/protobuf/blob/7cb5597013f0c4b978f02bce4330849f118aa853/docs/field_presence.md#how-to-enable-explicit-presence-in-proto3) support.

## [v0.15.0] - 2020-05-31

- Add opt-in comment-driven lint ignores via the `allow_comment_ignores` lint configuration option and `buf:lint:ignore ID` leading comment annotation (#73).

## [v0.14.0] - 2020-05-30

- Add `--file` flag to `buf image build` to only add specific files and their imports to outputted images. To exclude imports, use `--exclude-imports`.
- Add `zip` as a source format. Buf can now read `zip` files, either locally or remotely, for image building, linting, and breaking change detection.
- Add `zstd` as a compression format. Buf can now read and write Image files that are compressed using zstandard, and can read tarballs compressed with zstandard.
- Deprecated: The formats `bingz, jsongz, targz` are now deprecated. Instead, use `format=bin,compression=gzip`, `format=json,compression=gzip`, or `format=tar,compression=gzip`. The formats `bingz, jsongz, targz` will continue to work forever and will not be broken, but will print a deprecation warning and we recommend updating. Automatic file extension parsing continues to work the same as well.

## [v0.13.0] - 2020-05-17

- Use the `git` binary instead of go-git for internal clones. This also enables using your system git credential management for git repositories cloned using https or ssh. See https://buf.build/docs/inputs#authentication for more details.

## [v0.12.1] - 2020-05-11

- Fix issue where roots were detected as overlapping if one root's name was a prefix of the other.

## [v0.12.0] - 2020-05-11

- Add netrc support for inputs.
- Fix issue where filenames that contained `..` resulted in an error.
- Internal: migrate to golang/protobuf v2.

## [v0.11.0] - 2020-04-09

- Add experimental flag `--experimental-git-clone` to use the `git` binary for git clones.

## [v0.10.0] - 2020-04-06

- Add `recurse_submodules` option for git inputs.
  Example: `https://github.com/foo/bar.git#branch=master,recurse_submodules=true`

## [v0.9.0] - 2020-03-25

- Fix issue where the option value ordering on an outputted `Image` was non-deterministic.
- Fix issue where the `SourceCodeInfo` for the Well-Known Types was not included on an outputted `Image` when requested.

## [v0.8.0] - 2020-03-11

- Update dependencies.

## [v0.7.1] - 2020-03-05

- Tie HTTP download timeout to the `--timeout` flag.

## [v0.7.0] - 2020-01-31

- Add `tag` option for git inputs.

## [v0.6.0] - 2020-01-17

- Add `git` to the Docker container for local filesystem clones.
- Update the JSON error format to use `path` as the file path key instead of `filename`.

## [v0.5.0] - 2020-01-01

- Allow basic authentication for remote tarballs, git repositories, and image files served from HTTPS endpoints. See https://buf.build/docs/inputs#https for more details.
- Allow public key authentication for remote git repositories served from SSH endpoints. See https://buf.build/docs/inputs#ssh for more details.

## [v0.4.1] - 2019-12-30

- Fix issue where comparing enum values for enums that have `allow_alias` set and duplicate enum values present resulted in a system error.

## [v0.4.0] - 2019-12-05

- Change the breaking change detector to compare enum values on number instead of name. This also results in the `ENUM_VALUE_SAME_NUMBER` checker being replaced with the `ENUM_VALUE_SAME_NAME` checker, except this new checker is not in the `WIRE` category.

## [v0.3.0] - 2019-11-05

- Fix issue where multiple timeout errors were printed.
- Add `buf check lint --error-format=config-ignore-yaml` to print out current lint errors in a format that can be copied into a configuration file.

## [v0.2.0] - 2019-10-28

- Add a Docker image for the `buf` binary.

## v0.1.0 - 2019-10-18

Initial beta release.

[Unreleased]: https://github.com/bufbuild/buf/compare/v1.47.2...HEAD
[v1.47.2]: https://github.com/bufbuild/buf/compare/v1.47.1...v1.47.2
[v1.47.1]: https://github.com/bufbuild/buf/compare/v1.47.0...v1.47.1
[v1.47.0]: https://github.com/bufbuild/buf/compare/v1.46.0...v1.47.0
[v1.46.0]: https://github.com/bufbuild/buf/compare/v1.45.0...v1.46.0
[v1.45.0]: https://github.com/bufbuild/buf/compare/v1.44.0...v1.45.0
[v1.44.0]: https://github.com/bufbuild/buf/compare/v1.43.0...v1.44.0
[v1.43.0]: https://github.com/bufbuild/buf/compare/v1.42.0...v1.43.0
[v1.42.0]: https://github.com/bufbuild/buf/compare/v1.41.0...v1.42.0
[v1.41.0]: https://github.com/bufbuild/buf/compare/v1.40.1...v1.41.0
[v1.40.1]: https://github.com/bufbuild/buf/compare/v1.40.0...v1.40.1
[v1.40.0]: https://github.com/bufbuild/buf/compare/v1.39.0...v1.40.0
[v1.39.0]: https://github.com/bufbuild/buf/compare/v1.38.0...v1.39.0
[v1.38.0]: https://github.com/bufbuild/buf/compare/v1.37.0...v1.38.0
[v1.37.0]: https://github.com/bufbuild/buf/compare/v1.36.0...v1.37.0
[v1.36.0]: https://github.com/bufbuild/buf/compare/v1.35.1...v1.36.0
[v1.35.1]: https://github.com/bufbuild/buf/compare/v1.35.0...v1.35.1
[v1.35.0]: https://github.com/bufbuild/buf/compare/v1.34.0...v1.35.0
[v1.34.0]: https://github.com/bufbuild/buf/compare/v1.33.0...v1.34.0
[v1.33.0]: https://github.com/bufbuild/buf/compare/v1.32.2...v1.33.0
[v1.32.2]: https://github.com/bufbuild/buf/compare/v1.32.1...v1.32.2
[v1.32.1]: https://github.com/bufbuild/buf/compare/v1.32.0...v1.32.1
[v1.32.0]: https://github.com/bufbuild/buf/compare/v1.32.0-beta.1...v1.32.0
[v1.32.0-beta.1]: https://github.com/bufbuild/buf/compare/v1.31.0...v1.32.0-beta.1
[v1.31.0]: https://github.com/bufbuild/buf/compare/v1.30.1...v1.31.0
[v1.30.1]: https://github.com/bufbuild/buf/compare/v1.30.0...v1.30.1
[v1.30.0]: https://github.com/bufbuild/buf/compare/v1.29.0...v1.30.0
[v1.29.0]: https://github.com/bufbuild/buf/compare/v1.28.1...v1.29.0
[v1.28.1]: https://github.com/bufbuild/buf/compare/v1.28.0...v1.28.1
[v1.28.0]: https://github.com/bufbuild/buf/compare/v1.27.2...v1.28.0
[v1.27.2]: https://github.com/bufbuild/buf/compare/v1.27.1...v1.27.2
[v1.27.1]: https://github.com/bufbuild/buf/compare/v1.27.0...v1.27.1
[v1.27.0]: https://github.com/bufbuild/buf/compare/v1.26.1...v1.27.0
[v1.26.1]: https://github.com/bufbuild/buf/compare/v1.26.0...v1.26.1
[v1.26.0]: https://github.com/bufbuild/buf/compare/v1.25.1...v1.26.0
[v1.25.1]: https://github.com/bufbuild/buf/compare/v1.25.0...v1.25.1
[v1.25.0]: https://github.com/bufbuild/buf/compare/v1.24.0...v1.25.0
[v1.24.0]: https://github.com/bufbuild/buf/compare/v1.23.1...v1.24.0
[v1.23.1]: https://github.com/bufbuild/buf/compare/v1.23.0...v1.23.1
[v1.23.0]: https://github.com/bufbuild/buf/compare/v1.22.0...v1.23.0
[v1.22.0]: https://github.com/bufbuild/buf/compare/v1.21.0...v1.22.0
[v1.21.0]: https://github.com/bufbuild/buf/compare/v1.20.0...v1.21.0
[v1.20.0]: https://github.com/bufbuild/buf/compare/v1.19.0...v1.20.0
[v1.19.0]: https://github.com/bufbuild/buf/compare/v1.18.0...v1.19.0
[v1.18.0]: https://github.com/bufbuild/buf/compare/v1.17.0...v1.18.0
[v1.17.0]: https://github.com/bufbuild/buf/compare/v1.16.0...v1.17.0
[v1.16.0]: https://github.com/bufbuild/buf/compare/v1.15.1...v1.16.0
[v1.15.1]: https://github.com/bufbuild/buf/compare/v1.15.0...v1.15.1
[v1.15.0]: https://github.com/bufbuild/buf/compare/v1.14.0...v1.15.0
[v1.14.0]: https://github.com/bufbuild/buf/compare/v1.13.1...v1.14.0
[v1.13.1]: https://github.com/bufbuild/buf/compare/v1.13.0...v1.13.1
[v1.13.0]: https://github.com/bufbuild/buf/compare/v1.12.0...v1.13.0
[v1.12.0]: https://github.com/bufbuild/buf/compare/v1.11.0...v1.12.0
[v1.11.0]: https://github.com/bufbuild/buf/compare/v1.10.0...v1.11.0
[v1.10.0]: https://github.com/bufbuild/buf/compare/v1.9.0...v1.10.0
[v1.9.0]: https://github.com/bufbuild/buf/compare/v1.8.0...v1.9.0
[v1.8.0]: https://github.com/bufbuild/buf/compare/v1.7.0...v1.8.0
[v1.7.0]: https://github.com/bufbuild/buf/compare/v1.6.0...v1.7.0
[v1.6.0]: https://github.com/bufbuild/buf/compare/v1.5.0...v1.6.0
[v1.5.0]: https://github.com/bufbuild/buf/compare/v1.4.0...v1.5.0
[v1.4.0]: https://github.com/bufbuild/buf/compare/v1.3.1...v1.4.0
[v1.3.1]: https://github.com/bufbuild/buf/compare/v1.3.0...v1.3.1
[v1.3.0]: https://github.com/bufbuild/buf/compare/v1.2.1...1.3.0
[v1.2.1]: https://github.com/bufbuild/buf/compare/v1.2.0...v1.2.1
[v1.2.0]: https://github.com/bufbuild/buf/compare/v1.1.1...v1.2.0
[v1.1.1]: https://github.com/bufbuild/buf/compare/v1.1.0...v1.1.1
[v1.1.0]: https://github.com/bufbuild/buf/compare/v1.0.0...v1.1.0
[v1.0.0]: https://github.com/bufbuild/buf/compare/v1.0.0-rc12...v1.0.0
[v1.0.0-rc12]: https://github.com/bufbuild/buf/compare/v1.0.0-rc11...v1.0.0-rc12
[v1.0.0-rc11]: https://github.com/bufbuild/buf/compare/v1.0.0-rc10...v1.0.0-rc11
[v1.0.0-rc10]: https://github.com/bufbuild/buf/compare/v1.0.0-rc9...v1.0.0-rc10
[v1.0.0-rc9]: https://github.com/bufbuild/buf/compare/v1.0.0-rc8...v1.0.0-rc9
[v1.0.0-rc8]: https://github.com/bufbuild/buf/compare/v1.0.0-rc7...v1.0.0-rc8
[v1.0.0-rc7]: https://github.com/bufbuild/buf/compare/v1.0.0-rc6...v1.0.0-rc7
[v1.0.0-rc6]: https://github.com/bufbuild/buf/compare/v1.0.0-rc5...v1.0.0-rc6
[v1.0.0-rc5]: https://github.com/bufbuild/buf/compare/v1.0.0-rc4...v1.0.0-rc5
[v1.0.0-rc4]: https://github.com/bufbuild/buf/compare/v1.0.0-rc3...v1.0.0-rc4
[v1.0.0-rc3]: https://github.com/bufbuild/buf/compare/v1.0.0-rc2...v1.0.0-rc3
[v1.0.0-rc2]: https://github.com/bufbuild/buf/compare/v1.0.0-rc1...v1.0.0-rc2
[v1.0.0-rc1]: https://github.com/bufbuild/buf/compare/v0.56.0...v1.0.0-rc1
[v0.56.0]: https://github.com/bufbuild/buf/compare/v0.55.0...v0.56.0
[v0.55.0]: https://github.com/bufbuild/buf/compare/v0.54.1...v0.55.0
[v0.54.1]: https://github.com/bufbuild/buf/compare/v0.54.0...v0.54.1
[v0.54.0]: https://github.com/bufbuild/buf/compare/v0.53.0...v0.54.0
[v0.53.0]: https://github.com/bufbuild/buf/compare/v0.52.0...v0.53.0
[v0.52.0]: https://github.com/bufbuild/buf/compare/v0.51.1...v0.52.0
[v0.51.1]: https://github.com/bufbuild/buf/compare/v0.51.0...v0.51.1
[v0.51.0]: https://github.com/bufbuild/buf/compare/v0.50.0...v0.51.0
[v0.50.0]: https://github.com/bufbuild/buf/compare/v0.49.0...v0.50.0
[v0.49.0]: https://github.com/bufbuild/buf/compare/v0.48.2...v0.49.0
[v0.48.2]: https://github.com/bufbuild/buf/compare/v0.48.1...v0.48.2
[v0.48.1]: https://github.com/bufbuild/buf/compare/v0.48.0...v0.48.1
[v0.48.0]: https://github.com/bufbuild/buf/compare/v0.47.0...v0.48.0
[v0.47.0]: https://github.com/bufbuild/buf/compare/v0.46.0...v0.47.0
[v0.46.0]: https://github.com/bufbuild/buf/compare/v0.45.0...v0.46.0
[v0.45.0]: https://github.com/bufbuild/buf/compare/v0.44.0...v0.45.0
[v0.44.0]: https://github.com/bufbuild/buf/compare/v0.43.2...v0.44.0
[v0.43.2]: https://github.com/bufbuild/buf/compare/v0.43.1...v0.43.2
[v0.43.1]: https://github.com/bufbuild/buf/compare/v0.43.0...v0.43.1
[v0.43.0]: https://github.com/bufbuild/buf/compare/v0.42.1...v0.43.0
[v0.42.1]: https://github.com/bufbuild/buf/compare/v0.42.0...v0.42.1
[v0.42.0]: https://github.com/bufbuild/buf/compare/v0.41.0...v0.42.0
[v0.41.0]: https://github.com/bufbuild/buf/compare/v0.40.0...v0.41.0
[v0.40.0]: https://github.com/bufbuild/buf/compare/v0.39.1...v0.40.0
[v0.39.1]: https://github.com/bufbuild/buf/compare/v0.39.0...v0.39.1
[v0.39.0]: https://github.com/bufbuild/buf/compare/v0.38.0...v0.39.0
[v0.38.0]: https://github.com/bufbuild/buf/compare/v0.37.1...v0.38.0
[v0.37.1]: https://github.com/bufbuild/buf/compare/v0.37.0...v0.37.1
[v0.37.0]: https://github.com/bufbuild/buf/compare/v0.36.0...v0.37.0
[v0.36.0]: https://github.com/bufbuild/buf/compare/v0.35.1...v0.36.0
[v0.35.1]: https://github.com/bufbuild/buf/compare/v0.35.0...v0.35.1
[v0.35.0]: https://github.com/bufbuild/buf/compare/v0.34.0...v0.35.0
[v0.34.0]: https://github.com/bufbuild/buf/compare/v0.33.0...v0.34.0
[v0.33.0]: https://github.com/bufbuild/buf/compare/v0.32.1...v0.33.0
[v0.32.1]: https://github.com/bufbuild/buf/compare/v0.32.0...v0.32.1
[v0.32.0]: https://github.com/bufbuild/buf/compare/v0.31.1...v0.32.0
[v0.31.1]: https://github.com/bufbuild/buf/compare/v0.31.0...v0.31.1
[v0.31.0]: https://github.com/bufbuild/buf/compare/v0.30.1...v0.31.0
[v0.30.1]: https://github.com/bufbuild/buf/compare/v0.30.0...v0.30.1
[v0.30.0]: https://github.com/bufbuild/buf/compare/v0.29.0...v0.30.0
[v0.29.0]: https://github.com/bufbuild/buf/compare/v0.28.0...v0.29.0
[v0.28.0]: https://github.com/bufbuild/buf/compare/v0.27.1...v0.28.0
[v0.27.1]: https://github.com/bufbuild/buf/compare/v0.27.0...v0.27.1
[v0.27.0]: https://github.com/bufbuild/buf/compare/v0.26.0...v0.27.0
[v0.26.0]: https://github.com/bufbuild/buf/compare/v0.25.0...v0.26.0
[v0.25.0]: https://github.com/bufbuild/buf/compare/v0.24.0...v0.25.0
[v0.24.0]: https://github.com/bufbuild/buf/compare/v0.23.0...v0.24.0
[v0.23.0]: https://github.com/bufbuild/buf/compare/v0.22.0...v0.23.0
[v0.22.0]: https://github.com/bufbuild/buf/compare/v0.21.0...v0.22.0
[v0.21.0]: https://github.com/bufbuild/buf/compare/v0.20.5...v0.21.0
[v0.20.5]: https://github.com/bufbuild/buf/compare/v0.20.4...v0.20.5
[v0.20.4]: https://github.com/bufbuild/buf/compare/v0.20.3...v0.20.4
[v0.20.3]: https://github.com/bufbuild/buf/compare/v0.20.2...v0.20.3
[v0.20.2]: https://github.com/bufbuild/buf/compare/v0.20.1...v0.20.2
[v0.20.1]: https://github.com/bufbuild/buf/compare/v0.20.0...v0.20.1
[v0.20.0]: https://github.com/bufbuild/buf/compare/v0.19.1...v0.20.0
[v0.19.1]: https://github.com/bufbuild/buf/compare/v0.19.0...v0.19.1
[v0.19.0]: https://github.com/bufbuild/buf/compare/v0.18.1...v0.19.0
[v0.18.1]: https://github.com/bufbuild/buf/compare/v0.18.0...v0.18.1
[v0.18.0]: https://github.com/bufbuild/buf/compare/v0.17.0...v0.18.0
[v0.17.0]: https://github.com/bufbuild/buf/compare/v0.16.0...v0.17.0
[v0.16.0]: https://github.com/bufbuild/buf/compare/v0.15.0...v0.16.0
[v0.15.0]: https://github.com/bufbuild/buf/compare/v0.14.0...v0.15.0
[v0.14.0]: https://github.com/bufbuild/buf/compare/v0.13.0...v0.14.0
[v0.13.0]: https://github.com/bufbuild/buf/compare/v0.12.1...v0.13.0
[v0.12.1]: https://github.com/bufbuild/buf/compare/v0.12.0...v0.12.1
[v0.12.0]: https://github.com/bufbuild/buf/compare/v0.11.0...v0.12.0
[v0.11.0]: https://github.com/bufbuild/buf/compare/v0.10.0...v0.11.0
[v0.10.0]: https://github.com/bufbuild/buf/compare/v0.9.0...v0.10.0
[v0.9.0]: https://github.com/bufbuild/buf/compare/v0.8.0...v0.9.0
[v0.8.0]: https://github.com/bufbuild/buf/compare/v0.7.1...v0.8.0
[v0.7.1]: https://github.com/bufbuild/buf/compare/v0.7.0...v0.7.1
[v0.7.0]: https://github.com/bufbuild/buf/compare/v0.6.0...v0.7.0
[v0.6.0]: https://github.com/bufbuild/buf/compare/v0.5.0...v0.6.0
[v0.5.0]: https://github.com/bufbuild/buf/compare/v0.4.1...v0.5.0
[v0.4.1]: https://github.com/bufbuild/buf/compare/v0.4.0...v0.4.1
[v0.4.0]: https://github.com/bufbuild/buf/compare/v0.3.0...v0.4.0
[v0.3.0]: https://github.com/bufbuild/buf/compare/v0.2.0...v0.3.0
[v0.2.0]: https://github.com/bufbuild/buf/compare/v0.1.0...v0.2.0<|MERGE_RESOLUTION|>--- conflicted
+++ resolved
@@ -3,12 +3,9 @@
 ## [Unreleased]
 
 - Add `buf registry plugin {create,delete,info,update}` commands to manage BSR plugins.
-<<<<<<< HEAD
+- Breaking analysis support for `buf beta lsp`.
 - Add `buf plugin push` command to push a plugin to the Buf Schema Registry. 
   Only WebAssembly check plugins are supported at this time.
-=======
-- Breaking analysis support for `buf beta lsp`.
->>>>>>> 9e94044a
 
 ## [v1.47.2] - 2024-11-14
 
