# Changelog

## [Unreleased]

- Add `buf registry plugin {create,delete,info,update}` commands to manage BSR plugins.
- Breaking analysis support for `buf beta lsp`.
<<<<<<< HEAD
- Add `buf plugin push` command to push a plugin to the Buf Schema Registry. 
  Only WebAssembly check plugins are supported at this time.
=======
- Fix bug when using the `--type` flag filter for `buf build` where import ordering is not
  determinisitic.
>>>>>>> 1729ad3e

## [v1.47.2] - 2024-11-14

- Update the patch version to resolve NPM packaging issues. No command updates or user changes.

## [v1.47.1] - 2024-11-14

- Update the patch version to resolve NPM packaging issues. No command updates or user changes.

## [v1.47.0] - 2024-11-13

- Move `buf registry commit` to `buf registry module commit`. Command
  `buf registry commit` is now deprecated.
- Move `buf registry label` to `buf registry module label`. Command
  `buf registry label` is now deprecated.

## [v1.46.0] - 2024-10-29

- Add `buf registry whoami` command, which checks if you are logged in to the Buf Schema
  Registry at a given domain.

## [v1.45.0] - 2024-10-08

- Update `buf registry module info --format=json` to add `default_label_name`, which provides the name
  of the default label of a module.

## [v1.44.0] - 2024-10-03

- Update the `PROTOVALIDATE` lint rule to check example field options. Examples will be checked that
  they satisfy the field constraints, and are only present if constraints are present.
- Update the `PROTOVALIDATE` lint rule to check predefined rules. Predefined rules will be checked
  that they compile.
- Add support for a WebAssembly (Wasm) runtime for custom lint and breaking changes plugins. Use the
  `.wasm` file extension to specify a path to a Wasm plugin.

## [v1.43.0] - 2024-09-30

- Add new experimental LSP support under `buf beta lsp`.

## [v1.42.0] - 2024-09-18

- Add support for custom lint and breaking change plugins. See
  [our launch blog post](https://buf.build/blog/buf-custom-lint-breaking-change-plugins)
  for more details!
- Add `buf dep graph --format` flag that defaults to `dot`, and adds the option `json`, to print
  the dependency graph in JSON format.
- Fix bugs in `buf format` where trailing comments on commas in message literals were not properly
  propagated to the formatted proto, empty message literals were not properly indented, and
  compound strings in options added an extra newline before trailing commas.

## [v1.41.0] - 2024-09-11

- Add HTTP/3 support for gRPC with `buf curl`.
- Fix issue where errors from protoc plugins may be overwritten when executing plugins in parallel.

## [v1.40.1] - 2024-09-06

- Fix issue with `buf lint` where comment ignores in the shape of `// buf:lint:ignore <RULE_ID> <extra comment>`
  were not recognized due to the extra comment.

## [v1.40.0] - 2024-09-04

- Add concept of a default lint or breaking rule, which is printed out as a property when running
  `buf config ls-{breaking,lint}-rules`. Default rules are those rules which are run if no lint
  or breaking rules are explicitly configured in your `buf.yaml`.
- Rename `DEFAULT` lint rule category to `STANDARD`. With the concept of default rules being introduced,
  having a category named `DEFAULT` is confusing, as while it happens that all the rules in the `DEFAULT`
  lint category are also default rules, the name has become overloaded. As with all `buf` changes, this
  change is backwards-compatible: the `DEFAULT` lint category continues to work, and always will. We
  recommend changing to `STANDARD`, however.

## [v1.39.0] - 2024-08-27

- Fix git input handling of relative HEAD refs without branch names.
- Add `includes` key to module configurations in v2 `buf.yaml`, accepting a list of directories.
  * If `includes` is specified, a proto file is considered in the module only if it is in one of the
    directories specified.
  * If both `includes` and `excludes` keys are specified for a module, a proto file is considered
    part of this module if it is contained in any of the include paths and not in any of the exclude
    paths.
- Allow multiple module configurations in the same v2 `buf.yaml` to have the same directory path.

## [v1.38.0] - 2024-08-22

- Add `--http3` flag to `buf curl` which forces `buf curl` to use HTTP/3 as the transport.
- Fix issue with directory inputs for v2 workspaces where the specified directory was not itself
  a path to a module, but contained directories with modules, and the modules would not build.
- Stop creating empty `buf.lock` files when `buf dep update` does not find new dependencies
  to update and there is no existing `buf.lock`.
- Update `buf push` to push the license file or doc file (e.g. `README.md`, `LICENSE`) in the
  same directory as `buf.yaml` if a module does not have a license file or doc file in the
  module's directory.
- Fix constraints of `--path` flag for lint and breaking rules to avoid resolving all files
  within a module. This change can result in a performance improvement for large workspaces.

## [v1.37.0] - 2024-08-16

- Add `STABLE_PACKAGE_NO_IMPORT_UNSTABLE` lint rule which disallows files from stable packages
  to import files from unstable packages.
- Fix plugin push failures when pushing an image built with containerd image store.

## [v1.36.0] - 2024-08-06

- Add `--list-services` and `--list-methods` flags to `buf curl`, which trigger the command to list
  known services or methods in the RPC schema, instead of invoking an RPC method.
- Add `clean` as a top-level option in `buf.gen.yaml`, matching the `buf generate --clean` flag. If
  set to true, this will delete the directories, jar files, or zip files set to `out` for each
  plugin.
- Fix git input handling of annotated tags.
- Update `buf registry login` to complete the login flow in the browser by default. This allows
  users to login with their browser and have the token automatically provided to the CLI.
- Add `buf registry organization {create, delete, info, update}` commands to manage BSR
  organizations. Remove `buf beta registry organization` commands.
- Add `buf registry module {create, delete, deprecate, info, undeprecate, update}` commands to
  manage BSR modules. Remove `buf beta registry repository` commands.
- Add `buf registry label {archive, info, list, unarchive}` commands to manage BSR module labels.
  Remove `buf beta registry label` commands and `buf beta registry {archive, unarchive}`.
- Add `buf registry commit {add-label, info, list, resolve}` to manage BSR module commits. Remove
  `buf beta registry commit` commands.

## [v1.35.1] - 2024-07-24

- Fix the git input parameter `ref` to align with the `git` notion of a ref. This allows for the use
  of branch names, tag names, and commit hashes.
- Fix unexpected `buf build` errors with absolute path directory inputs without workspace and/or
  module configurations (e.g. `buf.yaml`, `buf.work.yaml`) and proto file paths set to the `--path` flag.

## [v1.35.0] - 2024-07-22

- Add `buf generate --clean` flag that will delete the directories, jar files, or zip files that the
  plugins will write to, prior to generation. Allows cleaning of existing assets without having
  to call `rm -rf`.
- Deprecate `--username` flag on and username prompt on `buf registry login`. A username is no longer
  required to log in.

## [v1.34.0] - 2024-06-21

- Add `buf config ls-modules` command to list configured modules.
- Fix issue where `buf generate` would succeed on missing insertion points and
  panic on empty insertion point files.
- Update `buf generate` to allow the use of Editions syntax when doing local code
  generation by proxying to a `protoc` binary (for languages where code gen is
  implemented inside of `protoc` instead of in a plugin: Java, C++, Python, etc).
- Allow use of an array of strings for the `protoc_path` property of for `buf.gen.yaml`,
  where the first array element is the actual path and other array elements are extra
  arguments that are passed to `protoc` each time it is invoked.

## [v1.33.0] - 2024-06-13

- Allow user to override `--source-control-url` and `--create-default-label` when using
  `--git-metadata` with `buf push`.
- Fix `buf push --git-metadata` when local tags point to different objects than
  the remote tags.
- Fix issue where comment ignores were not respected for `PROTOVALIDATE` lint rule violations.
- Add `buf beta registry label {create,get,list}` to replace `buf beta registry {draft, tag}`
  commands.
- Update `buf beta commit {get,list}` command outputs to display create time and stop
  displaying associated tags.
- Change the behavior of `buf beta commit list <buf.build/owner/repository>` when the
  reference is empty. It now lists commits in the repository instead of listing commits
  of the default label.
- Update output of `buf format` to canonicalize the punctuation used in message literals
  in option values. The output now always uses `{` and `}` instead of `<` and `>`; it
  adds `:` separators between field names and message values if the source omitted them,
  and it removes unnecessary separators between fields (`,` and `;` are allowed, but
  neither is needed).
- Update `buf format -w` so that it does not touch files whose contents don't actually
  change. This eliminates noisy notifications to file-system-watcher tools that are
  watching the directory that contains proto sources.
- Update `buf generate` to work with plugins provided by protoc for versions v24.0
  to v25.3. Editions support was experimental in these releases, and the plugins
  advertise incomplete support for editions, which triggers `buf` to report an error.
  With this fix, these plugins can be used again as long as none of the input files use
  editions syntax.
- Add `buf push --exclude-unnamed` flag to exclude unnamed modules when pushing to the BSR.

## [v1.32.2] - 2024-05-28

- Update `buf generate` to warn instead of error when proto3 optional is required but not
  supported by a plugin.

## [v1.32.1] - 2024-05-21

- Fix archive and git inputs so that `--path` and `--exclude-path` paths are relative to
  the `#subdir` rather than the root of the input. This fixes an unintended behavior change
  that was introduced in `v1.32.0`.
- Add `module` input for `protoc-gen-buf-lint` and `protoc-gen-buf-breaking` to allow
  users to specify the module for `v2` configuration files.

## [v1.32.0] - 2024-05-16

- Add version `v2` for `buf.yaml` and `buf.gen.yaml` configuration files.
- Add `buf config migrate` to migrate configuration files to the latest version (now `v2`).
- Move `buf mod init` to `buf config init`. `buf mod init` is now deprecated.
- Move `buf mod ls-lint-rules` to `buf config ls-lint-rules`. `buf mod ls-lint-rules` is now
  deprecated.
- Move `buf mod ls-breaking-rules` to `buf config ls-breaking-rules`. `buf mod ls-breaking-rules`
  is now deprecated.
- Move `buf mod prune` to `buf dep prune`. `buf mod prune` is now deprecated.
- Move `buf mod update` to `buf dep update`. `buf mod update` is now deprecated.
- Move `buf mod {clear-cache,cc}` to `buf registry cc`. `buf mod {clear-cache,cc}` is now
  deprecated.
- Move `buf beta graph` to stable as `buf dep graph`.
- Change the default visibility of `buf push --create-visibility` to `private` when the `--create`
  flag is set. Users are no longer required to set `--create-visibility` when running
  `buf push --create`.
- Add `buf push --label`, which allows users to set labels when pushing new commits to the BSR.
- Add `buf push --source-control-url`, which allows users to associate commits pushed to the BSR
  with a URL to a source code repository.
- Add `buf push --create-default-label`, which allows users to set a default label for a repository
  when calling `buf push --create`.
- Add `buf push --git-metadata`, which automatically sets appropriate `--label`,
  `--source-control-url`, and `--create-default-label` flags based on the current Git repository.
- Add `buf convert --validate` to apply [protovalidate](https://github.com/bufbuild/protovalidate)
  rules to incoming messages specified with `--from`.
- Deprecate `buf mod open`.
- Delete `buf beta migrate-v1beta1` This is now replaced with `buf config migrate`.
- Add `buf registry sdk version` to get the version of a Generated SDK for a module and plugin.
- Add `buf beta registry archive` and `buf beta registry unarchive` commands for archiving and
  unarchiving labels on the BSR.
- Add support for Protobuf Editions. This allows `buf` to be used with sources that use edition
  2023, instead of proto2 or proto3 syntax. This also updates the `protoc-gen-buf-breaking` and
  `protoc-gen-buf-lint` Protobuf plugins to support files that use edition 2023.
- Update `buf breaking` rules to work with Protobuf Editions. To support Editions, some rules have
  been deprecated and replaced with Editions-aware rules. All deprecated rules continue to work
  for existing users.
  * `FIELD_SAME_CTYPE` has been replaced with `FIELD_SAME_CPP_STRING_TYPE`, which considers both
    `ctype` field options and new `(pb.cpp).string_type` features when deciding on backwards
    compatibility.
  * `FIELD_SAME_LABEL` has been replaced with three rules that all check "cardinality". The new
    rules can distinguish between maps and other repeated fields and between implicit and explicit
    field presence. The new rules are:
    1. `FIELD_SAME_CARDINALITY` in the `FILE` and `PACKAGE` categories.
    2. `FIELD_WIRE_COMPATIBLE_CARDINALITY` in the `WIRE` category.
    3. `FIELD_WIRE_JSON_COMPATIBLE_CARDINALITY` in the `WIRE_JSON` category.
  * `FILE_SAME_JAVA_STRING_CHECK_UTF8` has been replaced with `FIELD_SAME_JAVA_UTF8_VALIDATION`,
    which considers both the `java_string_check_utf8` file option and `(pb.java).utf8_validation`
    features when deciding on backwards compatibility.
  * Add to the existing `FILE_SAME_SYNTAX` rule with a few related rules that can catch the same
    sort of compatibility issues, but in an Editions source file that changes feature values:
    1. `MESSAGE_SAME_JSON_FORMAT` and `ENUM_SAME_JSON_FORMAT` catch changes to the `json_format`
       feature, which controls whether support for the JSON format is best-effort or properly
       supported. When supported, the compiler performs more checks relating to field name
       collisions for the JSON format as well as for FieldMask usage.
    2. `FIELD_SAME_UTF8_VALIDATION` catches changes to the `utf8_validation` feature, which
       controls validation of string values.
    3. `ENUM_SAME_TYPE` catches changes to an enum's type, open vs. closed.
- Add support for extensions to `buf breaking`. All existing rules for fields are now applied to
  extensions, except for `FIELD_NO_DELETE` (and its variants). There are also new
  `EXTENSION_NO_DELETE` and `PACKAGE_EXTENSION_NO_DELETE` rules for catching deletions of an
  extension. The new rules are not active by default in existing `v1` and `v1beta1`
  configurations, for backwards-compatibility reasons. Migrate your config to `v2` to use them.
- Add support for top-level extensions to `buf lint`. It previously only checked extensions that
  were defined inside of messages.
- Add a new `FIELD_NOT_REQUIRED` lint rule that prevents use of required in proto2 files and of
  `features.field_presence = LEGACY_REQUIRED` in Editions files. This new rule is not active by
  default in existing `v1` and `v1beta1` configurations, for backwards-compatibility reasons.
  Migrate your config to `v2` to use them.

## [v1.32.0-beta.1] - 2024-04-23

- Add `buf convert --validate` to apply [protovalidate](https://github.com/bufbuild/protovalidate)
  rules to incoming messages specified with `--from`.
- Add `buf config migrate` to migrate configuration files to the latest version (now `v2`).
- Promote `buf beta graph` to stable as `buf dep graph`.
- Move `buf mod init` to `buf config init`. `buf mod init` is now deprecated.
- Move `buf mod ls-lint-rules` to `buf config ls-lint-rules`. `buf mod ls-lint-rules` is now deprecated.
- Move `buf mod ls-breaking-rules` to `buf config ls-breaking-rules`. `buf mod ls-breaking-rules` is now deprecated.
- Move `buf mod prune` to `buf dep prune`. `buf mod prune` is now deprecated.
- Move `buf mod update` to `buf dep update`. `buf mod update` is now deprecated.
- Move `buf mod {clear-cache,cc}` to `buf registry cc`. `buf mod {clear-cache,cc}` is now deprecated.
- Deprecate `buf mod open`.
- Delete `buf beta migrate-v1beta1`.
- Add `buf registry sdk version` to get the version of a Generated SDK for a module and plugin.

## [v1.31.0] - 2024-04-23

- Update dependencies.

## [v1.30.1] - 2024-04-03

- Fix issue where `buf lint` incorrectly reports an error for `(buf.validate.field).repeated`
  is set for a repeated validation rule.

## [v1.30.0] - 2024-03-07

- Update `buf generate` so it populates the recently-added
  [`source_file_descriptors`](https://github.com/protocolbuffers/protobuf/blob/v24.0/src/google/protobuf/compiler/plugin.proto#L96-L99)
  field of the `CodeGeneratorRequest` message. This provides the plugin with access to options
  that are configured to only be retained in source and not at runtime (via
  [field option](https://github.com/protocolbuffers/protobuf/blob/v24.0/src/google/protobuf/descriptor.proto#L693-L702)).
  Descriptors in the `proto_file` field will not include any options configured this way
  for the files named in `file_to_generate` field.
- Add `--exclude-source-retention-options` flag to `buf build`, which
  causes options configured to only be retained in source to be stripped
  from the output descriptors.

## [v1.29.0] - 2024-01-24

- Add support for `yaml` format. All commands that take image inputs, output images,
  or convert between message formats, now take `yaml` as a format, in addition to
  the existing `binpb` and `txtpb` formats. Some examples:
  - `buf build -o image.yaml`
  - `buf ls-files image.yaml`
  - `buf convert --type foo.Bar --from input.binpb --to output.yaml`
- The `yaml` and `json` formats now accept two new options: `use_proto_names` and
  `use_enum_numbers`. This affects output serialization. Some examples:
  - `buf convert --type foo.Bar --from input.binpb --to output.yaml#use_proto_names=true`
  - `buf convert --type foo.Bar --from input.binpb --to -#format=yaml,use_enum_numbers=true`
- Fix issue where `buf format` would inadvertently mangle files that used
  the [expanded `Any` syntax](https://protobuf.com/docs/language-spec#any-messages)
  in option values.

## [v1.28.1] - 2023-11-15

- The `buf curl` command has been updated to support the use of multiple schemas.
  This allows users to specify multiple `--schema` flags and/or to use both `--schema`
  and `--reflect` flags at the same time. The result is that additional sources can
  be consulted to resolve an element. This can be useful when the result of an RPC
  contains extensions or values in `google.protobuf.Any` messages that are not defined
  in the same schema that defines the RPC service.
- Fix issue where `buf lint` incorrectly reports error when `(buf.validate.field).required`
  is set for an optional field in proto3.

## [v1.28.0] - 2023-11-10

- Add lint rules for [protovalidate](https://github.com/bufbuild/protovalidate). `buf lint`
  will now verify that your protovalidate rules are valid. A single rule `PROTOVALIDATE` has been
  added to the `DEFAULT` group - given that protovalidate is net new, this does not represent
  a breaking change.
- Update `buf beta price` with the latest pricing information.
- Display a warning when reading a `buf.lock` with dependencies with b1 or b3 digests. b1 and b3
  digests will be deprecated in a future version. Run `buf mod update` to update dependency digests.

## [v1.27.2] - 2023-10-27

- Fix issue where `buf build` and other commands may fail when handling certain
  archives created on macOS that contain files with extended attributes.

## [v1.27.1] - 2023-10-16

- Fix issue in v1.27.0 where `--path` did not work with workspaces under certain scenarios.

## [v1.27.0] - 2023-10-04

- Fix issue where `buf generate --exclude-path` was not properly excluding paths
  for remote modules.
- Fix issue where `buf curl` had a user agent that did not properly place the
  extension as a suffix.
- Update `buf beta price` with the latest pricing information.

## [v1.26.1] - 2023-08-09

- Fix issue where `buf build -o` did not properly output files with the `.txtpb`
  extension in Protobuf text format.

## [v1.26.0] - 2023-08-09

- Add support for the `--http2-prior-knowledge` flag when running `buf curl`
  against secure "https" URLs. This can be used with gRPC servers, that only
  support HTTP/2, when used with a network (layer 4) load balancer, that does
  not support protocol negotiation in TLS handshake.

## [v1.25.1] - 2023-08-02

- Fix issue where all files were being iterated over when using the `--path` flag.
- Fix issue where the directory `.` was incorrectly accepted as a value for the
  `directories` key in `buf.work.yaml`.

## [v1.25.0] - 2023-07-18

- Add `txtpb` format to handle the Protobuf text format. and automatically recognize
  `.txtpb` files as Protobuf text files. The `txtpb` format can now be used with
  all `buf` commands that take images as input or output, such as `build`, `convert`,
  and `curl`.

## [v1.24.0] - 2023-07-13

- Update `buf mod update` to block updates that will result in conflicting `.proto`
  files across dependencies.
- Replace `bin` format with `binpb` format, and support the `.binpb` file extension.
  `.binpb` is now the canonical file extension for binary-encoded Protobuf data.
  The `bin` format and the `.bin` file extension continue to be accepted.
- Remove support for `go` subdomain in `.netrc`. This was used as part of the
  remote generation alpha, which has been fully deprecated in favor of remote
  plugins and remote packages. See https://buf.build/blog/remote-packages-remote-plugins-approaching-v1
  for more details.
- Update `buf beta price` with the latest pricing information.

## [v1.23.1] - 2023-06-30

- Fix issue where `buf beta graph` would not print modules within a workspace that
  had no dependencies or dependents.
- Fix issue where `buf beta graph` would print warnings for missing dependencies
  that were actually present.

## [v1.23.0] - 2023-06-29

- Add `buf beta graph` to print the dependency graph for a module in DOT format.
- Various small bug fixes.

## [v1.22.0] - 2023-06-23

- Change default for `--origin` flag of `buf beta studio-agent` to `https://buf.build`

## [v1.21.0] - 2023-06-05

- Fix issue where locally-produced images did not have module information if the corresponding
  module was stored in the new cache.
- Remove `buf beta registry template`.
- Remove `buf beta registry plugin {create,deprecate,list,undeprecate,version}` and replace with
  `buf beta registry plugin {push,delete}`.
- Update `buf beta price` with the latest pricing information.

## [v1.20.0] - 2023-05-30

- Add `--emit-defaults` flag to `buf curl` to emit default values in JSON-encoded responses.
- Indent JSON-encoded responses from `buf curl` by default.
- Log a warning in case an import statement does not point to a file in the module, a file in a
  direct dependency, or a well-known type file.

## [v1.19.0] - 2023-05-17

- Add `--create` flag to `buf push` to create a repository if it does not exist. The user
  is also required to specify the visibility using `--create-visibility`.
- Add `github-actions` error format to print errors in a form parseable by GitHub Actions.
- Fix issue in `buf build` and `buf generate` where the use of type filtering (via
  `--type` flags) would cause the resulting image to have no source code info, even
  when `--exclude-source-info` was not specified. The main impact of the bug was that
  generated code would be missing comments.
- Fix issue in `buf curl` when using `--user` or `--netrc` that would cause a malformed
  Authorization header to be sent.
- Update the module cache to use an optimized content addressable store. The cache is
  now self-healing and uses significantly less space. Users wishing to free unused space
  can run `buf mod --clear-cache` once after upgrading to remove data stored in the
  previous module cache.

## [v1.18.0] - 2023-05-05

- Remove `buf beta registry {plugin,template} {deprecate,undeprecate}`.
- Add `--user` and `--netrc` flags to `buf curl`, providing the same behavior as the
  flags of the same name in the cURL tool.
- Include `DocumentationPath` in the module on `buf push`.
- Support fallback paths, `README.md` and `README.markdown`, for module documentation.
  The default source for module documentation is `buf.md`.
  If `buf.md` is missing, `README.md` or `README.markdown` is used as fallback sources.

## [v1.17.0] - 2023-04-05

- Fix issue with JSON marshalling of errors where line and column fields were
  omitted when line and column information was empty.
- Fix issue with MSVS marshalling of errors where the column could be 0.
- Add `buf beta stats` command to print statistics about a given source or module.
- Update `buf beta price` with the latest pricing information.

## [v1.16.0] - 2023-03-29

- Add `buf beta price` command to help users of the BSR figure out how much a module
  will cost to store on the BSR under the Teams or Pro plans.
- Fix issue in `protoc-gen-buf-lint` that prevented it from reporting lint
  errors for unused imports.
- Fix issue with `buf format` where indents would be produced on certain empty lines.
- Remove `buf alpha registry token create` command. Tokens must be created through the BSR UI.
- Add local WASM plugin support in alpha, gated by the `BUF_ALPHA_ENABLE_WASM` environment variable.
  This feature is under evaluation, and may change at any time. If you are interested in WASM
  Protobuf plugins, reach out to us.

## [v1.15.1] - 2023-03-08

- Fix bug in `buf generate` with `v1beta1` config files.
- Fix potential crash when using the `--type` flag with `buf build` or `buf generate`.

## [v1.15.0] - 2023-02-28

- Update built-in Well-Known Types to Protobuf v22.0.
- Fix bug in `buf format` where C-style block comments in which every
  line includes a prefix (usually "*") would be incorrectly indented.
- Add `--private-network` flag to `buf beta studio-agent` to support handling CORS requests
  from Studio on private networks that set the `Access-Control-Request-Private-Network` header.

## [v1.14.0] - 2023-02-09

- Replace `buf generate --include-types` with `buf generate --type` for consistency. `--include-types`
  is now deprecated but continues to work, consistent with our compatibility guarantee.
- Include type references in `google.protobuf.Any` messages in option values
  when filtering on type, e.g. with `buf build --type` or `buf generate --type`.
- Allow specifying a specific `protoc` path in `buf.gen.yaml` when using `protoc`'s built-in plugins
  via the new `protoc_path` option.
- Allow specifying arguments for local plugins in `buf.gen.yaml`. You can now do e.g.
  `path: ["go, "run", ./cmd/protoc-gen-foo]` in addition to `path: protoc-gen-foo`.
- Add optional name parameter to `buf mod init`, e.g. `buf mod init buf.build/owner/foobar`.
- Fix issue with `php_metadata_namespace` file option in [managed mode](https://docs.buf.build/generate/managed-mode).
- Make all help documentation much clearer. If you notice any inconsistencies, let us know.

## [v1.13.1] - 2023-01-27

- Fix race condition with `buf generate` when remote plugins from multiple
  BSR instances are being used at once.

## [v1.13.0] - 2023-01-26

- Extend the `BUF_TOKEN` environment variable to accept tokens for multiple
  BSR instances. Both `TOKEN` and `TOKEN1@BSRHOSTNAME1,TOKEN2@BSRHOSTNAME2,...`
  are now valid values for `BUF_TOKEN`.
- Remove `buf beta convert` in favor of the now-stable `buf convert`.

## [v1.12.0] - 2023-01-12
- Add `buf curl` command to invoke RPCs via [Connect](https://connect-build),
  [gRPC](https://grpc.io/), or [gRPC-Web](https://github.com/grpc/grpc-web.)
- Introduce `objc_class_prefix` option in managed mode, allowing a `default` value
  for `objc_class_prefix` for all files, `except` and `override`, which both behave
  similarly to other `except` and `override` options. Specifying an empty `default`
  value is equivalent to having managed mode on in previous versions.
- Introduce `ruby_package` option in managed mode, allowing `except` and `override`,
  in the same style as `objc_class_prefix`. Leaving `ruby_package` unspecified has
  the same effect as having mananged mode enabled in previous versions.

## [v1.11.0] - 2022-12-19
- `buf generate` now batches remote plugin generation calls for improved performance.
- Update `optimize_for` option in managed mode, allowing a `default` value for `optimize_for`
  for all files, `except` and `override`, which both behave similarly to other `except`
  and `override` options. Specifying an `optimize_for` value in the earlier versions is
  equivalent to having a `optimize_for` with that value as default.

## [v1.10.0] - 2022-12-07

- When using managed mode, setting `enabled: false` now no longer fails `buf generate`
  and instead prints a warning log and ignores managed mode options.
- Add `csharp_namespace` option to managed mode, allowing `except`, which excludes
  modules from managed mode, and `override`, which specifies `csharp_namespace` values
  per module, overriding the default value. By default, when managed mode is enabled,
  `csharp_namespace` is set to the package name with each package sub-name capitalized.
- Promote `buf convert` to stable, keep `buf beta convert` aliased in the beta command.
- Add `Types` filter to `buf generate` command to specify types (message, enum,
  service) that should be included in the image. When specified, the resulting
  image will only include descriptors to describe the requested types.

## [v1.9.0] - 2022-10-19

- New compiler that is faster and uses less memory than the outgoing one.
  - When generating source code info, the new compiler is 20% faster, and allocates
    13% less memory.
  - If _not_ generating source code info, the new compiler is 50% faster and
    allocates 35% less memory.
  - In addition to allocating less memory through the course of a compilation, the
    new compiler releases some memory much earlier, allowing it to be garbage
    collected much sooner. This means that by the end of a very large compilation
    process, less than half as much memory is live/pinned to the heap, decreasing
    overall memory pressure.

  The new compiler also addresses a few bugs where Buf would accept proto sources
  that protoc would reject:
  - In proto3 files, field and enum names undergo a validation that they are
    sufficiently different so that there will be no conflicts in JSON names.
  - Fully-qualified names of elements (like a message, enum, or service) may not
    conflict with package names.
  - A oneof or extend block may not contain empty statements.
  - Package names may not be >= 512 characters in length or contain > 100 dots.
  - Nesting depth of messages may not be > 32.
  - Field types and method input/output types may not refer to synthetic
    map entry messages.
- Push lint and breaking configuration to the registry.
- Include `LICENSE` file in the module on `buf push`.
- Formatter better edits/preserves whitespace around inline comments.
- Formatter correctly indents multi-line block (C-style) comments.
- Formatter now indents trailing comments at the end of an indented block body
  (including contents of message and array literals and elements in compact options)
  the same as the rest of the body (instead of out one level, like the closing
  punctuation).
- Formatter uses a compact, single-line representation for array and message literals
  in option values that are sufficiently simple (single scalar element or field).
- `buf beta convert` flags have changed from `--input` to `--from` and `--output`/`-o` to `--to`
- fully qualified type names now must be parsed to the `input` argument and `--type` flag separately

## [v1.8.0] - 2022-09-14

- Change default for `--origin` flag of `buf beta studio-agent` to `https://studio.buf.build`
- Change default for `--timeout` flag of `buf beta studio-agent` to `0` (no timeout). Before it was
  `2m` (the default for all the other `buf` commands).
- Add support for experimental code generation with the `plugin:` key in `buf.gen.yaml`.
- Preserve single quotes with `buf format`.
- Support `junit` format errors with `--error-format`.

## [v1.7.0] - 2022-06-27

- Support protocol and encoding client options based on content-type in Studio Agent.
- Add `--draft` flag to `buf push`.
- Add `buf beta registry draft {list,delete}` commands.

## [v1.6.0] - 2022-06-21

- Fix issue where `// buf:lint:ignore` comment ignores did not work for the
  `ENUM_FIRST_VALUE_ZERO` rule.
- Add `buf beta studio-agent` command to support the upcoming Buf Studio.

## [v1.5.0] - 2022-05-30

- Upgrade to `protoc` 3.20.1 support.
- Fix an issue where `buf` would fail if two or more roots contained
  a file with the same name, but with different file types (i.e. a
  regular file vs. a directory).
- Fix check for `PACKAGE_SERVICE_NO_DELETE` to detect deleted services.
- Remove `buf beta registry track`.
- Remove `buf beta registry branch`.

## [v1.4.0] - 2022-04-21

- Fix issue where duplicate synthetic oneofs (such as with proto3 maps or
  optional fields) did not result in a properly formed error.
- Add `buf beta registry repository update` command which supports updating
  repository visibility (public vs private). As with all beta commands, this
  is likely to change in the future.

## [v1.3.1] - 2022-03-30

- Allow `--config` flag to be set when targeting a module within a workspace.
- Update `buf format`'s file option order so that default file options are
  sorted before custom options.
- Update `buf format` to write adjacent string literals across multiple lines.
- Fix `buf format` so that the output directory (if any) is created if and only
  if the input is successfully formatted.

## [v1.3.0] - 2022-03-25

- Add `--exit-code` flag to `buf format` to exit with a non-zero exit code if
  the files were not already formatted.

## [v1.2.1] - 2022-03-24

- Fix a few formatting edge cases.

## [v1.2.0] - 2022-03-24

- Add `buf format` command to format `.proto` files.
- Fix build scripts to avoid using the `command-line-arguments` pseudo-package
  when building binaries and re-introduce checking for proper usage of private
  packages.

## [v1.1.1] - 2022-03-21

- Remove check for proper usage of private packages due to a breaking change made in the Golang standard library in 1.18.

## [v1.1.0] - 2022-03-01
- Add `--type` flag to the `build` command to create filtered images containing
  only the specified types and their required dependencies.
- Trim spaces and new lines from user-supplied token for `buf registry login`.
- Add support for conversion between JSON and binary serialized message for `buf beta convert`.

## [v1.0.0] - 2022-02-17

- Check that the user provided a valid token when running `buf registry login`.
- Add `buf mod open` that opens a module's homepage in a browser.
- Add `buf completion` command to generate auto-completion scripts in commonly used shells.
- Add `--disable-symlinks` flag to the `breaking, build, export, generate, lint, ls-files, push`
  commands. By default, the CLI will follow symlinks except on Windows, and this disables following
  symlinks.
- Add `--include-wkt` flag to `buf generate`. When this flag is specified alongside
  `--include-imports`, this will result in the [Well-Known Types](https://github.com/bufbuild/wellknowntypes/tree/11ea259bf71c4d386131c1986ffe103cb1edb3d6/v3.19.4/google/protobuf)
  being generated as well. Most language runtimes have the Well-Known Types included as part
  of the core library, making generating the Well-Known Types separately undesirable.
- Remove `buf protoc`. This was a pre-v1.0 demonstration to show that `buf` compilation
  produces equivalent results to mainline `protoc`, however `buf` is working on building
  a better Protobuf future that provides easier mechanics than our former `protoc`-based
  world. `buf protoc` itself added no benefit over mainline `protoc` beyond being considerably
  faster and allowing parallel compilation. If `protoc` is required, move back to mainline `protoc`
  until you can upgrade to `buf`. See [#915](https://github.com/bufbuild/buf/pull/915) for more
  details.
- Context modifier no longer overrides an existing token on the context. This allows `buf registry login`
  to properly check the user provided token without the token being overridden by the CLI interceptor.
- Removed the `buf config init` command in favor of `buf mod init`.
- Removed the `buf config ls-breaking-rules` command in favor of `buf mod ls-breaking-rules`.
- Removed the `buf config ls-lint-rules` command in favor of `buf mod ls-lint-rules`.
- Removed the `buf config migrate-v1beta1` command in favor of `buf beta migrate-v1beta1`.
- Add `buf beta decode` command to decode message with provided image source and message type.
- Disable `--config` flag for workspaces.
- Move default config version from `v1beta1` to `v1`.

## [v1.0.0-rc12] - 2022-02-01

- Add `default`, `except` and `override` to `java_package_prefix`.
- Add dependency commits as a part of the `b3` digest.
- Upgrade to `protoc` 3.19.4 support.
- Remove `branch` field from `buf.lock`.

## [v1.0.0-rc11] - 2022-01-18

- Upgrade to `protoc` 3.19.3 support.
- Add `PACKAGE_NO_IMPORT_CYCLE` lint rule to detect package import cycles.
- Add `buf beta registry {plugin,template} {deprecate,undeprecate}`.
- Add warning when using enterprise dependencies without specifying a enterprise
  remote in the module's identity.
- Remove `digest`, and `created_at` fields from the `buf.lock`. This will temporarily create a new commit
  when pushing the same contents to an existing repository, since the `ModulePin` has been reduced down.
- Add `--track` flag to `buf push`
- Update `buf beta registry commit list` to allow a track to be specified.
- Add `buf beta registry track {list,delete}` commands.
- Add manpages for `buf`.

## [v1.0.0-rc10] - 2021-12-16

- Fix issue where remote references were not correctly cached.

## [v1.0.0-rc9] - 2021-12-15

- Always set `compiler_version` parameter in the `CodeGeneratorRequest` to "(unknown)".
- Fix issue where `buf mod update` was unable to resolve dependencies from different remotes.
- Display the user-provided Buf Schema Registry remote, if specified, instead of the default within the `buf login` message.
- Fix issue where `buf generate` fails when the same plugin was specified more than once in a single invocation.
- Update the digest algorithm so that it encodes the `name`, `lint`, and `breaking` configuration encoded in the `buf.yaml`.
  When this change is deployed, users will observe the following:
  - Users on `v0.43.0` or before will notice mismatched digest errors similar to the one described in https://github.com/bufbuild/buf/issues/661.
  - Users on `v0.44.0` or after will have their module cache invalidated, but it will repair itself automatically.
  - The `buf.lock` (across all versions) will reflect the new `b3-` digest values for new commits.

## [v1.0.0-rc8] - 2021-11-10

- Add new endpoints to the recommendation service to make it configurable.
- Add `--exclude-path` flag to `buf breaking`, `buf build`, `buf export`, `buf generate`, and `buf lint` commands. This allows users to exclude specific paths when running commands.
- Change `GetModulePackages` endpoint to return a repeated `ModulePackage` message that now includes package description with the package name.
- Add `Oneof` to the `Message` structure for documentation.

## [v1.0.0-rc7] - 2021-11-08

- Upgrade to `protoc` 3.19.1 support.
- Fix issue with `buf generate` where multiple insertion points are defined in the same file.

## [v1.0.0-rc6] - 2021-10-20

- Fix issue with `buf ls-files` when given an image as an input, imports were being printed,
  even without the `--include-imports` flag.
- Add the ability for users to provide individual protobuf files as inputs to CLI commands. This allows users to run `buf` commands against and file input based on their current working directory, for example, `buf lint foo/bar.proto`, where `foo/bar.proto` is a path to protobuf file on disk.

## [v1.0.0-rc5] - 2021-10-12

- Add `buf beta registry repository deprecate` and `buf beta registry repository undeprecate`.
- Support `--include-imports` for remote plugins.
- Fix issue where `buf config migrate-v1beta1 fails` when files cannot be renamed.
- Fix issue where `buf registry login` panics when an existing .netrc entry exists.

## [v1.0.0-rc4] - 2021-10-07

- Fix issue where `buf generate` could fail when used with large numbers of plugins and files on
  systems with low file limits.
- Add `buf protoc --version` flag back. This was accidentally removed.
- Upgrade to `protoc` 3.18.1 support.

## [v1.0.0-rc3] - 2021-10-04

- Add `--as-import-paths` flag to `ls-files` that strips local directory paths and prints file
  paths as they are imported.
- Fix issue where groups used in custom options did not result in the same behavior as `protoc`.
- Fix issue where insertion points were not applied with respect to the configured output directory.

## [v1.0.0-rc2] - 2021-09-23

- Add `--include-imports` flag to `ls-files`.
- Upgrade to `protoc` 3.18.0 support.
- Fix regression with git inputs using `recurse_submodules=true`.

## [v1.0.0-rc1] - 2021-09-15

This is our first v1.0 release candidate. This release largely concentrates on erroring for
already-deprecated commands and flags.

At Buf, we take compatibility very seriously. When we say v1.0, we mean it - we hope `buf` will be
stable on v1 for the next decade, and if there is something we want to change, it is our responsibility to
make sure that we don't break you, not your responsibility to change because of us. We have learned
a lot about `buf` usage in the last two years of our beta, and have deprecated flags and commands as
we go, but for v1.0, we are removing the deprecated items to make sure we have a clean setup going forward.

All commands and flags have been printing warnings for a long time, and have an easy migration path.
Simply update the command or flag, and you'll be good to go:

- Removed the `buf login` command in favor of `buf registry login`.
- Removed the `buf logout` command in favor of `buf registry logout`.
- Removed the `buf mod init` command in favor of `buf config init`.
- Removed the `--name` and `--dep` flags in `buf config init`.
- Removed the `--log-level` global flag.
- Moved the output of `--version` from stderr to stdout.
- Moved the output of `--help` and `help` from stderr to stdout.
- [From v0.55.0](https://github.com/bufbuild/buf/releases/tag/v0.55.0): The version key in all configuration files (`buf.yaml`, `buf.gen.yaml`, `buf.work.yaml`) is now required.
- [From v0.45.0](https://github.com/bufbuild/buf/releases/tag/v0.45.0): Removed the `buf beta config init` command in favor of `buf config init`.
- [From v0.45.0](https://github.com/bufbuild/buf/releases/tag/v0.45.0): Removed the `buf beta mod export` command in favor of `buf export`.
- [From v0.45.0](https://github.com/bufbuild/buf/releases/tag/v0.45.0): Removed the `buf beta mod init` command in favor of `buf config init`.
- [From v0.45.0](https://github.com/bufbuild/buf/releases/tag/v0.45.0): Removed the `buf beta mod update` command in favor of `buf mod update`.
- [From v0.45.0](https://github.com/bufbuild/buf/releases/tag/v0.45.0): Removed the `buf beta mod clear-cache` command in favor of `buf mod clear-cache`.
- [From v0.45.0](https://github.com/bufbuild/buf/releases/tag/v0.45.0): Removed the `buf beta push` command in favor of `buf push`.
- [From v0.34.0](https://github.com/bufbuild/buf/releases/tag/v0.34.0): Removed the `buf check breaking` command in favor of `buf breaking`.
- [From v0.34.0](https://github.com/bufbuild/buf/releases/tag/v0.34.0): Removed the `buf check lint` command in favor of `buf lint`.
- [From v0.34.0](https://github.com/bufbuild/buf/releases/tag/v0.34.0): Removed the `buf check ls-lint-checkers` command in favor of `buf config ls-lint-rules`.
- [From v0.34.0](https://github.com/bufbuild/buf/releases/tag/v0.34.0): Removed the `buf check ls-breaking-checkers` command in favor of `buf config ls-breaking-rules`.
- [From v0.31.0](https://github.com/bufbuild/buf/releases/tag/v0.31.0): Removed the `--file` flag on `buf build` in favor of the `--path` flag.
- [From v0.31.0](https://github.com/bufbuild/buf/releases/tag/v0.31.0): Removed the `--file` flag on `buf lint` in favor of the `--path` flag.
- [From v0.31.0](https://github.com/bufbuild/buf/releases/tag/v0.31.0): Removed the `--file` flag on `buf breaking` in favor of the `--path` flag.
- [From v0.31.0](https://github.com/bufbuild/buf/releases/tag/v0.31.0): Removed the `--file` flag on `buf generate` in favor of the `--path` flag.
- [From v0.31.0](https://github.com/bufbuild/buf/releases/tag/v0.31.0): Removed the `--file` flag on `buf export` in favor of the `--path` flag.
- [From v0.29.0](https://github.com/bufbuild/buf/releases/tag/v0.29.0): Removed the `--source` flag on `buf build` in favor of the first positional parameter.
- [From v0.29.0](https://github.com/bufbuild/buf/releases/tag/v0.29.0): Removed the `--source-config` flag on `buf build` in favor of the `--config` flag.
- [From v0.29.0](https://github.com/bufbuild/buf/releases/tag/v0.29.0): Removed the `--input` flag on `buf lint` in favor of the first positional parameter.
- [From v0.29.0](https://github.com/bufbuild/buf/releases/tag/v0.29.0): Removed the `--input-config` flag on `buf lint` in favor of the `--config` flag.
- [From v0.29.0](https://github.com/bufbuild/buf/releases/tag/v0.29.0): Removed the `--input` flag on `buf breaking` in favor of the first positional parameter.
- [From v0.29.0](https://github.com/bufbuild/buf/releases/tag/v0.29.0): Removed the `--input-config` flag on `buf breaking` in favor of the `--config` flag.
- [From v0.29.0](https://github.com/bufbuild/buf/releases/tag/v0.29.0): Removed the `--against-input` flag on `buf breaking` in favor of the `--against` flag.
- [From v0.29.0](https://github.com/bufbuild/buf/releases/tag/v0.29.0): Removed the `--against-input-config` flag on `buf breaking` in favor of the `--against-config` flag.
- [From v0.29.0](https://github.com/bufbuild/buf/releases/tag/v0.29.0): Removed the `--input` flag on `buf generate` in favor of the first positional parameter.
- [From v0.29.0](https://github.com/bufbuild/buf/releases/tag/v0.29.0): Removed the `--input-config` flag on `buf generate` in favor of the `--config` flag.
- [From v0.29.0](https://github.com/bufbuild/buf/releases/tag/v0.29.0): Removed the `--input` flag on `buf ls-files` in favor of the first positional parameter.
- [From v0.29.0](https://github.com/bufbuild/buf/releases/tag/v0.29.0): Removed the `--input-config` flag on `buf ls-files` in favor of the `--config` flag.
- [From v0.29.0](https://github.com/bufbuild/buf/releases/tag/v0.29.0): Removed the `buf image build` command in favor of `buf build`.
- [From v0.29.0](https://github.com/bufbuild/buf/releases/tag/v0.29.0): Removed the `buf image convert` command.
- [From v0.29.0](https://github.com/bufbuild/buf/releases/tag/v0.29.0): Removed the `buf beta image convert` command.
- [From v0.23.0](https://github.com/bufbuild/buf/releases/tag/v0.23.0): Removed the `buf experimental image convert` command.
- [From v0.52.0](https://github.com/bufbuild/buf/releases/tag/v0.52.0) [and v0.34.0](https://github.com/bufbuild/buf/releases/tag/v0.34.0): Complete deletion `protoc-gen-buf-check-breaking` and `protoc-gen-buf-check-lint`, which have been moved to `protoc-gen-buf-breaking` and `protoc-gen-buf-lint`.

In January 2021 (v0.34.0), `protoc-gen-buf-check-breaking` and `protoc-gen-buf-check-lint` were deprecated and scheduled for removal for v1.0. In August 2021 (v0.52.0), we began returning error for every invocation of `protoc-gen-buf-check-breaking` and `protoc-gen-buf-check-lint`. This release completes the deletion process.

The only migration necessary is to change your installation and invocation from `protoc-gen-buf-check-breaking` to `protoc-gen-buf-breaking` and `protoc-gen-buf-check-lint` to `protoc-gen-buf-lint`. These can be installed in the exact same manner, whether from GitHub Releases, Homebrew, AUR, or direct Go installation:

```
# instead of go get github.com/bufbuild/buf/cmd/protoc-gen-buf-check-breaking
go get github.com/bufbuild/buf/cmd/protoc-gen-buf-breaking
# instead of curl -sSL https://github.com/bufbuild/buf/releases/download/v0.57.0/protoc-gen-buf-check-breaking-Linux-x86_64
curl -sSL https://github.com/bufbuild/buf/releases/download/v0.57.0/protoc-gen-buf-breaking-Linux-x86_64
```

## [v0.56.0] - 2021-09-08

- Cascade `ENUM_ZERO_VALUE_SUFFIX` comment ignores from the enum level.
- Fix issue where `buf genarate --output` was not being respected in 0.55.0.

## [v0.55.0] - 2021-09-07

- Error if `version:` is not set in `buf.yaml`. This is one of the few breaking changes we must make before v1.0 to guarantee stability for the future. If you do not have a version set, simply add `version: v1beta1` to the top of your `buf.yaml`.
- Support `BUF_TOKEN` for authentication. `buf` will now look for a token in the `BUF_TOKEN` environment variable, falling back to `.netrc` as set via `buf login`.
- Add support for using remote plugins with local source files.
- Add per-file overrides for managed mode.
- Fix issue with the module cache where multiple simulataneous downloads would result in a temporarily-corrupted cache.
- Hide verbose messaing behind the `--verbose` (`-v`) flag.
- Add `--debug` flag to print out debug logging.

## [v0.54.1] - 2021-08-30

- Fix docker build.

## [v0.54.0] - 2021-08-30

- Add windows support.
- Add `java_package_prefix` support to managed mode.
- Fix issue with C# namespaces in managed mode.
- Fix issue where `:main` was appended for errors containing references to modules.

## [v0.53.0] - 2021-08-25

- Fix issue where `buf generate --include-imports` would end up generating files for certain imports twice.
- Error when both a `buf.mod` and `buf.yaml` are present. `buf.mod` was briefly used as the new default name for `buf.yaml`, but we've reverted back to `buf.yaml`.

## [v0.52.0] - 2021-08-19

Return error for all invocations of `protoc-gen-buf-check-breaking` and `protoc-gen-buf-check-lint`.

As one of the few changes buf will ever make, `protoc-gen-buf-check-breaking` and `protoc-gen-buf-check-lint` were deprecated and scheduled for removal for v1.0 in January 2021. In preparation for v1.0, instead of just printing out a message notifying users of this, these commands now return an error for every invocation and will be completely removed when v1.0 is released.

The only migration necessary is to change your installation and invocation from `protoc-gen-buf-check-breaking` to `protoc-gen-buf-breaking` and `protoc-gen-buf-check-lint` to `protoc-gen-buf-lint`. These can be installed in the exact same manner, whether from GitHub Releases, Homebrew, AUR, or direct Go installation:

```
# instead of go get github.com/bufbuild/buf/cmd/protoc-gen-buf-check-breaking
go get github.com/bufbuild/buf/cmd/protoc-gen-buf-breaking
# instead of curl -sSL https://github.com/bufbuild/buf/releases/download/v0.52.0/protoc-gen-buf-check-breaking-Linux-x86_64
curl -sSL https://github.com/bufbuild/buf/releases/download/v0.52.0/protoc-gen-buf-breaking-Linux-x86_64
```

There is no change in functionality.

## [v0.51.1] - 2021-08-16

- Fix issue with git LFS where a remote must be set for fetch.

## [v0.51.0] - 2021-08-13

- Accept packages of the form `v\d+alpha` and `v\d+beta` as packages with valid versions. These will be considered unstable packages for the purposes of linting and breaking change detection if `ignore_unstable_packages` is set.
- Fix issue with git clones that occurred when using a previous reference of the current branch.

## [v0.50.0] - 2021-08-12

- Add `buf generate --include-imports` that also generates all imports except for the Well-Known Types.
- Fix issue where a deleted file within an unstable package that contained messages, enums, or services resulted in a breaking change failure if the `PACKAGE` category was used and `ignore_unstable_packages` was set.

## [v0.49.0] - 2021-08-10

- Split `FIELD_SAME_TYPE` breaking change rule into `FIELD_SAME_TYPE, FIELD_WIRE_COMPATIBLE_TYPE, FIELD_WIRE_JSON_COMPATIBLE_TYPE` in `v1`. See https://github.com/bufbuild/buf/pull/400 for details.
- Only export imported dependencies from `buf export`.

## [v0.48.2] - 2021-07-30

- Fix git args for http auth with git lfs.

## [v0.48.1] - 2021-07-30

- Fix: use `-c` on `git` parent command instead of `--config` on `git fetch`.
- Add `ruby_package` to managed mode.

## [v0.48.0] - 2021-07-29

- Add `buf export`. `buf export` will export the files from the specified input (default `"."`) to the given directory in a manner that is buildable by `protoc` without any `-I` flags. It also has options `--exclude-imports`, which excludes imports (and won't result in a buildable set of files), and `--path`, which filters to the specific paths.

## [v0.47.0] - 2021-07-29

- Rewrite the git cloner to use `git init && git fetch` rather than `git clone`. `git clone` is limited to local branches on the remote, whereas `git fetch` we can fetch any references on the remote including remote branches.
- Add `php_namespace` managed mode handling.
- Add `java_string_check_utf8` managed mode handling.

## [v0.46.0] - 2021-07-27

- Add `buf login` and `buf logout` to login and logout from the Buf Schema Registry.
- Fix cache, configuration, and data environment variables for Windows. Note that while Windows is still not officially supported, `buf` largely works on Windows.

## [v0.45.0] - 2021-07-26

- Revert default configuration file location back from `buf.mod` to `buf.yaml`. Note that both continue to work.
- Move default workspace configuration file location from `buf.work` to `buf.work.yaml`. Note that both continue to work.
- Move `buf beta push` to `buf push`. Note that `buf beta push` continues to work.
- Move most `buf beta mod` commands to `buf mod`. Note that all `buf beta mod` commands continue to work.
- Add `--only` flag to `buf mod update`.
- Warn if `buf.yaml` contains dependencies that are not represented in the `buf.lock` file.
- Add `--version` flag to `buf config ls-{breaking,lint}-rules`.
- Add `SYNTAX_SPECIFIED` lint rule to `BASIC, DEFAULT` categories for v1 configuration.
- Add `IMPORT_USED` lint rule to `BASIC, DEFAULT` categories for v1 configuration.
- Bring v1 configuration out of beta.
- Add managed mode for `objc_class_prefix`, `csharp_namespace`.

## [v0.44.0] - 2021-07-08

- Fix issue where C++ scoping rules were not properly enforced.
- Add support for splitting directory paths passed to `buf protoc -I` by a directory separator.
- Fix Windows support for builtin `protoc` plugins when using `buf generate` or `buf protoc`. Note that Windows remains officially unsupported as we have not set up testing, but largely works.
- Upgrade to `protoc` 3.17.3 support.
- Change the default module configuration location from `buf.yaml` to `buf.mod`. Note that `buf.yaml` continues to work.
- Continued work on the workspaces beta, including the `v1` configuration specification.
- Continued work on the managed mode beta, including the `v1` configuration specification.
- Add `v1` module configuration specification in beta - please continue to use `v1beta1` until the `v1` configuration specification is rolled out.
- Add `buf config migrate-v1beta1`.

## [v0.43.2] - 2021-05-31

- Fix namespace resolution diff with protoc.

## [v0.43.1] - 2021-05-28

- Revert `protoc` namespace resolution diff change.

## [v0.43.0] - 2021-05-28

- Do not count `buf:lint:ignore` directives as valid comments for the `COMMENT_.*` lint rules.
- Upgrade to `protoc` 3.17.1 support.
- Fix namespace resolution diff with `protoc`.

## [v0.42.1] - 2021-05-20

- Change the architecture suffix of the Linux ARM release assets from `arm64` to `aarch64` to match the output of `uname -m` on Linux.

## [v0.42.0] - 2021-05-20

- Add managed mode in beta. This is a new feature that automatically sets file option values.
- Add workspaces in beta. This is a new feature that allows multiple modules within the same directory structure.
- Add arm64 releases.

## [v0.41.0] - 2021-04-01

* Add `MESSAGE_SAME_REQUIRED_FIELDS` breaking change rule. This checks to make sure no `required` fields are added or deleted from existing messages.
* Support multi-architecture Docker image.
* Exit with code 100 for `FileAnnotation` errors.

## [v0.40.0] - 2021-03-15

* Add `buf beta registry tag {create,list}` commands.
* Add support for creating tags in `push` via `buf beta push -t`.
* Fix an issue where errors were unnecessarily written in `buf lint` and `buf breaking`.

## [v0.39.1] - 2021-03-04

- Fix issue with CLI build process in 0.39.0.

## [v0.39.0] - 2021-03-04

* `buf beta push` doesn't create a new commit if the content of the push is the same as the latest commit on the branch.
* Fix an issue where no error was shown when authentication failed.
* Fix an issue where `buf protoc` would error if a plugin returned an empty error string.

## [v0.38.0] - 2021-02-25

- Update the tested `protoc` version for compatibility to 3.15.2. The `--experimental_allow_proto3_optional` flag is no longer set for versions >=3.15.
- Update the Well-Known Types to 3.15.2. The `go_package` values for the Well-Known Types now point at google.golang.org/protobuf instead of github.com/golang/protobuf.

## [v0.37.1] - 2021-02-23

- Fix bug where authentication headers were not threaded through for certain Buf Schema Registry commands.
- Fix issue where empty errors would incorrectly be wrapped by the CLI interceptor.
- Update Buf module cache location to include remote.

## [v0.37.0] - 2021-02-09

- Add commands for the Buf Schema Registry. Visit our website to add yourself to [the waitlist](https://buf.build/waitlist).

## [v0.36.0] - 2021-01-18

Allows comment ignores of the form `// buf:lint:ignore ID` to be cascaded upwards for specific rules.

- For  `ENUM_VALUE_PREFIX, ENUM_VALUE_UPPER_SNAKE_CASE`, both the enum value and the enum are checked.
- For `FIELD_LOWER_SNAKE_CASE, FIELD_NO_DESCRIPTOR`, both the field and message are checked.
- For `ONEOF_LOWER_SNAKE_CASE`, both the oneof and message are checked.
- For `RPC_NO_CLIENT_STREAMING, RPC_NO_SERVER_STREAMING, RPC_PASCAL_CASE, RPC_REQUEST_RESPONSE_UNIQUE`, both the method and service are checked.
- For `RPC_REQUEST_STANDARD_NAME, RPC_RESPONSE_STANDARD_NAME`, the input/output type, method, and service are checked.

## [v0.35.1] - 2021-01-08

- Fix error when unmarshalling plugin configuration with no options (#236)

## [v0.35.0] - 2021-01-07

- Allow `opt` in `buf.gen.yaml` files to be either a single string, or a list of strings. Both of the following forms are accepted, and result in `foo=bar,baz,bat`:

```yaml
version: v1beta1
plugins:
  - name: foo
    out: out
    opt: foo=bar,baz,bat
```

```yaml
version: v1beta1
plugins:
  - name: foo
    out: out
    opt:
      - foo=bar
      - baz
      - bat
```

## [v0.34.0] - 2021-01-04

- Move `buf check lint` to `buf lint`.
- Move `buf check breaking` to `buf breaking`.
- Move `buf check ls-lint-checkers` to `buf config ls-lint-rules`.
- Move `buf check ls-breaking-checkers` to `buf config ls-breaking-rules`.
- Move `protoc-gen-buf-check-lint` to `protoc-gen-buf-lint`.
- Move `protoc-gen-buf-check-breaking` to `protoc-gen-buf-breaking`.
- Add `buf beta config init`.

All previous commands continue to work in a backwards-compatible manner, and the previous `protoc-gen-buf-check-lint` and `protoc-gen-buf-check-breaking` binaries continue to be available at the same paths, however deprecation messages are printed.

## [v0.33.0] - 2020-12-12

- Add `strategy` option to `buf.gen.yaml` generation configuration. This allows selecting either plugin invocations with files on a per-directory basis, or plugin invocations with all files at once. See the [generation documentation](https://docs.buf.build/generate-usage) for more details.

## [v0.32.1] - 2020-12-10

- Fix issue where `SourceCodeInfo` for map fields within nested messages could be dropped.
- Fix issue where deleted files would cause a panic when `breaking.ignore_unstable_packages = true`.

## [v0.32.0] - 2020-11-24

- Add symlink support for directory inputs. Symlinks will now be followed within your local directories when running `buf` commands.
- Add the `breaking.ignore_unstable_packages` option to allow ignoring of unstable packages when running `buf check breaking`. See [the documentation](https://docs.buf.build/breaking-configuration#ignore_unstable_packages) for more details.
- Enums that use the `allow_alias` option that add new aliases to a given number will no longer be considered breaking by `ENUM_VALUE_SAME_NAME`. See [the documentation](https://docs.buf.build/breaking-checkers#enum_value_same_name) for more details.

## [v0.31.1] - 2020-11-17

- Fix issue where `--experimental_allow_proto3_optional` was not set when proxying to `protoc` for the builtin plugins via `buf generate` or `buf protoc`. This flag is now set for `protoc` versions >= 3.12.

## [v0.31.0] - 2020-11-16

- Change the `--file` flag to `--path` and allow `--path` to take both files and directories, instead of just files with the old `--file`. This flag is used to filter the actual Protobuf files built under an input for most commands. You can now do for example `buf generate --path proto/foo` to only generate stubs for the files under `proto/foo`. Note that the `--file` flag continues to work, but prints a deprecation message.

## [v0.30.1] - 2020-11-12

- Relax validation of response file names from protoc plugins, so that when possible, plugins that are not compliant with the plugin specification are still usable with `buf generate`.

## [v0.30.0] - 2020-11-03

- Add `git://` protocol handling.

## [v0.29.0] - 2020-10-30

As we work towards v1.0, we are cleaning up the CLI UX. As part of this, we made the following changes:

- `buf image build` has been moved to `buf build` and now accepts images as inputs.
- `buf beta image convert` has been deleted, as `buf build` now covers this functionality.
- The `-o` flag is no longer required for `buf build`, instead defaulting to the OS equivalent of `/dev/null`.
- The `--source` flag on `buf build` has been deprecated in favor of passing the input as the first argument.
- The `--source-config` flag on `buf build` has been moved to `--config`.
- The `--input` flag on `buf check lint` has been deprecated in favor of passing the input as the first argument.
- The `--input-config` flag on `buf check lint` has been moved to `--config`.
- The `--input` flag on `buf check breaking` has been deprecated in favor of passing the input as the first argument.
- The `--input-config` flag on `buf check breaking` has been moved to `--config`.
- The `--against-input` flag on `buf check breaking` has been moved to `--against`.
- The `--against-input-config` flag on `buf check breaking` has been moved to `--against-config`.
- The `--input` flag on `buf generate` has been deprecated in favor of passing the input as the first argument.
- The `--input-config` flag on `buf generate` has been moved to `--config`.
- The `--input` flag on `buf ls-files` has been deprecated in favor of passing the input as the first argument.
- The `--input-config` flag on `buf ls-files` has been moved to `--config`.

We feel these changes make using `buf` more natural. Examples:

```
# compile the files in the current directory
buf build
# equivalent to the default no-arg invocation
buf build .
# build the repository at https://github.com/foo/bar.git
buf build https://github.com/foo/bar.git
# lint the files in the proto directory
buf check lint proto
# check the files in the current directory against the files on the master branch for breaking changes
buf check breaking --against .git#branch=master
# check the files in the proto directory against the files in the proto directory on the master branch
buf check breaking proto --against .git#branch=master,subdir=proto
```

**Note that existing commands and flags continue to work.** While the deprecation messages will be printed, and we recommend migrating to the new invocations, your existing invocations have no change in functionality.

## [v0.28.0] - 2020-10-21

- Add `subdir` option for archive and git [Inputs](https://buf.build/docs/inputs). This allows placement of the `buf.yaml` configuration file in directories other than the base of your repository. You then can check against this subdirectory using, for example, `buf check breaking --against-input https://github.com/foo/bar.git#subdir=proto`.

## [v0.27.1] - 2020-10-16

- Fix minor typo in `buf help generate` documentation.

## [v0.27.0] - 2020-10-16

- Move `buf beta generate` out of beta to `buf generate`. This command now uses a template of configured plugins to generate stubs. See `buf help generate` for more details.

## [v0.26.0] - 2020-10-13

- Add jar and zip support to `buf protoc` and `buf beta generate`.

## [v0.25.0] - 2020-10-09

- Add the concept of configuration file version. The only currently-available version is `v1beta1`. See [buf.build/docs/faq](https://buf.build/docs/faq) for more details.

## [v0.24.0] - 2020-09-21

- Add fish completion to releases.
- Update the `protoc` version for `buf protoc` to be `3.13.0`.

## [v0.23.0] - 2020-09-11

- Move the `experimental` parent command to `beta`. The command `buf experimental image convert` continues to work, but is deprecated in favor of `buf beta image convert`.
- Add `buf beta generate`.

## [v0.22.0] - 2020-09-09

- Add [insertion point](https://github.com/protocolbuffers/protobuf/blob/cdf5022ada7159f0c82888bebee026cbbf4ac697/src/google/protobuf/compiler/plugin.proto#L135) support to `buf protoc`.

## [v0.21.0] - 2020-09-02

- Fix issue where `optional` fields in proto3 would cause the `ONEOF_LOWER_SNAKE_CASE` lint checker to fail.

## [v0.20.5] - 2020-07-24

- Fix issue where parser would fail on files starting with [byte order marks](https://en.wikipedia.org/wiki/Byte_order_mark#UTF-8).

## [v0.20.4] - 2020-07-21

- Fix issue where custom message options that had an unset map field could cause a parser failure.

## [v0.20.3] - 2020-07-18

- Fix issue where parameters passed with `--.*_opt` to `buf protoc` for builtin plugins were not properly propagated.

## [v0.20.2] - 2020-07-17

- Fix issue where roots containing non-proto files with the same path would cause an error.

## [v0.20.1] - 2020-07-14

- Fix issue where Zsh completion would fail due to some flags having brackets in their description.
- Fix issue where non-builtin protoc plugin invocations would not have errors properly propagated.
- Fix issue where multiple `--.*_opt` flags, `--.*_opt` flags with commas, or `--.*_out` flags with options that contained commas, would not be properly added.

## [v0.20.0] - 2020-07-13

- Add `--by-dir` flag to `buf protoc` that parallelizes generation per directory, resulting in a 25-75% reduction in the time taken to generate stubs for medium to large file sets.
- Properly clean up temporary files and commands on interrupts.
- Fix issue where certain files that started with invalid Protobuf would cause the parser to crash.

## [v0.19.1] - 2020-07-10

- Fix issue where stderr was not being propagated for protoc plugins in CLI mode.

## [v0.19.0] - 2020-07-10

- Add `protoc` command. This is a substitute for `protoc` that uses Buf's internal compiler.
- Add `ENUM_FIRST_VALUE_ZERO` lint checker to the `OTHER` category.
- Add support for the Visual Studio error format.

## [v0.18.1] - 2020-06-25

- Fix issue where linking errors for custom options that had a message type were not properly reported (#93)

## [v0.18.0] - 2020-06-22

- Handle custom options when marshalling JSON images (#87).
- Add `buf experimental image convert` command to convert to/from binary/JSON images (#87).

## [v0.17.0] - 2020-06-17

- Add git ref support to allow specifying arbitrary git references as inputs (https://github.com/bufbuild/buf/issues/48). This allows you to do i.e. `buf check lint --input https://github.com/bufbuild/buf.git#ref=fa74aa9c4161304dfa83db4abc4a0effe886d253`.
- Add `depth` input option when specifying git inputs with `ref`. This allows the user to configure the depth at which to clone the repository when looking for the `ref`. If specifying a `ref`, this defaults to 50. Otherwise, this defaults to 1.
- Remove requirement for git branch or tag in inputs. This allows you to do i.e. `buf check lint --input https://github.com/bufbuild/buf.git` and it will automatically choose the default branch as an input.

## [v0.16.0] - 2020-06-02

- Add [proto3 optional](https://github.com/protocolbuffers/protobuf/blob/7cb5597013f0c4b978f02bce4330849f118aa853/docs/field_presence.md#how-to-enable-explicit-presence-in-proto3) support.

## [v0.15.0] - 2020-05-31

- Add opt-in comment-driven lint ignores via the `allow_comment_ignores` lint configuration option and `buf:lint:ignore ID` leading comment annotation (#73).

## [v0.14.0] - 2020-05-30

- Add `--file` flag to `buf image build` to only add specific files and their imports to outputted images. To exclude imports, use `--exclude-imports`.
- Add `zip` as a source format. Buf can now read `zip` files, either locally or remotely, for image building, linting, and breaking change detection.
- Add `zstd` as a compression format. Buf can now read and write Image files that are compressed using zstandard, and can read tarballs compressed with zstandard.
- Deprecated: The formats `bingz, jsongz, targz` are now deprecated. Instead, use `format=bin,compression=gzip`, `format=json,compression=gzip`, or `format=tar,compression=gzip`. The formats `bingz, jsongz, targz` will continue to work forever and will not be broken, but will print a deprecation warning and we recommend updating. Automatic file extension parsing continues to work the same as well.

## [v0.13.0] - 2020-05-17

- Use the `git` binary instead of go-git for internal clones. This also enables using your system git credential management for git repositories cloned using https or ssh. See https://buf.build/docs/inputs#authentication for more details.

## [v0.12.1] - 2020-05-11

- Fix issue where roots were detected as overlapping if one root's name was a prefix of the other.

## [v0.12.0] - 2020-05-11

- Add netrc support for inputs.
- Fix issue where filenames that contained `..` resulted in an error.
- Internal: migrate to golang/protobuf v2.

## [v0.11.0] - 2020-04-09

- Add experimental flag `--experimental-git-clone` to use the `git` binary for git clones.

## [v0.10.0] - 2020-04-06

- Add `recurse_submodules` option for git inputs.
  Example: `https://github.com/foo/bar.git#branch=master,recurse_submodules=true`

## [v0.9.0] - 2020-03-25

- Fix issue where the option value ordering on an outputted `Image` was non-deterministic.
- Fix issue where the `SourceCodeInfo` for the Well-Known Types was not included on an outputted `Image` when requested.

## [v0.8.0] - 2020-03-11

- Update dependencies.

## [v0.7.1] - 2020-03-05

- Tie HTTP download timeout to the `--timeout` flag.

## [v0.7.0] - 2020-01-31

- Add `tag` option for git inputs.

## [v0.6.0] - 2020-01-17

- Add `git` to the Docker container for local filesystem clones.
- Update the JSON error format to use `path` as the file path key instead of `filename`.

## [v0.5.0] - 2020-01-01

- Allow basic authentication for remote tarballs, git repositories, and image files served from HTTPS endpoints. See https://buf.build/docs/inputs#https for more details.
- Allow public key authentication for remote git repositories served from SSH endpoints. See https://buf.build/docs/inputs#ssh for more details.

## [v0.4.1] - 2019-12-30

- Fix issue where comparing enum values for enums that have `allow_alias` set and duplicate enum values present resulted in a system error.

## [v0.4.0] - 2019-12-05

- Change the breaking change detector to compare enum values on number instead of name. This also results in the `ENUM_VALUE_SAME_NUMBER` checker being replaced with the `ENUM_VALUE_SAME_NAME` checker, except this new checker is not in the `WIRE` category.

## [v0.3.0] - 2019-11-05

- Fix issue where multiple timeout errors were printed.
- Add `buf check lint --error-format=config-ignore-yaml` to print out current lint errors in a format that can be copied into a configuration file.

## [v0.2.0] - 2019-10-28

- Add a Docker image for the `buf` binary.

## v0.1.0 - 2019-10-18

Initial beta release.

[Unreleased]: https://github.com/bufbuild/buf/compare/v1.47.2...HEAD
[v1.47.2]: https://github.com/bufbuild/buf/compare/v1.47.1...v1.47.2
[v1.47.1]: https://github.com/bufbuild/buf/compare/v1.47.0...v1.47.1
[v1.47.0]: https://github.com/bufbuild/buf/compare/v1.46.0...v1.47.0
[v1.46.0]: https://github.com/bufbuild/buf/compare/v1.45.0...v1.46.0
[v1.45.0]: https://github.com/bufbuild/buf/compare/v1.44.0...v1.45.0
[v1.44.0]: https://github.com/bufbuild/buf/compare/v1.43.0...v1.44.0
[v1.43.0]: https://github.com/bufbuild/buf/compare/v1.42.0...v1.43.0
[v1.42.0]: https://github.com/bufbuild/buf/compare/v1.41.0...v1.42.0
[v1.41.0]: https://github.com/bufbuild/buf/compare/v1.40.1...v1.41.0
[v1.40.1]: https://github.com/bufbuild/buf/compare/v1.40.0...v1.40.1
[v1.40.0]: https://github.com/bufbuild/buf/compare/v1.39.0...v1.40.0
[v1.39.0]: https://github.com/bufbuild/buf/compare/v1.38.0...v1.39.0
[v1.38.0]: https://github.com/bufbuild/buf/compare/v1.37.0...v1.38.0
[v1.37.0]: https://github.com/bufbuild/buf/compare/v1.36.0...v1.37.0
[v1.36.0]: https://github.com/bufbuild/buf/compare/v1.35.1...v1.36.0
[v1.35.1]: https://github.com/bufbuild/buf/compare/v1.35.0...v1.35.1
[v1.35.0]: https://github.com/bufbuild/buf/compare/v1.34.0...v1.35.0
[v1.34.0]: https://github.com/bufbuild/buf/compare/v1.33.0...v1.34.0
[v1.33.0]: https://github.com/bufbuild/buf/compare/v1.32.2...v1.33.0
[v1.32.2]: https://github.com/bufbuild/buf/compare/v1.32.1...v1.32.2
[v1.32.1]: https://github.com/bufbuild/buf/compare/v1.32.0...v1.32.1
[v1.32.0]: https://github.com/bufbuild/buf/compare/v1.32.0-beta.1...v1.32.0
[v1.32.0-beta.1]: https://github.com/bufbuild/buf/compare/v1.31.0...v1.32.0-beta.1
[v1.31.0]: https://github.com/bufbuild/buf/compare/v1.30.1...v1.31.0
[v1.30.1]: https://github.com/bufbuild/buf/compare/v1.30.0...v1.30.1
[v1.30.0]: https://github.com/bufbuild/buf/compare/v1.29.0...v1.30.0
[v1.29.0]: https://github.com/bufbuild/buf/compare/v1.28.1...v1.29.0
[v1.28.1]: https://github.com/bufbuild/buf/compare/v1.28.0...v1.28.1
[v1.28.0]: https://github.com/bufbuild/buf/compare/v1.27.2...v1.28.0
[v1.27.2]: https://github.com/bufbuild/buf/compare/v1.27.1...v1.27.2
[v1.27.1]: https://github.com/bufbuild/buf/compare/v1.27.0...v1.27.1
[v1.27.0]: https://github.com/bufbuild/buf/compare/v1.26.1...v1.27.0
[v1.26.1]: https://github.com/bufbuild/buf/compare/v1.26.0...v1.26.1
[v1.26.0]: https://github.com/bufbuild/buf/compare/v1.25.1...v1.26.0
[v1.25.1]: https://github.com/bufbuild/buf/compare/v1.25.0...v1.25.1
[v1.25.0]: https://github.com/bufbuild/buf/compare/v1.24.0...v1.25.0
[v1.24.0]: https://github.com/bufbuild/buf/compare/v1.23.1...v1.24.0
[v1.23.1]: https://github.com/bufbuild/buf/compare/v1.23.0...v1.23.1
[v1.23.0]: https://github.com/bufbuild/buf/compare/v1.22.0...v1.23.0
[v1.22.0]: https://github.com/bufbuild/buf/compare/v1.21.0...v1.22.0
[v1.21.0]: https://github.com/bufbuild/buf/compare/v1.20.0...v1.21.0
[v1.20.0]: https://github.com/bufbuild/buf/compare/v1.19.0...v1.20.0
[v1.19.0]: https://github.com/bufbuild/buf/compare/v1.18.0...v1.19.0
[v1.18.0]: https://github.com/bufbuild/buf/compare/v1.17.0...v1.18.0
[v1.17.0]: https://github.com/bufbuild/buf/compare/v1.16.0...v1.17.0
[v1.16.0]: https://github.com/bufbuild/buf/compare/v1.15.1...v1.16.0
[v1.15.1]: https://github.com/bufbuild/buf/compare/v1.15.0...v1.15.1
[v1.15.0]: https://github.com/bufbuild/buf/compare/v1.14.0...v1.15.0
[v1.14.0]: https://github.com/bufbuild/buf/compare/v1.13.1...v1.14.0
[v1.13.1]: https://github.com/bufbuild/buf/compare/v1.13.0...v1.13.1
[v1.13.0]: https://github.com/bufbuild/buf/compare/v1.12.0...v1.13.0
[v1.12.0]: https://github.com/bufbuild/buf/compare/v1.11.0...v1.12.0
[v1.11.0]: https://github.com/bufbuild/buf/compare/v1.10.0...v1.11.0
[v1.10.0]: https://github.com/bufbuild/buf/compare/v1.9.0...v1.10.0
[v1.9.0]: https://github.com/bufbuild/buf/compare/v1.8.0...v1.9.0
[v1.8.0]: https://github.com/bufbuild/buf/compare/v1.7.0...v1.8.0
[v1.7.0]: https://github.com/bufbuild/buf/compare/v1.6.0...v1.7.0
[v1.6.0]: https://github.com/bufbuild/buf/compare/v1.5.0...v1.6.0
[v1.5.0]: https://github.com/bufbuild/buf/compare/v1.4.0...v1.5.0
[v1.4.0]: https://github.com/bufbuild/buf/compare/v1.3.1...v1.4.0
[v1.3.1]: https://github.com/bufbuild/buf/compare/v1.3.0...v1.3.1
[v1.3.0]: https://github.com/bufbuild/buf/compare/v1.2.1...1.3.0
[v1.2.1]: https://github.com/bufbuild/buf/compare/v1.2.0...v1.2.1
[v1.2.0]: https://github.com/bufbuild/buf/compare/v1.1.1...v1.2.0
[v1.1.1]: https://github.com/bufbuild/buf/compare/v1.1.0...v1.1.1
[v1.1.0]: https://github.com/bufbuild/buf/compare/v1.0.0...v1.1.0
[v1.0.0]: https://github.com/bufbuild/buf/compare/v1.0.0-rc12...v1.0.0
[v1.0.0-rc12]: https://github.com/bufbuild/buf/compare/v1.0.0-rc11...v1.0.0-rc12
[v1.0.0-rc11]: https://github.com/bufbuild/buf/compare/v1.0.0-rc10...v1.0.0-rc11
[v1.0.0-rc10]: https://github.com/bufbuild/buf/compare/v1.0.0-rc9...v1.0.0-rc10
[v1.0.0-rc9]: https://github.com/bufbuild/buf/compare/v1.0.0-rc8...v1.0.0-rc9
[v1.0.0-rc8]: https://github.com/bufbuild/buf/compare/v1.0.0-rc7...v1.0.0-rc8
[v1.0.0-rc7]: https://github.com/bufbuild/buf/compare/v1.0.0-rc6...v1.0.0-rc7
[v1.0.0-rc6]: https://github.com/bufbuild/buf/compare/v1.0.0-rc5...v1.0.0-rc6
[v1.0.0-rc5]: https://github.com/bufbuild/buf/compare/v1.0.0-rc4...v1.0.0-rc5
[v1.0.0-rc4]: https://github.com/bufbuild/buf/compare/v1.0.0-rc3...v1.0.0-rc4
[v1.0.0-rc3]: https://github.com/bufbuild/buf/compare/v1.0.0-rc2...v1.0.0-rc3
[v1.0.0-rc2]: https://github.com/bufbuild/buf/compare/v1.0.0-rc1...v1.0.0-rc2
[v1.0.0-rc1]: https://github.com/bufbuild/buf/compare/v0.56.0...v1.0.0-rc1
[v0.56.0]: https://github.com/bufbuild/buf/compare/v0.55.0...v0.56.0
[v0.55.0]: https://github.com/bufbuild/buf/compare/v0.54.1...v0.55.0
[v0.54.1]: https://github.com/bufbuild/buf/compare/v0.54.0...v0.54.1
[v0.54.0]: https://github.com/bufbuild/buf/compare/v0.53.0...v0.54.0
[v0.53.0]: https://github.com/bufbuild/buf/compare/v0.52.0...v0.53.0
[v0.52.0]: https://github.com/bufbuild/buf/compare/v0.51.1...v0.52.0
[v0.51.1]: https://github.com/bufbuild/buf/compare/v0.51.0...v0.51.1
[v0.51.0]: https://github.com/bufbuild/buf/compare/v0.50.0...v0.51.0
[v0.50.0]: https://github.com/bufbuild/buf/compare/v0.49.0...v0.50.0
[v0.49.0]: https://github.com/bufbuild/buf/compare/v0.48.2...v0.49.0
[v0.48.2]: https://github.com/bufbuild/buf/compare/v0.48.1...v0.48.2
[v0.48.1]: https://github.com/bufbuild/buf/compare/v0.48.0...v0.48.1
[v0.48.0]: https://github.com/bufbuild/buf/compare/v0.47.0...v0.48.0
[v0.47.0]: https://github.com/bufbuild/buf/compare/v0.46.0...v0.47.0
[v0.46.0]: https://github.com/bufbuild/buf/compare/v0.45.0...v0.46.0
[v0.45.0]: https://github.com/bufbuild/buf/compare/v0.44.0...v0.45.0
[v0.44.0]: https://github.com/bufbuild/buf/compare/v0.43.2...v0.44.0
[v0.43.2]: https://github.com/bufbuild/buf/compare/v0.43.1...v0.43.2
[v0.43.1]: https://github.com/bufbuild/buf/compare/v0.43.0...v0.43.1
[v0.43.0]: https://github.com/bufbuild/buf/compare/v0.42.1...v0.43.0
[v0.42.1]: https://github.com/bufbuild/buf/compare/v0.42.0...v0.42.1
[v0.42.0]: https://github.com/bufbuild/buf/compare/v0.41.0...v0.42.0
[v0.41.0]: https://github.com/bufbuild/buf/compare/v0.40.0...v0.41.0
[v0.40.0]: https://github.com/bufbuild/buf/compare/v0.39.1...v0.40.0
[v0.39.1]: https://github.com/bufbuild/buf/compare/v0.39.0...v0.39.1
[v0.39.0]: https://github.com/bufbuild/buf/compare/v0.38.0...v0.39.0
[v0.38.0]: https://github.com/bufbuild/buf/compare/v0.37.1...v0.38.0
[v0.37.1]: https://github.com/bufbuild/buf/compare/v0.37.0...v0.37.1
[v0.37.0]: https://github.com/bufbuild/buf/compare/v0.36.0...v0.37.0
[v0.36.0]: https://github.com/bufbuild/buf/compare/v0.35.1...v0.36.0
[v0.35.1]: https://github.com/bufbuild/buf/compare/v0.35.0...v0.35.1
[v0.35.0]: https://github.com/bufbuild/buf/compare/v0.34.0...v0.35.0
[v0.34.0]: https://github.com/bufbuild/buf/compare/v0.33.0...v0.34.0
[v0.33.0]: https://github.com/bufbuild/buf/compare/v0.32.1...v0.33.0
[v0.32.1]: https://github.com/bufbuild/buf/compare/v0.32.0...v0.32.1
[v0.32.0]: https://github.com/bufbuild/buf/compare/v0.31.1...v0.32.0
[v0.31.1]: https://github.com/bufbuild/buf/compare/v0.31.0...v0.31.1
[v0.31.0]: https://github.com/bufbuild/buf/compare/v0.30.1...v0.31.0
[v0.30.1]: https://github.com/bufbuild/buf/compare/v0.30.0...v0.30.1
[v0.30.0]: https://github.com/bufbuild/buf/compare/v0.29.0...v0.30.0
[v0.29.0]: https://github.com/bufbuild/buf/compare/v0.28.0...v0.29.0
[v0.28.0]: https://github.com/bufbuild/buf/compare/v0.27.1...v0.28.0
[v0.27.1]: https://github.com/bufbuild/buf/compare/v0.27.0...v0.27.1
[v0.27.0]: https://github.com/bufbuild/buf/compare/v0.26.0...v0.27.0
[v0.26.0]: https://github.com/bufbuild/buf/compare/v0.25.0...v0.26.0
[v0.25.0]: https://github.com/bufbuild/buf/compare/v0.24.0...v0.25.0
[v0.24.0]: https://github.com/bufbuild/buf/compare/v0.23.0...v0.24.0
[v0.23.0]: https://github.com/bufbuild/buf/compare/v0.22.0...v0.23.0
[v0.22.0]: https://github.com/bufbuild/buf/compare/v0.21.0...v0.22.0
[v0.21.0]: https://github.com/bufbuild/buf/compare/v0.20.5...v0.21.0
[v0.20.5]: https://github.com/bufbuild/buf/compare/v0.20.4...v0.20.5
[v0.20.4]: https://github.com/bufbuild/buf/compare/v0.20.3...v0.20.4
[v0.20.3]: https://github.com/bufbuild/buf/compare/v0.20.2...v0.20.3
[v0.20.2]: https://github.com/bufbuild/buf/compare/v0.20.1...v0.20.2
[v0.20.1]: https://github.com/bufbuild/buf/compare/v0.20.0...v0.20.1
[v0.20.0]: https://github.com/bufbuild/buf/compare/v0.19.1...v0.20.0
[v0.19.1]: https://github.com/bufbuild/buf/compare/v0.19.0...v0.19.1
[v0.19.0]: https://github.com/bufbuild/buf/compare/v0.18.1...v0.19.0
[v0.18.1]: https://github.com/bufbuild/buf/compare/v0.18.0...v0.18.1
[v0.18.0]: https://github.com/bufbuild/buf/compare/v0.17.0...v0.18.0
[v0.17.0]: https://github.com/bufbuild/buf/compare/v0.16.0...v0.17.0
[v0.16.0]: https://github.com/bufbuild/buf/compare/v0.15.0...v0.16.0
[v0.15.0]: https://github.com/bufbuild/buf/compare/v0.14.0...v0.15.0
[v0.14.0]: https://github.com/bufbuild/buf/compare/v0.13.0...v0.14.0
[v0.13.0]: https://github.com/bufbuild/buf/compare/v0.12.1...v0.13.0
[v0.12.1]: https://github.com/bufbuild/buf/compare/v0.12.0...v0.12.1
[v0.12.0]: https://github.com/bufbuild/buf/compare/v0.11.0...v0.12.0
[v0.11.0]: https://github.com/bufbuild/buf/compare/v0.10.0...v0.11.0
[v0.10.0]: https://github.com/bufbuild/buf/compare/v0.9.0...v0.10.0
[v0.9.0]: https://github.com/bufbuild/buf/compare/v0.8.0...v0.9.0
[v0.8.0]: https://github.com/bufbuild/buf/compare/v0.7.1...v0.8.0
[v0.7.1]: https://github.com/bufbuild/buf/compare/v0.7.0...v0.7.1
[v0.7.0]: https://github.com/bufbuild/buf/compare/v0.6.0...v0.7.0
[v0.6.0]: https://github.com/bufbuild/buf/compare/v0.5.0...v0.6.0
[v0.5.0]: https://github.com/bufbuild/buf/compare/v0.4.1...v0.5.0
[v0.4.1]: https://github.com/bufbuild/buf/compare/v0.4.0...v0.4.1
[v0.4.0]: https://github.com/bufbuild/buf/compare/v0.3.0...v0.4.0
[v0.3.0]: https://github.com/bufbuild/buf/compare/v0.2.0...v0.3.0
[v0.2.0]: https://github.com/bufbuild/buf/compare/v0.1.0...v0.2.0<|MERGE_RESOLUTION|>--- conflicted
+++ resolved
@@ -4,13 +4,10 @@
 
 - Add `buf registry plugin {create,delete,info,update}` commands to manage BSR plugins.
 - Breaking analysis support for `buf beta lsp`.
-<<<<<<< HEAD
+- Fix bug when using the `--type` flag filter for `buf build` where import ordering is not
+  determinisitic.
 - Add `buf plugin push` command to push a plugin to the Buf Schema Registry. 
   Only WebAssembly check plugins are supported at this time.
-=======
-- Fix bug when using the `--type` flag filter for `buf build` where import ordering is not
-  determinisitic.
->>>>>>> 1729ad3e
 
 ## [v1.47.2] - 2024-11-14
 
