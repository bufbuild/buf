name: windows
on: push
# Prevent writing to the repository using the CI token.
# Ref: https://docs.github.com/en/actions/reference/workflow-syntax-for-github-actions#permissions
permissions: read-all
jobs:
  test:
    env:
      GOMODCACHE: 'd:\gomodcache'
      GOCACHE: 'd:\gocache'
      DOWNLOAD_CACHE: 'd:\downloadcache'
    strategy:
      matrix:
        go-version: [1.18.x,1.19.0-rc.1]
    runs-on: windows-latest
    steps:
      - name: checkout
        uses: actions/checkout@v3
      - name: setup-go
        if: success()
        uses: actions/setup-go@v3 # this contains a fix for Windows file extraction
        with:
<<<<<<< HEAD
          go-version: ${{matrix.go-version}}
=======
          go-version: 1.18.4
>>>>>>> 0513d8a2
      - name: cache
        if: success()
        uses: actions/cache@v3
        with:
          path: |
            ${{ env.GOCACHE }}
            ${{ env.GOMODCACHE }}
            ${{ env.DOWNLOAD_CACHE }}
          key: ${{ runner.os }}-buf-windows-${{ hashFiles('**/go.sum', 'windows/**') }}
          restore-keys: |
            ${{ runner.os }}-buf-windows-
      - name: test
        shell: bash
        if: success()
        run: ./windows/test.bash<|MERGE_RESOLUTION|>--- conflicted
+++ resolved
@@ -11,7 +11,7 @@
       DOWNLOAD_CACHE: 'd:\downloadcache'
     strategy:
       matrix:
-        go-version: [1.18.x,1.19.0-rc.1]
+        go-version: [1.18.4,1.19.0-rc.2]
     runs-on: windows-latest
     steps:
       - name: checkout
@@ -20,11 +20,7 @@
         if: success()
         uses: actions/setup-go@v3 # this contains a fix for Windows file extraction
         with:
-<<<<<<< HEAD
           go-version: ${{matrix.go-version}}
-=======
-          go-version: 1.18.4
->>>>>>> 0513d8a2
       - name: cache
         if: success()
         uses: actions/cache@v3
