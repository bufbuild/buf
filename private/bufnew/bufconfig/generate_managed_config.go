--- conflicted
+++ resolved
@@ -126,8 +126,7 @@
 	// Suffix returns the override suffix.
 	Suffix() string
 
-<<<<<<< HEAD
-	isManagedOverride()
+	isManagedOverrideRule()
 }
 
 type generateManagedConfig struct {
@@ -182,7 +181,4 @@
 	value          interface{}
 	prefix         string
 	suffix         string
-=======
-	isManagedOverrideRule()
->>>>>>> e73b9c76
 }