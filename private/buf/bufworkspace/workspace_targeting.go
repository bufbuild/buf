--- conflicted
+++ resolved
@@ -562,30 +562,6 @@
 			),
 		)
 	}
-<<<<<<< HEAD
-	docBucket := bufmodule.GetDocStorageReadBucket(ctx, moduleBucket)
-	licenseBucket := bufmodule.GetLicenseStorageReadBucket(moduleBucket)
-	if useTopLevelLicenseDoc {
-		docBucketEmpty, err := isBucketEmpty(ctx, docBucket)
-		if err != nil {
-			return nil, nil, err
-		}
-		if docBucketEmpty {
-			docBucket = bufmodule.GetDocStorageReadBucket(ctx, bucket)
-		}
-		licenseBucketEmpty, err := isBucketEmpty(ctx, licenseBucket)
-		if err != nil {
-			return nil, nil, err
-		}
-		if licenseBucketEmpty {
-			licenseBucket = bufmodule.GetLicenseStorageReadBucket(bucket)
-		}
-	}
-	rootBuckets = append(
-		rootBuckets,
-		docBucket,
-		licenseBucket,
-=======
 	docStorageReadBucket, err := bufmodule.GetDocStorageReadBucket(ctx, moduleBucket)
 	if err != nil {
 		return nil, nil, err
@@ -598,7 +574,6 @@
 		rootBuckets,
 		docStorageReadBucket,
 		licenseStorageReadBucket,
->>>>>>> 5af3f552
 	)
 	mappedModuleBucket := storage.MultiReadBucket(rootBuckets...)
 	moduleTargeting, err := newModuleTargeting(
