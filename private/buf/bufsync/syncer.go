// Copyright 2020-2023 Buf Technologies, Inc.
//
// Licensed under the Apache License, Version 2.0 (the "License");
// you may not use this file except in compliance with the License.
// You may obtain a copy of the License at
//
//      http://www.apache.org/licenses/LICENSE-2.0
//
// Unless required by applicable law or agreed to in writing, software
// distributed under the License is distributed on an "AS IS" BASIS,
// WITHOUT WARRANTIES OR CONDITIONS OF ANY KIND, either express or implied.
// See the License for the specific language governing permissions and
// limitations under the License.

package bufsync

import (
	"context"
	"errors"
	"fmt"
	"sort"
	"strings"
	"time"

	"github.com/bufbuild/buf/private/bufpkg/bufconfig"
	"github.com/bufbuild/buf/private/bufpkg/bufmodule/bufmodulebuild"
	"github.com/bufbuild/buf/private/bufpkg/bufmodule/bufmoduleref"
	"github.com/bufbuild/buf/private/pkg/git"
	"github.com/bufbuild/buf/private/pkg/slicesextended"
	"github.com/bufbuild/buf/private/pkg/storage"
	"github.com/bufbuild/buf/private/pkg/storage/storagegit"
	"go.uber.org/multierr"
	"go.uber.org/zap"
)

const (
	// LookbackCommitsLimit is the amount of commits that we will look back before the start sync
	// point to backfill old git tags. We might allow customizing this value in the future.
	LookbackCommitsLimit = 5
	// LookbackTimeLimit is how old we will look back (git commit timestamps) before the start sync
	// point to backfill old git tags. We might allow customizing this value in the future.
	LookbackTimeLimit = 24 * time.Hour
)

var (
	errReadModuleInvalidModule       = errors.New("invalid module")
	errReadModuleInvalidModuleConfig = errors.New("invalid module config")
)

type syncer struct {
	logger             *zap.Logger
	repo               git.Repository
	storageGitProvider storagegit.Provider
	handler            Handler
	clock              Clock

	// flags received on creation
	gitRemoteName                        string
	sortedModulesDirsForSync             []string
	modulesDirsToIdentityOverrideForSync map[string]bufmoduleref.ModuleIdentity // moduleDir:moduleIdentityOverride
	syncAllBranches                      bool

	// commitsToTags holds all tags in the repo associated to its commit hash. (commit:[]tags)
	commitsToTags map[string][]string
	// modulesDirsToBranchesToIdentities holds all the module directories, branches, and module identity
	// targets for those directories+branches, prepared before syncing either from its identity
	// override or HEAD commit. (moduleDir:branch:targetModuleIdentity)
	modulesDirsToBranchesToIdentities map[string]map[string]bufmoduleref.ModuleIdentity
	// sortedBranchesForSync stores all git branches to sync, in their sort order
	sortedBranchesForSync []string
	// modulesToBranchesExpectedSyncPoints holds expected sync points for module identity and its
	// branches. (moduleIdentity:branch:lastSyncPointGitHash)
	modulesToBranchesExpectedSyncPoints map[string]map[string]string
	// modulesIdentitiesToCommitsSyncedCache caches commits already synced to a given BSR module, so
	// we don't ask twice the same module:commit when we already know it's already synced. We don't
	// cache "unsynced" git commits, because during the sync process we will be syncing new git
	// commits, which then will be added also to this cache. (moduleIdentity:commits)
	modulesIdentitiesToCommitsSyncedCache map[string]map[string]struct{}
}

func newSyncer(
	logger *zap.Logger,
	clock Clock,
	repo git.Repository,
	storageGitProvider storagegit.Provider,
	handler Handler,
	options ...SyncerOption,
) (Syncer, error) {
	s := &syncer{
		logger:                                logger,
		clock:                                 clock,
		repo:                                  repo,
		storageGitProvider:                    storageGitProvider,
		handler:                               handler,
		modulesDirsToIdentityOverrideForSync:  make(map[string]bufmoduleref.ModuleIdentity),
		commitsToTags:                         make(map[string][]string),
		modulesDirsToBranchesToIdentities:     make(map[string]map[string]bufmoduleref.ModuleIdentity),
		modulesToBranchesExpectedSyncPoints:   make(map[string]map[string]string),
		modulesIdentitiesToCommitsSyncedCache: make(map[string]map[string]struct{}),
	}
	for _, opt := range options {
		if err := opt(s); err != nil {
			return nil, err
		}
	}
	return s, nil
}

func (s *syncer) Sync(ctx context.Context) error {
	if err := s.prepareSync(ctx); err != nil {
		return fmt.Errorf("sync preparation: %w", err)
	}
	s.printSyncPreparation()
	if !s.hasSomethingForSync() {
		s.logger.Warn("branches and modules directories scanned, nothing to sync")
		return nil
	}
	// for each module directory in its original order
	for _, moduleDir := range s.sortedModulesDirsForSync {
		branchesToIdentities, shouldSyncModuleDir := s.modulesDirsToBranchesToIdentities[moduleDir]
		if !shouldSyncModuleDir {
			s.logger.Warn("module directory has no module identity target in any branch", zap.String("module directory", moduleDir))
			continue
		}
		// for each branch in the right sync order
		for _, branch := range s.sortedBranchesForSync {
			moduleIdentity, branchHasIdentity := branchesToIdentities[branch]
			if !branchHasIdentity || moduleIdentity == nil {
				s.logger.Warn(
					"module directory has no module identity target for branch",
					zap.String("module directory", moduleDir),
					zap.String("branch", branch),
				)
				continue
			}
			var expectedSyncPoint string
			if moduleLastSyncPoints, ok := s.modulesToBranchesExpectedSyncPoints[moduleIdentity.IdentityString()]; ok {
				expectedSyncPoint = moduleLastSyncPoints[branch]
			}
			if expectedSyncPoint == "" {
				s.logger.Debug(
					"module identity has no expected sync point for branch",
					zap.String("module identity", moduleIdentity.IdentityString()),
					zap.String("branch", branch),
				)
			}
			if err := s.syncModuleInBranch(ctx, moduleDir, moduleIdentity, branch, expectedSyncPoint); err != nil {
				return fmt.Errorf("sync module %s in branch %s: %w", moduleDir, branch, err)
			}
		}
	}
	return nil
}

func (s *syncer) prepareSync(ctx context.Context) error {
	// (1) Prepare all tags locations.
	if err := s.repo.ForEachTag(func(tag string, commitHash git.Hash) error {
		s.commitsToTags[commitHash.Hex()] = append(s.commitsToTags[commitHash.Hex()], tag)
		return nil
	}); err != nil {
		return fmt.Errorf("load tags: %w", err)
	}
	// (2) Prepare branches to be synced.
	allBranches := make(map[string]struct{})
	if err := s.repo.ForEachBranch(func(branch string, _ git.Hash) error {
		allBranches[branch] = struct{}{}
		return nil
	}, git.ForEachBranchWithRemote(s.gitRemoteName)); err != nil {
		return fmt.Errorf("looping over repository branches: %w", err)
	}
	remoteErrMsg := "on local branches"
	if s.gitRemoteName != "" {
		remoteErrMsg = fmt.Sprintf("on git remote %s", s.gitRemoteName)
	}
	// sync default git branch, make sure it's present
	gitDefaultBranch := s.repo.DefaultBranch()
	if _, gitDefaultBranchPresent := allBranches[gitDefaultBranch]; !gitDefaultBranchPresent {
		return fmt.Errorf("default branch %s is not present %s", gitDefaultBranch, remoteErrMsg)
	}
	s.logger.Debug("default git branch", zap.String("name", gitDefaultBranch))
	var branchesToSync []string
	if s.syncAllBranches {
		// sync all branches
		branchesToSync = slicesextended.MapToSlice(allBranches)
	} else {
		// sync current branch, make sure it's present
		currentBranch, err := s.repo.CheckedOutBranch()
		if err != nil {
			return fmt.Errorf("determine checked out branch")
		}
		if _, currentBranchPresent := allBranches[currentBranch]; !currentBranchPresent {
			return fmt.Errorf("current branch %s is not present %s", currentBranch, remoteErrMsg)
		}
		branchesToSync = append(branchesToSync, gitDefaultBranch, currentBranch)
		s.logger.Debug("current git branch", zap.String("name", currentBranch))
	}
	var sortedBranchesForSync []string
	for _, branch := range branchesToSync {
		if branch == gitDefaultBranch {
			continue // default branch will be injected manually
		}
		sortedBranchesForSync = append(sortedBranchesForSync, branch)
	}
	sort.Strings(sortedBranchesForSync)
	s.sortedBranchesForSync = append([]string{gitDefaultBranch}, sortedBranchesForSync...) // default first, then the rest A-Z
	for _, moduleDir := range s.sortedModulesDirsForSync {
		s.modulesDirsToBranchesToIdentities[moduleDir] = make(map[string]bufmoduleref.ModuleIdentity)
		for _, branch := range s.sortedBranchesForSync {
			s.modulesDirsToBranchesToIdentities[moduleDir][branch] = nil
		}
	}
	// (3) Prepare module targets for all module directories and branches.
	allModulesIdentitiesForSync := make(map[string]bufmoduleref.ModuleIdentity) // moduleIdentityString:moduleIdentity
	for _, branch := range branchesToSync {
		headCommit, err := s.repo.HEADCommit(
			git.HEADCommitWithBranch(branch),
			git.HEADCommitWithRemote(s.gitRemoteName),
		)
		if err != nil {
			return fmt.Errorf("reading head commit for branch %s: %w", branch, err)
		}
		for moduleDir, identityOverride := range s.modulesDirsToIdentityOverrideForSync {
			var targetModuleIdentity bufmoduleref.ModuleIdentity
			if identityOverride == nil {
				// no identity override, read from HEAD
				builtModule, readErr := s.readModuleAt(ctx, headCommit, moduleDir)
				if readErr != nil {
					// any error reading module in HEAD, skip syncing that module in that branch
					s.logger.Warn(
						"read module from HEAD failed, module won't be synced for this branch",
						zap.Error(readErr),
					)
					continue
				}
				if builtModule == nil {
					s.logger.Debug(
						"no module on HEAD, skipping branch",
						zap.String("branch", branch),
						zap.String("moduleDir", moduleDir),
					)
					// no module on branch
					continue
				}
				targetModuleIdentity = builtModule.ModuleIdentity()
			} else {
				// disregard module name in HEAD, use the identity override
				targetModuleIdentity = identityOverride
			}
			// enqueue this branch+module for sync to the right target
			s.modulesDirsToBranchesToIdentities[moduleDir][branch] = targetModuleIdentity
			targetModuleIdentityString := targetModuleIdentity.IdentityString()
			// do we have an expected git sync point for this module+branch?
			moduleBranchSyncPoint, err := s.resolveSyncPoint(ctx, targetModuleIdentity, branch)
			if err != nil {
				return fmt.Errorf("resolve expected sync point for module %s in branch %s: %w", targetModuleIdentityString, branch, err)
			}
			allModulesIdentitiesForSync[targetModuleIdentityString] = targetModuleIdentity
			if s.modulesToBranchesExpectedSyncPoints[targetModuleIdentityString] == nil {
				s.modulesToBranchesExpectedSyncPoints[targetModuleIdentityString] = make(map[string]string)
			}
			if moduleBranchSyncPoint != nil {
				s.modulesToBranchesExpectedSyncPoints[targetModuleIdentityString][branch] = moduleBranchSyncPoint.Hex()
			}
		}
	}
	// make sure no duplicate identities for different directories in the same branch
	var duplicatedIdentitiesErr error
	for _, branch := range s.sortedBranchesForSync {
		identitiesInBranch := make(map[string][]string) // moduleIdentity:[]moduleDir
		for _, moduleDir := range s.sortedModulesDirsForSync {
			branchToIdentity, ok := s.modulesDirsToBranchesToIdentities[moduleDir]
			if !ok {
				continue // this module directory won't be synced by any branch
			}
			identity, ok := branchToIdentity[branch]
			if !ok || identity == nil {
				continue // this module directory won't be synced by this branch
			}
			identitiesInBranch[identity.IdentityString()] = append(identitiesInBranch[identity.IdentityString()], moduleDir)
		}
		for moduleIdentity, moduleDirs := range identitiesInBranch {
			if len(moduleDirs) > 1 {
				duplicatedIdentitiesErr = multierr.Append(duplicatedIdentitiesErr, fmt.Errorf(
					"module identity %s cannot be synced in branch %s: present in multiple module directories: [%s]",
					moduleIdentity, branch, strings.Join(moduleDirs, ", "),
				))
			}
		}
	}
	if duplicatedIdentitiesErr != nil {
		return duplicatedIdentitiesErr
	}
	return nil
}

// resolveSyncPoint resolves a sync point for a particular module identity and branch.
func (s *syncer) resolveSyncPoint(ctx context.Context, moduleIdentity bufmoduleref.ModuleIdentity, branch string) (git.Hash, error) {
	syncPoint, err := s.handler.ResolveSyncPoint(ctx, moduleIdentity, branch)
	if err != nil {
		return nil, fmt.Errorf("resolve sync point for module %s: %w", moduleIdentity.IdentityString(), err)
	}
	if syncPoint == nil {
		// no sync point for that module in that branch
		return nil, nil
	}
	// Validate that the commit pointed to by the sync point exists in the git repo.
	if _, err := s.repo.Objects().Commit(syncPoint); err != nil {
		isDefaultBranch := branch == s.repo.DefaultBranch()
		return nil, s.handler.InvalidBSRSyncPoint(moduleIdentity, branch, syncPoint, isDefaultBranch, err)
	}
	return syncPoint, nil
}

// hasSomethingForSync returns true if there is at least one valid module identity for any module
// directory in any branch.
func (s *syncer) hasSomethingForSync() bool {
	for _, branchesToIdentities := range s.modulesDirsToBranchesToIdentities {
		for _, identity := range branchesToIdentities {
			if identity != nil {
				return true
			}
		}
	}
	return false
}

// syncModuleInBranch syncs a module directory in a branch.
func (s *syncer) syncModuleInBranch(
	ctx context.Context,
	moduleDir string,
	moduleIdentity bufmoduleref.ModuleIdentity,
	branch string,
	expectedSyncPoint string,
) error {
	commitsForSync, err := s.branchSyncableCommits(ctx, moduleDir, moduleIdentity, branch, expectedSyncPoint)
	if err != nil {
		return fmt.Errorf("finding commits to sync: %w", err)
	}
	// first sync tags in old commits
	var startSyncPoint git.Hash
	if len(commitsForSync) == 0 {
		// no commits to sync for this branch, backfill from HEAD
		headCommit, err := s.repo.HEADCommit(
			git.HEADCommitWithBranch(branch),
			git.HEADCommitWithRemote(s.gitRemoteName),
		)
		if err != nil {
			return fmt.Errorf("read HEAD commit for branch %s: %w", branch, err)
		}
		startSyncPoint = headCommit.Hash()
	} else {
		// backfill from the first commit to sync
		startSyncPoint = commitsForSync[0].commit.Hash()
	}
	if err := s.backfillTags(ctx, moduleDir, moduleIdentity, branch, startSyncPoint); err != nil {
		return fmt.Errorf("sync looking back for branch %s: %w", branch, err)
	}
	// now sync
	targetModuleIdentity := moduleIdentity.IdentityString() // all syncable modules in the branch have the same target
	logger := s.logger.With(
		zap.String("module directory", branch),
		zap.String("module identity", targetModuleIdentity),
		zap.String("branch", branch),
	)
	// then sync the new commits
	if len(commitsForSync) == 0 {
		logger.Debug("no commits to sync for module in branch")
		return nil
	}
	s.logger.Debug("branch syncable commits for module", zap.Strings("git commits", syncableCommitsHashes(commitsForSync)))
	for _, commitForSync := range commitsForSync {
		commitHash := commitForSync.commit.Hash().Hex()
		builtModule := commitForSync.module
		if builtModule == nil {
			return fmt.Errorf("syncable commit %s has no built module to sync", commitHash)
		}
		if err := s.handler.SyncModuleCommit(
			ctx,
			newModuleCommit(
				branch,
				commitForSync.commit,
				s.commitsToTags[commitHash],
				moduleDir,
				moduleIdentity, // all syncable modules in the branch have the same target
				builtModule.Bucket,
			),
		); err != nil {
			return fmt.Errorf("sync module %s:%s in commit %s: %w", moduleDir, targetModuleIdentity, commitHash, err)
		}
		// module was synced successfully, add it to the cache
		if s.modulesIdentitiesToCommitsSyncedCache[targetModuleIdentity] == nil {
			s.modulesIdentitiesToCommitsSyncedCache[targetModuleIdentity] = make(map[string]struct{})
		}
		s.modulesIdentitiesToCommitsSyncedCache[targetModuleIdentity][commitHash] = struct{}{}
	}
	return nil
}

// branchSyncableCommits returns a sorted array of commit+module that are pending to sync for a
// moduleDir+branch. Every syncable commit contains a valid git commit and a built named module.
func (s *syncer) branchSyncableCommits(
	ctx context.Context,
	moduleDir string,
	moduleIdentity bufmoduleref.ModuleIdentity,
	branch string,
	expectedSyncPoint string,
) ([]*syncableCommit, error) {
	targetModuleIdentity := moduleIdentity.IdentityString()
	logger := s.logger.With(
		zap.String("module directory", moduleDir),
		zap.String("target module identity", targetModuleIdentity),
		zap.String("branch", branch),
		zap.String("expected sync point", expectedSyncPoint),
	)
	var commitsForSync []*syncableCommit
	eachCommitFunc := func(commit git.Commit) error {
		commitHash := commit.Hash().Hex()
		logger := logger.With(zap.String("commit", commitHash))
		// check if this commit is already synced
		isSynced, err := s.isGitCommitSynced(ctx, moduleIdentity, commit.Hash())
		if err != nil {
			return fmt.Errorf(
				"checking if module %s already synced git commit %s: %w",
				targetModuleIdentity, commitHash, err,
			)
		}
		if isSynced {
			if expectedSyncPoint == "" {
				// we did not expect a sync point for this branch, it's ok to stop
				logger.Debug("git commit already synced, stop looking back in branch")
			} else if commitHash != expectedSyncPoint {
				// we expected a different sync point for this branch, it's ok to stop as long as it's not a
				// protected branch
				isProtectedBranch, err := s.handler.IsProtectedBranch(ctx, moduleIdentity, branch)
				if err != nil {
					return fmt.Errorf("check if branch %q is protected for module %q: %w", branch, moduleIdentity, err)
				}
				if isProtectedBranch {
					return fmt.Errorf(
						"branch protection: "+
							"found synced git commit %s for branch %s, but expected sync point was %s, "+
							"did you rebase or reset this branch?",
						commitHash, branch, expectedSyncPoint,
					)
				}
				logger.Warn("unexpected sync point reached, stop looking back in branch")
			} else {
				// we reached the expected sync point for this branch, it's ok to stop
				logger.Debug("expected sync point reached, stop looking back in branch")
			}
			return git.ErrStopForEach
		}
		// git commit is not synced, attempt to read the module in the commit:moduleDir
		builtModule, err := s.readModuleAt(ctx, commit, moduleDir)
		if err != nil {
			if errors.Is(err, errReadModuleInvalidModule) || errors.Is(err, errReadModuleInvalidModuleConfig) {
				logger.Debug("read module at commit failed, skipping commit", zap.Error(err))
				return nil
			}
			return err
		}
		if builtModule == nil {
			logger.Debug("module not found, skipping commit")
			return nil
<<<<<<< HEAD
		}
		if builtModule.ModuleIdentity() == nil {
			if _, hasOverride := s.modulesDirsToIdentityOverrideForSync[moduleDir]; !hasOverride {
				logger.Debug("unnamed module, no override, skipping commit")
				return nil
=======
		case LookbackDecisionCodeStop:
			logger.Debug("read module at commit failed, stop looking back in branch", zap.Error(readErr))
			return git.ErrStopForEach
		case LookbackDecisionCodeOverride:
			logger.Debug("read module at commit failed, overriding module identity in commit", zap.Error(readErr))
			if builtModule == nil {
				return fmt.Errorf("cannot override commit, no built module: %w", readErr)
>>>>>>> aaf2d2c5
			}
		}
		commitsForSync = append(commitsForSync, &syncableCommit{
			commit: commit,
			module: builtModule,
		})
		return nil
	}
	if err := s.repo.ForEachCommit(
		eachCommitFunc,
		git.ForEachCommitWithBranchStartPoint(
			branch,
			git.ForEachCommitWithBranchStartPointWithRemote(s.gitRemoteName),
		),
	); err != nil {
		return nil, err
	}
	// if we have no commits to sync we can bail early
	if len(commitsForSync) == 0 {
		return nil, nil
	}
	// reverse commits to sync, to leave them in time order parent -> children
	// https://github.com/golang/go/wiki/SliceTricks#reversing
	for i := len(commitsForSync)/2 - 1; i >= 0; i-- {
		opp := len(commitsForSync) - 1 - i
		commitsForSync[i], commitsForSync[opp] = commitsForSync[opp], commitsForSync[i]
	}
	return commitsForSync, nil
}

// isGitCommitSynced checks if a commit hash is already synced to a BSR module.
func (s *syncer) isGitCommitSynced(ctx context.Context, moduleIdentity bufmoduleref.ModuleIdentity, commitHash git.Hash) (bool, error) {
	modIdentity := moduleIdentity.IdentityString()
	// check local cache first
	if syncedModuleCommits, ok := s.modulesIdentitiesToCommitsSyncedCache[modIdentity]; ok {
		if _, commitSynced := syncedModuleCommits[commitHash.Hex()]; commitSynced {
			return true, nil
		}
	}
	// not in the cache, request BSR check
	commitSynced, err := s.handler.IsGitCommitSynced(ctx, moduleIdentity, commitHash)
	if err != nil {
		return false, err
	}
	if commitSynced {
		// populate local cache
		if s.modulesIdentitiesToCommitsSyncedCache[modIdentity] == nil {
			s.modulesIdentitiesToCommitsSyncedCache[modIdentity] = make(map[string]struct{})
		}
		s.modulesIdentitiesToCommitsSyncedCache[modIdentity][commitHash.Hex()] = struct{}{}
	}
	return commitSynced, nil
}

// readModule returns a module that has a name and builds correctly given a commit and a module
// directory. If the module builds, it might be returned alongside a non-nil error.
func (s *syncer) readModuleAt(
	ctx context.Context,
	commit git.Commit,
	moduleDir string,
) (*bufmodulebuild.BuiltModule, error) {
	commitBucket, err := s.storageGitProvider.NewReadBucket(commit.Tree(), storagegit.ReadBucketWithSymlinksIfSupported())
	if err != nil {
		return nil, fmt.Errorf("new read bucket: %w", err)
	}
	moduleBucket := storage.MapReadBucket(commitBucket, storage.MapOnPrefix(moduleDir))
	foundModule, err := bufconfig.ExistingConfigFilePath(ctx, moduleBucket)
	if err != nil {
		return nil, fmt.Errorf("looking for an existing config file path: %w", err)
	}
	if foundModule == "" {
		// No module at this commit.
		return nil, nil
	}
	sourceConfig, err := bufconfig.GetConfigForBucket(ctx, moduleBucket)
	if err != nil {
		// Invalid config.
		return nil, fmt.Errorf("%w: %s", errReadModuleInvalidModuleConfig, err)
	}
	builtModule, err := bufmodulebuild.NewModuleBucketBuilder().BuildForBucket(
		ctx,
		moduleBucket,
		sourceConfig.Build,
		bufmodulebuild.WithModuleIdentity(sourceConfig.ModuleIdentity),
	)
	if err != nil {
		return nil, fmt.Errorf("%w: %s", errReadModuleInvalidModule, err)
	}
	return builtModule, nil
}

// backfillTags takes syncable commits for a branch already calculated, and looks back for each
// module a given amount of commits or timestamps, syncing tags in case they were created or moved
// after those commits were synced.
func (s *syncer) backfillTags(
	ctx context.Context,
	moduleDir string,
	moduleIdentity bufmoduleref.ModuleIdentity,
	branch string,
	syncStartHash git.Hash,
) error {
	var (
		lookbackCommitsCount int
		timeLimit            = s.clock.Now().Add(-LookbackTimeLimit)
		logger               = s.logger.With(
			zap.String("branch", branch),
			zap.String("module directory", moduleDir),
			zap.String("module identity", moduleIdentity.IdentityString()),
			zap.String("start point", syncStartHash.Hex()),
		)
	)
	forEachOldCommitFunc := func(oldCommit git.Commit) error {
		lookbackCommitsCount++
		// For the lookback into older commits to stop, both lookback limits (amount of commits and
		// timespan) need to be met.
		if lookbackCommitsCount > LookbackCommitsLimit &&
			oldCommit.Committer().Timestamp().Before(timeLimit) {
			return git.ErrStopForEach
		}
		// Is there any tag in this commit to backfill?
		tagsToBackfill := s.commitsToTags[oldCommit.Hash().Hex()]
		if len(tagsToBackfill) == 0 {
			return nil
		}
		// For each older commit we travel, we need to make sure it's a valid module with a module
		// identity or an overridden module identity.
		if builtModule, err := s.readModuleAt(ctx, oldCommit, moduleDir); err != nil {
			if errors.Is(err, errReadModuleInvalidModule) || errors.Is(err, errReadModuleInvalidModuleConfig) {
				// read module failed, skip commit
				return nil
			}
			return fmt.Errorf("read module at commit %q in dir %q: %w", oldCommit, moduleDir, err)
		} else if builtModule == nil {
			// no module, skip commit
			return nil
		} else if builtModule.ModuleIdentity() == nil {
			if _, hasOverride := s.modulesDirsToIdentityOverrideForSync[moduleDir]; !hasOverride {
				// no override for this module
				return nil
			}
		}
		logger := logger.With(
			zap.String("commit", oldCommit.Hash().Hex()),
			zap.Strings("tags", tagsToBackfill),
		)
		// Valid module in this commit to backfill tags. If backfilling the tags fails, we'll
		// WARN+continue to not block actual pending commits to sync in this run.
		bsrCommitName, err := s.handler.BackfillTags(ctx, moduleIdentity, oldCommit.Hash(), oldCommit.Author(), oldCommit.Committer(), tagsToBackfill)
		if err != nil {
			logger.Warn("backfill older tags failed", zap.Error(err))
			return nil
		}
		logger.Debug("older tags backfilled", zap.String("BSR commit", bsrCommitName))
		return nil
	}
	if err := s.repo.ForEachCommit(
		forEachOldCommitFunc,
		git.ForEachCommitWithHashStartPoint(syncStartHash.Hex()),
	); err != nil {
		return fmt.Errorf("looking back past the start sync point: %w", err)
	}
	return nil
}

// printSyncPreparation prints information gathered at the sync preparation step.
func (s *syncer) printSyncPreparation() {
	s.logger.Debug(
		"sync preparation",
		zap.Any("modulesDirsToSync", s.modulesDirsToIdentityOverrideForSync),
		zap.Any("commitsTags", s.commitsToTags),
		zap.Any("branchesModulesToSync", s.modulesDirsToBranchesToIdentities),
		zap.Any("modulesBranchesSyncPoints", s.modulesToBranchesExpectedSyncPoints),
	)
}

// syncableCommit holds the built module that need to be synced in a git commit.
type syncableCommit struct {
	commit git.Commit
	module *bufmodulebuild.BuiltModule
}

func syncableCommitsHashes(syncableCommits []*syncableCommit) []string {
	var hashes []string
	for _, sCommit := range syncableCommits {
		hashes = append(hashes, sCommit.commit.Hash().Hex())
	}
	return hashes
}<|MERGE_RESOLUTION|>--- conflicted
+++ resolved
@@ -462,21 +462,11 @@
 		if builtModule == nil {
 			logger.Debug("module not found, skipping commit")
 			return nil
-<<<<<<< HEAD
 		}
 		if builtModule.ModuleIdentity() == nil {
 			if _, hasOverride := s.modulesDirsToIdentityOverrideForSync[moduleDir]; !hasOverride {
 				logger.Debug("unnamed module, no override, skipping commit")
 				return nil
-=======
-		case LookbackDecisionCodeStop:
-			logger.Debug("read module at commit failed, stop looking back in branch", zap.Error(readErr))
-			return git.ErrStopForEach
-		case LookbackDecisionCodeOverride:
-			logger.Debug("read module at commit failed, overriding module identity in commit", zap.Error(readErr))
-			if builtModule == nil {
-				return fmt.Errorf("cannot override commit, no built module: %w", readErr)
->>>>>>> aaf2d2c5
 			}
 		}
 		commitsForSync = append(commitsForSync, &syncableCommit{
