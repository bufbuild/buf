--- conflicted
+++ resolved
@@ -231,28 +231,17 @@
 
 // ManagedConfig is the managed mode configuration.
 type ManagedConfig struct {
-<<<<<<< HEAD
-	CcEnableArenas        *bool
-	JavaMultipleFiles     *bool
-	JavaStringCheckUtf8   *bool
-	JavaPackagePrefix     *JavaPackagePrefixConfig
-	CsharpNameSpaceConfig *CsharpNameSpaceConfig
-	PhpNamespaceConfig    *PhpNamespaceConfig
-	OptimizeFor           *descriptorpb.FileOptions_OptimizeMode
-	GoPackagePrefixConfig *GoPackagePrefixConfig
-	Override              map[string]map[string]string
-=======
 	CcEnableArenas          *bool
 	JavaMultipleFiles       *bool
 	JavaStringCheckUtf8     *bool
 	JavaPackagePrefixConfig *JavaPackagePrefixConfig
 	CsharpNameSpaceConfig   *CsharpNameSpaceConfig
+	PhpNamespaceConfig      *PhpNamespaceConfig
 	OptimizeForConfig       *OptimizeForConfig
 	GoPackagePrefixConfig   *GoPackagePrefixConfig
 	ObjcClassPrefixConfig   *ObjcClassPrefixConfig
 	RubyPackageConfig       *RubyPackageConfig
 	Override                map[string]map[string]string
->>>>>>> ff0909e4
 }
 
 // JavaPackagePrefixConfig is the java_package prefix configuration.
@@ -300,17 +289,16 @@
 	Override map[bufmoduleref.ModuleIdentity]string
 }
 
-<<<<<<< HEAD
+// TypesConfig is a types configuration
+type TypesConfig struct {
+	Include []string
+}
+
 // PhpNamespaceConfig is the csharp_namespace configuration.
 type PhpNamespaceConfig struct {
 	Except []bufmoduleref.ModuleIdentity
 	// bufmoduleref.ModuleIdentity -> php_namespace prefix.
 	Override map[bufmoduleref.ModuleIdentity]string
-=======
-// TypesConfig is a types configuration
-type TypesConfig struct {
-	Include []string
->>>>>>> ff0909e4
 }
 
 // ReadConfig reads the configuration from the OS or an override, if any.
@@ -524,38 +512,39 @@
 		len(e.Override) == 0
 }
 
-<<<<<<< HEAD
+// ExternalRubyPackageConfigV1 is the external ruby_package configuration
+type ExternalRubyPackageConfigV1 struct {
+	Except   []string          `json:"except,omitempty" yaml:"except,omitempty"`
+	Override map[string]string `json:"override,omitempty" yaml:"override,omitempty"`
+}
+
+// IsEmpty returns true is the config is empty
+func (e ExternalRubyPackageConfigV1) IsEmpty() bool {
+	return len(e.Except) == 0 && len(e.Override) == 0
+}
+
+// ExternalObjcClassPrefixConfigV1 is the external objc_class_prefix configuration.
+type ExternalObjcClassPrefixConfigV1 struct {
+	Default  string            `json:"default,omitempty" yaml:"default,omitempty"`
+	Except   []string          `json:"except,omitempty" yaml:"except,omitempty"`
+	Override map[string]string `json:"override,omitempty" yaml:"override,omitempty"`
+}
+
+func (e ExternalObjcClassPrefixConfigV1) IsEmpty() bool {
+	return e.Default == "" &&
+		len(e.Except) == 0 &&
+		len(e.Override) == 0
+}
+
 // ExternalPhpNamespaceConfigV1 is the external php_namespace configuration.
 type ExternalPhpNamespaceConfigV1 struct {
-=======
-// ExternalRubyPackageConfigV1 is the external ruby_package configuration
-type ExternalRubyPackageConfigV1 struct {
->>>>>>> ff0909e4
-	Except   []string          `json:"except,omitempty" yaml:"except,omitempty"`
-	Override map[string]string `json:"override,omitempty" yaml:"override,omitempty"`
-}
-
-<<<<<<< HEAD
+	Except   []string          `json:"except,omitempty" yaml:"except,omitempty"`
+	Override map[string]string `json:"override,omitempty" yaml:"override,omitempty"`
+}
+
 // IsEmpty returns true if the config is empty.
 func (e ExternalPhpNamespaceConfigV1) IsEmpty() bool {
 	return len(e.Except) == 0 &&
-=======
-// IsEmpty returns true is the config is empty
-func (e ExternalRubyPackageConfigV1) IsEmpty() bool {
-	return len(e.Except) == 0 && len(e.Override) == 0
-}
-
-// ExternalObjcClassPrefixConfigV1 is the external objc_class_prefix configuration.
-type ExternalObjcClassPrefixConfigV1 struct {
-	Default  string            `json:"default,omitempty" yaml:"default,omitempty"`
-	Except   []string          `json:"except,omitempty" yaml:"except,omitempty"`
-	Override map[string]string `json:"override,omitempty" yaml:"override,omitempty"`
-}
-
-func (e ExternalObjcClassPrefixConfigV1) IsEmpty() bool {
-	return e.Default == "" &&
-		len(e.Except) == 0 &&
->>>>>>> ff0909e4
 		len(e.Override) == 0
 }
 
