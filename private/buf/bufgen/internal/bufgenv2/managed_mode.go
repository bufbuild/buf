--- conflicted
+++ resolved
@@ -15,6 +15,8 @@
 package bufgenv2
 
 import (
+	"fmt"
+
 	"github.com/bufbuild/buf/private/bufpkg/bufimage"
 	"github.com/bufbuild/buf/private/bufpkg/bufimage/bufimagemodify/bufimagemodifyv2"
 )
@@ -34,8 +36,6 @@
 	return markSweeper.Sweep()
 }
 
-<<<<<<< HEAD
-=======
 func applyManagementForFile(
 	marker bufimagemodifyv2.Marker,
 	imageFile bufimage.ImageFile,
@@ -103,7 +103,6 @@
 	return nil
 }
 
->>>>>>> 57006724
 // disablePrefix returns an override that does the same thing as the override provided,
 // except that the one returned does not modify prefix.
 func disablePrefix(override bufimagemodifyv2.Override) bufimagemodifyv2.Override {
