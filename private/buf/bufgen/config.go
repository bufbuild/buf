--- conflicted
+++ resolved
@@ -246,26 +246,13 @@
 	if err != nil {
 		return nil, err
 	}
-<<<<<<< HEAD
+	csharpNamespaceConfig, err := newCsharpNamespaceConfigV1(externalManagedConfig.CsharpNamespace)
+	if err != nil {
+		return nil, err
+	}
 	optimizeForConfig, err := newOptimizeForConfigV1(externalManagedConfig.OptimizeFor)
 	if err != nil {
 		return nil, err
-=======
-	csharpNamespaceConfig, err := newCsharpNamespaceConfigV1(externalManagedConfig.CsharpNamespace)
-	if err != nil {
-		return nil, err
-	}
-	var optimizeFor *descriptorpb.FileOptions_OptimizeMode
-	if externalManagedConfig.OptimizeFor != "" {
-		value, ok := descriptorpb.FileOptions_OptimizeMode_value[externalManagedConfig.OptimizeFor]
-		if !ok {
-			return nil, fmt.Errorf(
-				"invalid optimize_for value; expected one of %v",
-				enumMapToStringSlice(descriptorpb.FileOptions_OptimizeMode_value),
-			)
-		}
-		optimizeFor = optimizeModePtr(descriptorpb.FileOptions_OptimizeMode(value))
->>>>>>> d0c8fc22
 	}
 	goPackagePrefixConfig, err := newGoPackagePrefixConfigV1(externalManagedConfig.GoPackagePrefix)
 	if err != nil {
@@ -296,12 +283,8 @@
 		JavaMultipleFiles:     externalManagedConfig.JavaMultipleFiles,
 		JavaStringCheckUtf8:   externalManagedConfig.JavaStringCheckUtf8,
 		JavaPackagePrefix:     javaPackagePrefixConfig,
-<<<<<<< HEAD
+		CsharpNameSpaceConfig: csharpNamespaceConfig,
 		OptimizeFor:           optimizeForConfig,
-=======
-		CsharpNameSpaceConfig: csharpNamespaceConfig,
-		OptimizeFor:           optimizeFor,
->>>>>>> d0c8fc22
 		GoPackagePrefixConfig: goPackagePrefixConfig,
 		Override:              override,
 	}, nil
