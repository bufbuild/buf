// Copyright 2020-2022 Buf Technologies, Inc.
//
// Licensed under the Apache License, Version 2.0 (the "License");
// you may not use this file except in compliance with the License.
// You may obtain a copy of the License at
//
//      http://www.apache.org/licenses/LICENSE-2.0
//
// Unless required by applicable law or agreed to in writing, software
// distributed under the License is distributed on an "AS IS" BASIS,
// WITHOUT WARRANTIES OR CONDITIONS OF ANY KIND, either express or implied.
// See the License for the specific language governing permissions and
// limitations under the License.

package bufgen

import (
	"context"
	"errors"
	"fmt"
	"path/filepath"

	"github.com/bufbuild/buf/private/bufpkg/bufimage"
	"github.com/bufbuild/buf/private/bufpkg/bufimage/bufimagemodify"
	"github.com/bufbuild/buf/private/bufpkg/bufmodule/bufmoduleref"
	"github.com/bufbuild/buf/private/bufpkg/bufplugin"
	"github.com/bufbuild/buf/private/bufpkg/bufplugin/bufpluginref"
	"github.com/bufbuild/buf/private/bufpkg/bufremoteplugin"
	"github.com/bufbuild/buf/private/gen/proto/connect/buf/alpha/registry/v1alpha1/registryv1alpha1connect"
	registryv1alpha1 "github.com/bufbuild/buf/private/gen/proto/go/buf/alpha/registry/v1alpha1"
	"github.com/bufbuild/buf/private/pkg/app"
	"github.com/bufbuild/buf/private/pkg/app/appproto"
	"github.com/bufbuild/buf/private/pkg/app/appproto/appprotoexec"
	"github.com/bufbuild/buf/private/pkg/app/appproto/appprotoos"
	"github.com/bufbuild/buf/private/pkg/command"
	"github.com/bufbuild/buf/private/pkg/connectclient"
	"github.com/bufbuild/buf/private/pkg/storage/storageos"
	"github.com/bufbuild/buf/private/pkg/thread"
	connect "github.com/bufbuild/connect-go"
	"go.uber.org/multierr"
	"go.uber.org/zap"
	"google.golang.org/protobuf/types/pluginpb"
)

type generator struct {
	logger                *zap.Logger
	storageosProvider     storageos.Provider
	appprotoexecGenerator appprotoexec.Generator
	clientConfig          *connectclient.Config
}

func newGenerator(
	logger *zap.Logger,
	storageosProvider storageos.Provider,
	runner command.Runner,
	clientConfig *connectclient.Config,
) *generator {
	return &generator{
		logger:                logger,
		storageosProvider:     storageosProvider,
		appprotoexecGenerator: appprotoexec.NewGenerator(logger, storageosProvider, runner),
		clientConfig:          clientConfig,
	}
}

// Generate executes all of the plugins specified by the given Config, and
// consolidates the results in the same order that the plugins are listed.
// Order is particularly important for insertion points, which are used to
// modify the generated output from other plugins executed earlier in the chain.
//
// Note that insertion points will only have access to files that are written
// in the same protoc invocation; plugins will not be able to insert code into
// other files that already exist on disk (just like protoc).
//
// All of the plugins, both local and remote, are called concurrently. Each
// plugin returns a single CodeGeneratorResponse, which are cached in-memory in
// the appprotoos.ResponseWriter. Once all of the CodeGeneratorResponses
// are written in-memory, we flush them to the OS filesystem by closing the
// appprotoos.ResponseWriter.
//
// This behavior is equivalent to protoc, which only writes out the content
// for each of the plugins if all of the plugins are successful.
func (g *generator) Generate(
	ctx context.Context,
	container app.EnvStdioContainer,
	config *Config,
	image bufimage.Image,
	options ...GenerateOption,
) error {
	generateOptions := newGenerateOptions()
	for _, option := range options {
		option(generateOptions)
	}
	return g.generate(
		ctx,
		container,
		config,
		image,
		generateOptions.baseOutDirPath,
		generateOptions.includeImports,
		generateOptions.includeWellKnownTypes,
	)
}

func (g *generator) generate(
	ctx context.Context,
	container app.EnvStdioContainer,
	config *Config,
	image bufimage.Image,
	baseOutDirPath string,
	includeImports bool,
	includeWellKnownTypes bool,
) error {
	if err := modifyImage(ctx, g.logger, config, image); err != nil {
		return err
	}
	responses, err := g.execPlugins(
		ctx,
		container,
		config,
		image,
		includeImports,
		includeWellKnownTypes,
	)
	if err != nil {
		return err
	}
	// Apply the CodeGeneratorResponses in the order they were specified.
	responseWriter := appprotoos.NewResponseWriter(
		g.logger,
		g.storageosProvider,
		appprotoos.ResponseWriterWithCreateOutDirIfNotExists(),
	)
	for i, pluginConfig := range config.PluginConfigs {
		out := pluginConfig.Out
		if baseOutDirPath != "" && baseOutDirPath != "." {
			out = filepath.Join(baseOutDirPath, out)
		}
		response := responses[i]
		if response == nil {
			return fmt.Errorf("failed to get plugin response for %s", pluginConfig.PluginName())
		}
		if err := responseWriter.AddResponse(
			ctx,
			response,
			out,
		); err != nil {
			return fmt.Errorf("plugin %s: %v", pluginConfig.PluginName(), err)
		}
	}
	if err := responseWriter.Close(); err != nil {
		return err
	}
	return nil
}

func (g *generator) execPlugins(
	ctx context.Context,
	container app.EnvStdioContainer,
	config *Config,
	image bufimage.Image,
	includeImports bool,
	includeWellKnownTypes bool,
) ([]*pluginpb.CodeGeneratorResponse, error) {
	imageProvider := newImageProvider(image)
	// Collect all of the plugin jobs so that they can be executed in parallel.
	jobs := make([]func(context.Context) error, 0, len(config.PluginConfigs))
	responses := make([]*pluginpb.CodeGeneratorResponse, len(config.PluginConfigs))
	requiredFeatures := computeRequiredFeatures(image)
	remotePluginConfigTable := make(map[string][]*remotePluginExecArgs, len(config.PluginConfigs))
	for i, pluginConfig := range config.PluginConfigs {
		index := i
		currentPluginConfig := pluginConfig
		remote := currentPluginConfig.GetRemoteHostname()
		if remote != "" {
			remotePluginConfigTable[remote] = append(
				remotePluginConfigTable[remote],
				&remotePluginExecArgs{
					Index:        index,
					PluginConfig: currentPluginConfig,
				},
			)
		} else {
			jobs = append(jobs, func(ctx context.Context) error {
				response, err := g.execLocalPlugin(
					ctx,
					container,
					imageProvider,
					currentPluginConfig,
					includeImports,
					includeWellKnownTypes,
				)
				if err != nil {
					return err
				}
				responses[index] = response
				return nil
			})
		}
	}
	// Batch for each remote.
	for remote, indexedPluginConfigs := range remotePluginConfigTable {
		v1Args := make([]*remotePluginExecArgs, 0, len(indexedPluginConfigs))
		v2Args := make([]*remotePluginExecArgs, 0, len(indexedPluginConfigs))
		for _, param := range indexedPluginConfigs {
			if param.PluginConfig.Plugin == "" {
				v1Args = append(v1Args, param)
			} else {
				v2Args = append(v2Args, param)
			}
		}
		if len(v1Args) > 0 {
			jobs = append(jobs, func(ctx context.Context) error {
				results, err := g.executeRemotePlugins(
					ctx,
					container,
					image,
					remote,
					v1Args,
					includeImports,
					includeWellKnownTypes,
				)
				if err != nil {
					return err
				}
				for _, result := range results {
					responses[result.Index] = result.CodeGeneratorResponse
				}
				return nil
			})
		}
		if len(v2Args) > 0 {
			jobs = append(jobs, func(ctx context.Context) error {
				results, err := g.execRemotePluginsV2(
					ctx,
					container,
					image,
					remote,
					v2Args,
					includeImports,
					includeWellKnownTypes,
				)
				if err != nil {
					return err
				}
				for _, result := range results {
					responses[result.Index] = result.CodeGeneratorResponse
				}
				return nil
			})
		}
	}
	// We execute all of the jobs in parallel, but apply them in order so that any
	// insertion points are handled correctly.
	//
	// For example,
	//
	//  # buf.gen.yaml
	//  version: v1
	//  plugins:
	//    - plugin: buf.build/org/insertion-point-receiver
	//      out: gen/proto
	//    - name: insertion-point-writer
	//      out: gen/proto
	ctx, cancel := context.WithCancel(ctx)
	defer cancel()
	if err := thread.Parallelize(
		ctx,
		jobs,
		thread.ParallelizeWithCancel(cancel),
	); err != nil {
		if errs := multierr.Errors(err); len(errs) > 0 {
			return nil, errs[0]
		}
		return nil, err
	}
	if err := validateResponses(responses, config.PluginConfigs); err != nil {
		return nil, err
	}
	checkRequiredFeatures(container, requiredFeatures, responses, config.PluginConfigs)
	return responses, nil
}

func (g *generator) execLocalPlugin(
	ctx context.Context,
	container app.EnvStdioContainer,
	imageProvider *imageProvider,
	pluginConfig *PluginConfig,
	includeImports bool,
	includeWellKnownTypes bool,
) (*pluginpb.CodeGeneratorResponse, error) {
	pluginImages, err := imageProvider.GetImages(pluginConfig.Strategy)
	if err != nil {
		return nil, err
	}
	response, err := g.appprotoexecGenerator.Generate(
		ctx,
		container,
		pluginConfig.PluginName(),
		bufimage.ImagesToCodeGeneratorRequests(
			pluginImages,
			pluginConfig.Opt,
			nil,
			includeImports,
			includeWellKnownTypes,
		),
		appprotoexec.GenerateWithPluginPath(pluginConfig.Path),
	)
	if err != nil {
		return nil, fmt.Errorf("plugin %s: %v", pluginConfig.PluginName(), err)
	}
	return response, nil
}

type remotePluginExecArgs struct {
	Index        int
	PluginConfig *PluginConfig
}

type remotePluginExecutionResult struct {
	CodeGeneratorResponse *pluginpb.CodeGeneratorResponse
	Index                 int
}

func (g *generator) executeRemotePlugins(
	ctx context.Context,
	container app.EnvStdioContainer,
	image bufimage.Image,
	remote string,
	pluginConfigs []*remotePluginExecArgs,
	includeImports bool,
	includeWellKnownTypes bool,
) ([]*remotePluginExecutionResult, error) {
	pluginReferences := make([]*registryv1alpha1.PluginReference, len(pluginConfigs))
	for i, pluginConfig := range pluginConfigs {
		pluginReference, err := getPluginReference(pluginConfig.PluginConfig)
		if err != nil {
			return nil, err
		}
		pluginReferences[i] = pluginReference
	}
	generateService := connectclient.Make(g.clientConfig, remote, registryv1alpha1connect.NewGenerateServiceClient)
	response, err := generateService.GeneratePlugins(
		ctx,
		connect.NewRequest(
			&registryv1alpha1.GeneratePluginsRequest{
				Image:                 bufimage.ImageToProtoImage(image),
				Plugins:               pluginReferences,
				IncludeImports:        includeImports,
				IncludeWellKnownTypes: includeWellKnownTypes,
			},
		),
	)
	if err != nil {
		return nil, err
	}
	responses := response.Msg.Responses
	if len(responses) != len(pluginReferences) {
		return nil, fmt.Errorf("unexpected number of responses, got %d, wanted: %d", len(responses), len(pluginReferences))
	}
	pluginService := connectclient.Make(g.clientConfig, remote, registryv1alpha1connect.NewPluginServiceClient)
	result := make([]*remotePluginExecutionResult, 0, len(pluginReferences))
	for i, pluginReference := range pluginReferences {
		result = append(result, &remotePluginExecutionResult{
			Index:                 pluginConfigs[i].Index,
			CodeGeneratorResponse: responses[i],
		})
		resp, err := pluginService.GetPlugin(
			ctx,
			connect.NewRequest(
				&registryv1alpha1.GetPluginRequest{
					Owner: pluginReference.Owner,
					Name:  pluginReference.Name,
				},
			),
		)
		if err != nil {
			return nil, err
		}
		plugin := resp.Msg.Plugin
		if plugin.Deprecated {
			warnMsg := fmt.Sprintf(`Plugin "%s/%s/%s" is deprecated`, remote, pluginReference.Owner, pluginReference.Name)
			if plugin.DeprecationMessage != "" {
				warnMsg = fmt.Sprintf("%s: %s", warnMsg, plugin.DeprecationMessage)
			}
			g.logger.Sugar().Warn(warnMsg)
		}
	}
	return result, nil
}

func (g *generator) execRemotePluginsV2(
	ctx context.Context,
	container app.EnvStdioContainer,
	image bufimage.Image,
	remote string,
	pluginConfigs []*remotePluginExecArgs,
	includeImports bool,
	includeWellKnownTypes bool,
) ([]*remotePluginExecutionResult, error) {
	requests := make([]*registryv1alpha1.PluginGenerationRequest, len(pluginConfigs))
	for i, pluginConfig := range pluginConfigs {
		request, err := getPluginGenerationRequest(pluginConfig.PluginConfig)
		if err != nil {
			return nil, err
		}
		requests[i] = request
	}
	codeGenerationService := connectclient.Make(g.clientConfig, remote, registryv1alpha1connect.NewCodeGenerationServiceClient)
	response, err := codeGenerationService.GenerateCode(
		ctx,
		connect.NewRequest(
			&registryv1alpha1.GenerateCodeRequest{
				Image:                 bufimage.ImageToProtoImage(image),
				Requests:              requests,
				IncludeImports:        includeImports,
				IncludeWellKnownTypes: includeWellKnownTypes,
			},
		),
	)
	if err != nil {
		return nil, err
	}
	responses := response.Msg.Responses
	if len(responses) != len(requests) {
		return nil, fmt.Errorf("unexpected number of responses received, got %d, wanted %d", len(responses), len(requests))
	}
	result := make([]*remotePluginExecutionResult, 0, len(responses))
	for i := range requests {
		codeGeneratorResponse := responses[i].GetResponse()
		if codeGeneratorResponse == nil {
			return nil, errors.New("expected code generator response")
		}
		result = append(result, &remotePluginExecutionResult{
			CodeGeneratorResponse: codeGeneratorResponse,
			Index:                 pluginConfigs[i].Index,
		})
	}
	return result, nil
}

func getPluginGenerationRequest(
	pluginConfig *PluginConfig,
) (*registryv1alpha1.PluginGenerationRequest, error) {
	var curatedPluginReference *registryv1alpha1.CuratedPluginReference
	if reference, err := bufpluginref.PluginReferenceForString(pluginConfig.Plugin, pluginConfig.Revision); err == nil {
		curatedPluginReference = bufplugin.PluginReferenceToProtoCuratedPluginReference(reference)
	} else {
		// Try parsing as a plugin identity (no version information)
		identity, err := bufpluginref.PluginIdentityForString(pluginConfig.Plugin)
		if err != nil {
			return nil, fmt.Errorf("invalid remote plugin %q", pluginConfig.Plugin)
		}
		curatedPluginReference = bufplugin.PluginIdentityToProtoCuratedPluginReference(identity)
	}
	var options []string
	if len(pluginConfig.Opt) > 0 {
		// Only include parameters if they're not empty.
		options = []string{pluginConfig.Opt}
	}
	return &registryv1alpha1.PluginGenerationRequest{
		PluginReference: curatedPluginReference,
		Options:         options,
	}, nil
}

// getPluginReference returns the plugin reference and remote for the given plugin configuration.
func getPluginReference(pluginConfig *PluginConfig) (*registryv1alpha1.PluginReference, error) {
	_, owner, name, version, err := bufremoteplugin.ParsePluginVersionPath(pluginConfig.Remote)
	if err != nil {
		return nil, fmt.Errorf("invalid plugin path: %w", err)
	}
	var parameters []string
	if len(pluginConfig.Opt) > 0 {
		// Only include parameters if they're not empty.
		parameters = []string{pluginConfig.Opt}
	}
	return &registryv1alpha1.PluginReference{
		Owner:      owner,
		Name:       name,
		Version:    version,
		Parameters: parameters,
	}, nil
}

// modifyImage modifies the image according to the given configuration (i.e. managed mode).
func modifyImage(
	ctx context.Context,
	logger *zap.Logger,
	config *Config,
	image bufimage.Image,
) error {
	if config.ManagedConfig == nil {
		// If the config is nil, it implies that the
		// user has not enabled managed mode.
		return nil
	}
	sweeper := bufimagemodify.NewFileOptionSweeper()
	modifier, err := newModifier(logger, config.ManagedConfig, sweeper)
	if err != nil {
		return err
	}
	modifier = bufimagemodify.Merge(modifier, bufimagemodify.ModifierFunc(sweeper.Sweep))
	return modifier.Modify(ctx, image)
}

func newModifier(
	logger *zap.Logger,
	managedConfig *ManagedConfig,
	sweeper bufimagemodify.Sweeper,
) (bufimagemodify.Modifier, error) {
	modifier := bufimagemodify.NewMultiModifier(
		bufimagemodify.JavaOuterClassname(logger, sweeper, managedConfig.Override[bufimagemodify.JavaOuterClassNameID]),
		bufimagemodify.PhpNamespace(logger, sweeper, managedConfig.Override[bufimagemodify.PhpNamespaceID]),
		bufimagemodify.PhpMetadataNamespace(logger, sweeper, managedConfig.Override[bufimagemodify.PhpMetadataNamespaceID]),
	)
	javaPackagePrefix := &JavaPackagePrefixConfig{Default: bufimagemodify.DefaultJavaPackagePrefix}
	if managedConfig.JavaPackagePrefix != nil {
		javaPackagePrefix = managedConfig.JavaPackagePrefix
	}
	javaPackageModifier, err := bufimagemodify.JavaPackage(
		logger,
		sweeper,
		javaPackagePrefix.Default,
		javaPackagePrefix.Except,
		javaPackagePrefix.Override,
		managedConfig.Override[bufimagemodify.JavaPackageID],
	)
	if err != nil {
		return nil, fmt.Errorf("failed to construct java_package modifier: %w", err)
	}
	modifier = bufimagemodify.Merge(
		modifier,
		javaPackageModifier,
	)
	javaMultipleFilesValue := bufimagemodify.DefaultJavaMultipleFilesValue
	if managedConfig.JavaMultipleFiles != nil {
		javaMultipleFilesValue = *managedConfig.JavaMultipleFiles
	}
	javaMultipleFilesModifier, err := bufimagemodify.JavaMultipleFiles(
		logger,
		sweeper,
		javaMultipleFilesValue,
		managedConfig.Override[bufimagemodify.JavaMultipleFilesID],
	)
	if err != nil {
		return nil, err
	}
	modifier = bufimagemodify.Merge(modifier, javaMultipleFilesModifier)
	if managedConfig.CcEnableArenas != nil {
		ccEnableArenasModifier, err := bufimagemodify.CcEnableArenas(
			logger,
			sweeper,
			*managedConfig.CcEnableArenas,
			managedConfig.Override[bufimagemodify.CcEnableArenasID],
		)
		if err != nil {
			return nil, err
		}
		modifier = bufimagemodify.Merge(modifier, ccEnableArenasModifier)
	}
	if managedConfig.JavaStringCheckUtf8 != nil {
		javaStringCheckUtf8, err := bufimagemodify.JavaStringCheckUtf8(
			logger,
			sweeper,
			*managedConfig.JavaStringCheckUtf8,
			managedConfig.Override[bufimagemodify.JavaStringCheckUtf8ID],
		)
		if err != nil {
			return nil, err
		}
		modifier = bufimagemodify.Merge(modifier, javaStringCheckUtf8)
	}
	var (
		csharpNamespaceExcept   []bufmoduleref.ModuleIdentity
		csharpNamespaceOverride map[bufmoduleref.ModuleIdentity]string
	)
	if csharpNameSpaceConfig := managedConfig.CsharpNameSpaceConfig; csharpNameSpaceConfig != nil {
		csharpNamespaceExcept = csharpNameSpaceConfig.Except
		csharpNamespaceOverride = csharpNameSpaceConfig.Override
	}
	csharpNamespaceModifier := bufimagemodify.CsharpNamespace(
		logger,
		sweeper,
		csharpNamespaceExcept,
		csharpNamespaceOverride,
		managedConfig.Override[bufimagemodify.CsharpNamespaceID],
	)
	modifier = bufimagemodify.Merge(modifier, csharpNamespaceModifier)
	if managedConfig.OptimizeForConfig != nil {
		optimizeFor, err := bufimagemodify.OptimizeFor(
			logger,
			sweeper,
			managedConfig.OptimizeForConfig.Default,
			managedConfig.OptimizeForConfig.Except,
			managedConfig.OptimizeForConfig.Override,
			managedConfig.Override[bufimagemodify.OptimizeForID],
		)
		if err != nil {
			return nil, err
		}
		modifier = bufimagemodify.Merge(
			modifier,
			optimizeFor,
		)
	}
	if managedConfig.GoPackagePrefixConfig != nil {
		goPackageModifier, err := bufimagemodify.GoPackage(
			logger,
			sweeper,
			managedConfig.GoPackagePrefixConfig.Default,
			managedConfig.GoPackagePrefixConfig.Except,
			managedConfig.GoPackagePrefixConfig.Override,
			managedConfig.Override[bufimagemodify.GoPackageID],
		)
		if err != nil {
			return nil, fmt.Errorf("failed to construct go_package modifier: %w", err)
		}
		modifier = bufimagemodify.Merge(
			modifier,
			goPackageModifier,
		)
	}
	var (
<<<<<<< HEAD
		rubyPackageExcept    []bufmoduleref.ModuleIdentity
		rubyPackageOverrides map[bufmoduleref.ModuleIdentity]string
	)
	if rubyPackageConfig := managedConfig.RubyPackage; rubyPackageConfig != nil {
		rubyPackageExcept = rubyPackageConfig.Except
		rubyPackageOverrides = rubyPackageConfig.Override
	}
	rubyPackageModifier := bufimagemodify.RubyPackage(
		logger,
		sweeper,
		rubyPackageExcept,
		rubyPackageOverrides,
		managedConfig.Override[bufimagemodify.RubyPackageID],
	)
	modifier = bufimagemodify.Merge(
		modifier,
		rubyPackageModifier,
=======
		objcClassPrefixDefault  string
		objcClassPrefixExcept   []bufmoduleref.ModuleIdentity
		objcClassPrefixOverride map[bufmoduleref.ModuleIdentity]string
	)
	if objcClassPrefixConfig := managedConfig.ObjcClassPrefixConfig; objcClassPrefixConfig != nil {
		objcClassPrefixDefault = objcClassPrefixConfig.Default
		objcClassPrefixExcept = objcClassPrefixConfig.Except
		objcClassPrefixOverride = objcClassPrefixConfig.Override
	}
	objcClassPrefixModifier := bufimagemodify.ObjcClassPrefix(
		logger,
		sweeper,
		objcClassPrefixDefault,
		objcClassPrefixExcept,
		objcClassPrefixOverride,
		managedConfig.Override[bufimagemodify.ObjcClassPrefixID],
	)
	modifier = bufimagemodify.Merge(
		modifier,
		objcClassPrefixModifier,
>>>>>>> 6166ec13
	)
	return modifier, nil
}

// validateResponses verifies that a response is set for each of the
// pluginConfigs, and that each generated file is generated by a single
// plugin.
func validateResponses(
	responses []*pluginpb.CodeGeneratorResponse,
	pluginConfigs []*PluginConfig,
) error {
	if len(responses) != len(pluginConfigs) {
		return fmt.Errorf("unexpected number of responses: expected %d but got %d", len(pluginConfigs), len(responses))
	}
	pluginResponses := make([]*appproto.PluginResponse, 0, len(responses))
	for i, response := range responses {
		pluginConfig := pluginConfigs[i]
		if response == nil {
			return fmt.Errorf("failed to create a response for %q", pluginConfig.PluginName())
		}
		pluginResponses = append(
			pluginResponses,
			appproto.NewPluginResponse(
				response,
				pluginConfig.PluginName(),
				pluginConfig.Out,
			),
		)
	}
	if err := appproto.ValidatePluginResponses(pluginResponses); err != nil {
		return err
	}
	return nil
}

type generateOptions struct {
	baseOutDirPath        string
	includeImports        bool
	includeWellKnownTypes bool
}

func newGenerateOptions() *generateOptions {
	return &generateOptions{}
}<|MERGE_RESOLUTION|>--- conflicted
+++ resolved
@@ -622,25 +622,6 @@
 		)
 	}
 	var (
-<<<<<<< HEAD
-		rubyPackageExcept    []bufmoduleref.ModuleIdentity
-		rubyPackageOverrides map[bufmoduleref.ModuleIdentity]string
-	)
-	if rubyPackageConfig := managedConfig.RubyPackage; rubyPackageConfig != nil {
-		rubyPackageExcept = rubyPackageConfig.Except
-		rubyPackageOverrides = rubyPackageConfig.Override
-	}
-	rubyPackageModifier := bufimagemodify.RubyPackage(
-		logger,
-		sweeper,
-		rubyPackageExcept,
-		rubyPackageOverrides,
-		managedConfig.Override[bufimagemodify.RubyPackageID],
-	)
-	modifier = bufimagemodify.Merge(
-		modifier,
-		rubyPackageModifier,
-=======
 		objcClassPrefixDefault  string
 		objcClassPrefixExcept   []bufmoduleref.ModuleIdentity
 		objcClassPrefixOverride map[bufmoduleref.ModuleIdentity]string
@@ -661,7 +642,25 @@
 	modifier = bufimagemodify.Merge(
 		modifier,
 		objcClassPrefixModifier,
->>>>>>> 6166ec13
+	)
+	var (
+		rubyPackageExcept    []bufmoduleref.ModuleIdentity
+		rubyPackageOverrides map[bufmoduleref.ModuleIdentity]string
+	)
+	if rubyPackageConfig := managedConfig.RubyPackage; rubyPackageConfig != nil {
+		rubyPackageExcept = rubyPackageConfig.Except
+		rubyPackageOverrides = rubyPackageConfig.Override
+	}
+	rubyPackageModifier := bufimagemodify.RubyPackage(
+		logger,
+		sweeper,
+		rubyPackageExcept,
+		rubyPackageOverrides,
+		managedConfig.Override[bufimagemodify.RubyPackageID],
+	)
+	modifier = bufimagemodify.Merge(
+		modifier,
+		rubyPackageModifier,
 	)
 	return modifier, nil
 }
