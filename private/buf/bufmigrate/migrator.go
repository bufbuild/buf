--- conflicted
+++ resolved
@@ -147,11 +147,7 @@
 	}
 	m.filesToDelete[filepath.Join(workspaceDirectory, bufWorkYAML.FileName())] = struct{}{}
 	for _, moduleDirRelativeToWorkspace := range bufWorkYAML.DirPaths() {
-<<<<<<< HEAD
 		if err := m.addModuleDirectory(ctx, filepath.Join(workspaceDirectory, moduleDirRelativeToWorkspace)); err != nil {
-=======
-		if err := m.addModuleDirectory(ctx, filepath.Join(workspaceDir, moduleDirRelativeToWorkspace)); err != nil {
->>>>>>> 359fa8a5
 			return err
 		}
 	}
@@ -228,32 +224,11 @@
 	if err != nil {
 		return err
 	}
-<<<<<<< HEAD
 	bufYAMLPath := filepath.Join(moduleDir, bufYAML.FileName())
 	// If this module is already visited, we don't add it for a second time. It's
 	// possbile to visit the same module directory twice when the user specifies both
 	// a workspace and a module in this workspace.
 	if _, ok := m.filesToDelete[bufYAMLPath]; ok {
-=======
-	if err := m.addBufYAML(
-		ctx,
-		bufYAMLFile,
-		bufYAMLPath,
-	); err != nil {
-		return err
-	}
-	bufLockFile, err := bufconfig.GetBufLockFileForPrefix(
-		ctx,
-		m.rootBucket,
-		moduleDir,
-		bufconfig.BufLockFileWithModuleDigestResolver(
-			func(ctx context.Context, remote, commitID string) (bufmodule.ModuleDigest, error) {
-				return bufmoduleapi.ModuleDigestForCommitID(ctx, m.clientProvider, remote, commitID)
-			},
-		),
-	)
-	if errors.Is(errors.Unwrap(err), fs.ErrNotExist) {
->>>>>>> 359fa8a5
 		return nil
 	}
 	switch bufYAML.FileVersion() {
@@ -360,9 +335,9 @@
 		ctx,
 		m.rootBucket,
 		moduleDir,
-		bufconfig.BufLockFileWithDigestResolver(
-			func(ctx context.Context, remote, commitID string) (bufcas.Digest, error) {
-				return bufmoduleapi.CommitIDToDigest(ctx, m.clientProvider, remote, commitID)
+		bufconfig.BufLockFileWithModuleDigestResolver(
+			func(ctx context.Context, remote, commitID string) (bufmodule.ModuleDigest, error) {
+				return bufmoduleapi.ModuleDigestForCommitID(ctx, m.clientProvider, remote, commitID)
 			},
 		),
 	)
@@ -698,7 +673,9 @@
 			key, err := bufmodule.NewModuleKey(
 				resolvedRef.ModuleFullName(),
 				resolvedCommit.GetId(),
-				func() (bufcas.Digest, error) { return bufcas.ProtoToDigest(resolvedCommit.GetDigest()) },
+				func() (bufmodule.ModuleDigest, error) {
+					return bufmoduleapi.ProtoToModuleDigest(resolvedCommit.GetDigest())
+				},
 			)
 			if err != nil {
 				return nil, nil, err
