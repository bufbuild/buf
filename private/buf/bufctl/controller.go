// Copyright 2020-2023 Buf Technologies, Inc.
//
// Licensed under the Apache License, Version 2.0 (the "License");
// you may not use this file except in compliance with the License.
// You may obtain a copy of the License at
//
//      http://www.apache.org/licenses/LICENSE-2.0
//
// Unless required by applicable law or agreed to in writing, software
// distributed under the License is distributed on an "AS IS" BASIS,
// WITHOUT WARRANTIES OR CONDITIONS OF ANY KIND, either express or implied.
// See the License for the specific language governing permissions and
// limitations under the License.

package bufctl

import (
	"context"
	"errors"
	"fmt"
	"io"
	"io/fs"
	"net/http"

	"github.com/bufbuild/buf/private/buf/buffetch"
	"github.com/bufbuild/buf/private/buf/bufworkspace"
	"github.com/bufbuild/buf/private/bufpkg/bufanalysis"
	"github.com/bufbuild/buf/private/bufpkg/bufconfig"
	"github.com/bufbuild/buf/private/bufpkg/bufimage"
	"github.com/bufbuild/buf/private/bufpkg/bufimage/bufimageutil"
	"github.com/bufbuild/buf/private/bufpkg/bufmodule"
	"github.com/bufbuild/buf/private/bufpkg/bufreflect"
	imagev1 "github.com/bufbuild/buf/private/gen/proto/go/buf/alpha/image/v1"
	"github.com/bufbuild/buf/private/pkg/app"
	"github.com/bufbuild/buf/private/pkg/app/appcmd"
	"github.com/bufbuild/buf/private/pkg/command"
	"github.com/bufbuild/buf/private/pkg/git"
	"github.com/bufbuild/buf/private/pkg/httpauth"
	"github.com/bufbuild/buf/private/pkg/ioext"
	"github.com/bufbuild/buf/private/pkg/protoencoding"
	"github.com/bufbuild/buf/private/pkg/storage/storageos"
	"github.com/bufbuild/buf/private/pkg/syserror"
	"go.uber.org/multierr"
	"go.uber.org/zap"
	"google.golang.org/protobuf/proto"
)

// ImageWithConfig pairs an Image with lint and breaking configuration.
type ImageWithConfig interface {
	bufimage.Image
	LintConfig() bufconfig.LintConfig
	BreakingConfig() bufconfig.BreakingConfig
}

type Controller interface {
	GetWorkspace(
		ctx context.Context,
		sourceOrModuleInput string,
		options ...FunctionOption,
	) (bufworkspace.Workspace, error)
	GetUpdateableWorkspace(
		ctx context.Context,
		dirPath string,
		options ...FunctionOption,
	) (bufworkspace.UpdateableWorkspace, error)
	// TODO: rename to GetImageForInputString, but in a separate PR to minimize merge conflicts
	GetImage(
		ctx context.Context,
		input string,
		options ...FunctionOption,
	) (bufimage.Image, error)
	GetImageForInputConfig(
		ctx context.Context,
		inputConfig bufconfig.InputConfig,
		options ...FunctionOption,
	) (bufimage.Image, error)
	GetImageWithConfigs(
		ctx context.Context,
		input string,
		options ...FunctionOption,
	) ([]ImageWithConfig, error)
	PutImage(
		ctx context.Context,
		imageOutput string,
		image bufimage.Image,
		options ...FunctionOption,
	) error
	GetMessage(
		ctx context.Context,
		schemaImage bufimage.Image,
		messageInput string,
		typeName string,
		defaultMessageEncoding buffetch.MessageEncoding,
		options ...FunctionOption,
	) (proto.Message, buffetch.MessageEncoding, error)
	PutMessage(
		ctx context.Context,
		schemaImage bufimage.Image,
		messageOutput string,
		message proto.Message,
		defaultMessageEncoding buffetch.MessageEncoding,
		options ...FunctionOption,
	) error
}

func NewController(
	logger *zap.Logger,
	container app.EnvStdioContainer,
	moduleKeyProvider bufmodule.ModuleKeyProvider,
	moduleDataProvider bufmodule.ModuleDataProvider,
	httpClient *http.Client,
	httpauthAuthenticator httpauth.Authenticator,
	gitClonerOptions git.ClonerOptions,
	options ...ControllerOption,
) (Controller, error) {
	return newController(
		logger,
		container,
		moduleKeyProvider,
		moduleDataProvider,
		httpClient,
		httpauthAuthenticator,
		gitClonerOptions,
		options...,
	)
}

type ControllerOption func(*controller)

func WithDisableSymlinks(disableSymlinks bool) ControllerOption {
	return func(controller *controller) {
		controller.disableSymlinks = disableSymlinks
	}
}

func WithFileAnnotationErrorFormat(fileAnnotationErrorFormat string) ControllerOption {
	return func(controller *controller) {
		controller.fileAnnotationErrorFormat = fileAnnotationErrorFormat
	}
}

func WithFileAnnotationsToStdout() ControllerOption {
	return func(controller *controller) {
		controller.fileAnnotationsToStdout = true
	}
}

// TODO: split up to per-function.
type FunctionOption func(*functionOptions)

func WithTargetPaths(targetPaths []string, targetExcludePaths []string) FunctionOption {
	return func(functionOptions *functionOptions) {
		functionOptions.targetPaths = targetPaths
		functionOptions.targetExcludePaths = targetExcludePaths
	}
}

func WithImageExcludeSourceInfo(imageExcludeSourceInfo bool) FunctionOption {
	return func(functionOptions *functionOptions) {
		functionOptions.imageExcludeSourceInfo = imageExcludeSourceInfo
	}
}

func WithImageExcludeImports(imageExcludeImports bool) FunctionOption {
	return func(functionOptions *functionOptions) {
		functionOptions.imageExcludeImports = imageExcludeImports
	}
}

func WithImageTypes(imageTypes []string) FunctionOption {
	return func(functionOptions *functionOptions) {
		functionOptions.imageTypes = imageTypes
	}
}

func WithImageAsFileDescriptorSet(imageAsFileDescriptorSet bool) FunctionOption {
	return func(functionOptions *functionOptions) {
		functionOptions.imageAsFileDescriptorSet = imageAsFileDescriptorSet
	}
}

// WithConfigOverride applies the config override.
//
// This flag will only work if no buf.work.yaml is detected, and the buf.yaml is a
// v1beta1 buf.yaml, v1 buf.yaml, or no buf.yaml. This flag will not work if a buf.work.yaml
// is detected, or a v2 buf.yaml is detected.
//
// If used with an image or module ref, this has no effect on the build, i.e. excludes are
// not respected, and the module name is ignored. This matches old behavior.
//
// This implements the soon-to-be-deprected --config flag.
//
// See bufconfig.GetBufYAMLFileForPrefixOrOverride for more details.
//
// *** DO NOT USE THIS OUTSIDE OF THE CLI AND/OR IF YOU DON'T UNDERSTAND IT. ***
// *** DO NOT ADD THIS TO ANY NEW COMMANDS. ***
//
// Current commands that use this: build, breaking, lint, generate, format,
// export, ls-breaking-rules, ls-lint-rules.
func WithConfigOverride(configOverride string) FunctionOption {
	return func(functionOptions *functionOptions) {
		functionOptions.configOverride = configOverride
	}
}

/// *** PRIVATE ***

// In theory, we want to keep this separate from our global variables in bufcli.
//
// Originally, this was in a different package, and we want to keep the option to split
// it out again. The separation of concerns here is that the controller doesnt itself
// deal in the global variables.
type controller struct {
	logger             *zap.Logger
	container          app.EnvStdioContainer
	moduleDataProvider bufmodule.ModuleDataProvider

	disableSymlinks           bool
	fileAnnotationErrorFormat string
	fileAnnotationsToStdout   bool

	commandRunner     command.Runner
	storageosProvider storageos.Provider
	buffetchRefParser buffetch.RefParser
	buffetchReader    buffetch.Reader
	buffetchWriter    buffetch.Writer
}

func newController(
	logger *zap.Logger,
	container app.EnvStdioContainer,
	moduleKeyProvider bufmodule.ModuleKeyProvider,
	moduleDataProvider bufmodule.ModuleDataProvider,
	httpClient *http.Client,
	httpauthAuthenticator httpauth.Authenticator,
	gitClonerOptions git.ClonerOptions,
	options ...ControllerOption,
) (*controller, error) {
	controller := &controller{
		logger:             logger,
		container:          container,
		moduleDataProvider: moduleDataProvider,
	}
	for _, option := range options {
		option(controller)
	}
	if err := validateFileAnnotationErrorFormat(controller.fileAnnotationErrorFormat); err != nil {
		return nil, err
	}
	controller.commandRunner = command.NewRunner()
	controller.storageosProvider = newStorageosProvider(controller.disableSymlinks)
	controller.buffetchRefParser = buffetch.NewRefParser(logger)
	controller.buffetchReader = buffetch.NewReader(
		logger,
		controller.storageosProvider,
		httpClient,
		httpauthAuthenticator,
		git.NewCloner(
			logger,
			controller.storageosProvider,
			controller.commandRunner,
			gitClonerOptions,
		),
		moduleKeyProvider,
	)
	controller.buffetchWriter = buffetch.NewWriter(logger)
	return controller, nil
}

func (c *controller) GetWorkspace(
	ctx context.Context,
	sourceOrModuleInput string,
	options ...FunctionOption,
) (bufworkspace.Workspace, error) {
	functionOptions := newFunctionOptions()
	for _, option := range options {
		option(functionOptions)
	}
	sourceOrModuleRef, err := c.buffetchRefParser.GetSourceOrModuleRef(ctx, sourceOrModuleInput)
	if err != nil {
		return nil, err
	}
	switch t := sourceOrModuleRef.(type) {
	case buffetch.ProtoFileRef:
		return c.getWorkspaceForProtoFileRef(ctx, t, functionOptions)
	case buffetch.SourceRef:
		return c.getWorkspaceForSourceRef(ctx, t, functionOptions)
	case buffetch.ModuleRef:
		return c.getWorkspaceForModuleRef(ctx, t, functionOptions)
	default:
		// This is a system error.
		return nil, syserror.Newf("invalid SourceOrModuleRef: %T", sourceOrModuleRef)
	}
}

func (c *controller) GetUpdateableWorkspace(
	ctx context.Context,
	dirPath string,
	options ...FunctionOption,
) (bufworkspace.UpdateableWorkspace, error) {
	functionOptions := newFunctionOptions()
	for _, option := range options {
		option(functionOptions)
	}
	dirRef, err := c.buffetchRefParser.GetDirRef(ctx, dirPath)
	if err != nil {
		return nil, err
	}
	return c.getUpdateableWorkspaceForDirRef(ctx, dirRef, functionOptions)
}

func (c *controller) GetImage(
	ctx context.Context,
	input string,
	options ...FunctionOption,
) (bufimage.Image, error) {
	functionOptions := newFunctionOptions()
	for _, option := range options {
		option(functionOptions)
	}
	ref, err := c.buffetchRefParser.GetRef(ctx, input)
	if err != nil {
		return nil, err
	}
<<<<<<< HEAD
	return c.getImage(ctx, ref, functionOptions)
}

func (c *controller) GetImageForInputConfig(
	ctx context.Context,
	inputConfig bufconfig.InputConfig,
	options ...FunctionOption,
) (bufimage.Image, error) {
	functionOptions := newFunctionOptions()
	for _, option := range options {
		option(functionOptions)
=======
	switch t := ref.(type) {
	case buffetch.ProtoFileRef:
		workspace, err := c.getWorkspaceForProtoFileRef(ctx, t, functionOptions)
		if err != nil {
			return nil, err
		}
		return c.buildImage(
			ctx,
			bufmodule.ModuleSetToModuleReadBucketWithOnlyProtoFiles(workspace),
			functionOptions,
		)
	case buffetch.SourceRef:
		workspace, err := c.getWorkspaceForSourceRef(ctx, t, functionOptions)
		if err != nil {
			return nil, err
		}
		return c.buildImage(
			ctx,
			bufmodule.ModuleSetToModuleReadBucketWithOnlyProtoFiles(workspace),
			functionOptions,
		)
	case buffetch.ModuleRef:
		workspace, err := c.getWorkspaceForModuleRef(ctx, t, functionOptions)
		if err != nil {
			return nil, err
		}
		return c.buildImage(
			ctx,
			bufmodule.ModuleSetToModuleReadBucketWithOnlyProtoFiles(workspace),
			functionOptions,
		)
	case buffetch.MessageRef:
		return c.getImageForMessageRef(ctx, t, functionOptions)
	default:
		// This is a system error.
		return nil, syserror.Newf("invalid Ref: %T", ref)
>>>>>>> b998ea26
	}
	ref, err := c.buffetchRefParser.GetRefForInputConfig(ctx, inputConfig)
	if err != nil {
		return nil, err
	}
	return c.getImage(ctx, ref, functionOptions)
}

func (c *controller) GetImageWithConfigs(
	ctx context.Context,
	input string,
	options ...FunctionOption,
) ([]ImageWithConfig, error) {
	functionOptions := newFunctionOptions()
	for _, option := range options {
		option(functionOptions)
	}
	ref, err := c.buffetchRefParser.GetRef(ctx, input)
	if err != nil {
		return nil, err
	}
	switch t := ref.(type) {
	case buffetch.ProtoFileRef:
		workspace, err := c.getWorkspaceForProtoFileRef(ctx, t, functionOptions)
		if err != nil {
			return nil, err
		}
		return c.buildImageWithConfigs(ctx, workspace, functionOptions)
	case buffetch.SourceRef:
		workspace, err := c.getWorkspaceForSourceRef(ctx, t, functionOptions)
		if err != nil {
			return nil, err
		}
		return c.buildImageWithConfigs(ctx, workspace, functionOptions)
	case buffetch.ModuleRef:
		workspace, err := c.getWorkspaceForModuleRef(ctx, t, functionOptions)
		if err != nil {
			return nil, err
		}
		return c.buildImageWithConfigs(ctx, workspace, functionOptions)
	case buffetch.MessageRef:
		image, err := c.getImageForMessageRef(ctx, t, functionOptions)
		if err != nil {
			return nil, err
		}
		bucket, err := c.storageosProvider.NewReadWriteBucket(
			".",
			storageos.ReadWriteBucketWithSymlinksIfSupported(),
		)
		if err != nil {
			return nil, err
		}
		lintConfig := bufconfig.DefaultLintConfig
		breakingConfig := bufconfig.DefaultBreakingConfig
		bufYAMLFile, err := bufconfig.GetBufYAMLFileForPrefixOrOverride(
			ctx,
			bucket,
			".",
			functionOptions.configOverride,
		)
		if err != nil {
			if !errors.Is(err, fs.ErrNotExist) {
				return nil, err
			}
			// We did not find a buf.yaml in our current directory, and there was no config override.
			// Use the defaults.
		} else {
			switch fileVersion := bufYAMLFile.FileVersion(); fileVersion {
			case bufconfig.FileVersionV1Beta1, bufconfig.FileVersionV1:
				moduleConfigs := bufYAMLFile.ModuleConfigs()
				if len(moduleConfigs) != 1 {
					return nil, fmt.Errorf("expected 1 ModuleConfig for FileVersion %v, got %d", len(moduleConfigs), fileVersion)
				}
				lintConfig = moduleConfigs[0].LintConfig()
				breakingConfig = moduleConfigs[0].BreakingConfig()
			case bufconfig.FileVersionV2:
				// Do nothing. Use the default LintConfig and BreakingConfig. With
				// the new buf.yamls with multiple modules, we don't know what lint or
				// breaking config to apply. TODO is this right?
			default:
				return nil, syserror.Newf("unknown FileVersion: %v", fileVersion)
			}
		}
		return []ImageWithConfig{
			newImageWithConfig(
				image,
				lintConfig,
				breakingConfig,
			),
		}, nil
	default:
		// This is a system error.
		return nil, syserror.Newf("invalid Ref: %T", ref)
	}
}

func (c *controller) PutImage(
	ctx context.Context,
	imageOutput string,
	image bufimage.Image,
	options ...FunctionOption,
) (retErr error) {
	functionOptions := newFunctionOptions()
	for _, option := range options {
		option(functionOptions)
	}
	messageRef, err := c.buffetchRefParser.GetMessageRef(ctx, imageOutput)
	if err != nil {
		return err
	}
	// Stop short for performance.
	if messageRef.IsNull() {
		return nil
	}
	marshaler, err := newProtoencodingMarshaler(image, messageRef)
	if err != nil {
		return err
	}
	putImage, err := filterImage(image, functionOptions, false)
	if err != nil {
		return err
	}
	var putMessage proto.Message
	if functionOptions.imageAsFileDescriptorSet {
		putMessage = bufimage.ImageToFileDescriptorSet(putImage)
	} else {
		putMessage = bufimage.ImageToProtoImage(putImage)
	}
	data, err := marshaler.Marshal(putMessage)
	if err != nil {
		return err
	}
	writeCloser, err := c.buffetchWriter.PutMessageFile(ctx, c.container, messageRef)
	if err != nil {
		return err
	}
	defer func() {
		retErr = multierr.Append(retErr, writeCloser.Close())
	}()
	_, err = writeCloser.Write(data)
	return err
}

func (c *controller) GetMessage(
	ctx context.Context,
	schemaImage bufimage.Image,
	messageInput string,
	typeName string,
	defaultMessageEncoding buffetch.MessageEncoding,
	options ...FunctionOption,
) (proto.Message, buffetch.MessageEncoding, error) {
	functionOptions := newFunctionOptions()
	for _, option := range options {
		option(functionOptions)
	}
	messageRefParser := buffetch.NewMessageRefParser(
		c.logger,
		buffetch.MessageRefParserWithDefaultMessageEncoding(
			defaultMessageEncoding,
		),
	)
	messageRef, err := messageRefParser.GetMessageRef(ctx, messageInput)
	if err != nil {
		return nil, 0, err
	}
	messageEncoding := messageRef.MessageEncoding()
	if messageRef.IsNull() {
		return nil, messageEncoding, nil
	}
	resolver, err := protoencoding.NewResolver(
		bufimage.ImageToFileDescriptorProtos(schemaImage)...,
	)
	if err != nil {
		return nil, 0, err
	}
	var unmarshaler protoencoding.Unmarshaler
	switch messageEncoding {
	case buffetch.MessageEncodingBinpb:
		unmarshaler = protoencoding.NewWireUnmarshaler(resolver)
	case buffetch.MessageEncodingJSON:
		unmarshaler = protoencoding.NewJSONUnmarshaler(resolver)
	case buffetch.MessageEncodingTxtpb:
		unmarshaler = protoencoding.NewTxtpbUnmarshaler(resolver)
	case buffetch.MessageEncodingYAML:
		unmarshaler = protoencoding.NewYAMLUnmarshaler(
			resolver,
			protoencoding.YAMLUnmarshalerWithPath(messageRef.Path()),
		)
	default:
		// This is a system error.
		return nil, 0, syserror.Newf("unknown MessageEncoding: %v", messageEncoding)
	}
	readCloser, err := c.buffetchReader.GetMessageFile(ctx, c.container, messageRef)
	if err != nil {
		return nil, 0, err
	}
	data, err := ioext.ReadAllAndClose(readCloser)
	if err != nil {
		return nil, 0, err
	}
	if len(data) == 0 {
		return nil, 0, fmt.Errorf("length of data read from %q was zero", messageInput)
	}
	message, err := bufreflect.NewMessage(ctx, schemaImage, typeName)
	if err != nil {
		return nil, 0, err
	}
	if err := unmarshaler.Unmarshal(data, message); err != nil {
		return nil, 0, err
	}
	return message, messageEncoding, nil
}

func (c *controller) PutMessage(
	ctx context.Context,
	schemaImage bufimage.Image,
	messageOutput string,
	message proto.Message,
	defaultMessageEncoding buffetch.MessageEncoding,
	options ...FunctionOption,
) error {
	functionOptions := newFunctionOptions()
	for _, option := range options {
		option(functionOptions)
	}
	messageRefParser := buffetch.NewMessageRefParser(
		c.logger,
		buffetch.MessageRefParserWithDefaultMessageEncoding(
			defaultMessageEncoding,
		),
	)
	messageRef, err := messageRefParser.GetMessageRef(ctx, messageOutput)
	if err != nil {
		return err
	}
	if messageRef.IsNull() {
		return nil
	}
	marshaler, err := newProtoencodingMarshaler(schemaImage, messageRef)
	if err != nil {
		return err
	}
	data, err := marshaler.Marshal(message)
	if err != nil {
		return err
	}
	writeCloser, err := c.buffetchWriter.PutMessageFile(ctx, c.container, messageRef)
	if err != nil {
		return err
	}
	_, err = writeCloser.Write(data)
	return multierr.Append(err, writeCloser.Close())
}

<<<<<<< HEAD
func (c *controller) getImage(
	ctx context.Context,
	ref buffetch.Ref,
	functionOptions *functionOptions,
) (bufimage.Image, error) {
	switch t := ref.(type) {
	case buffetch.ProtoFileRef:
		return nil, errors.New("TODO")
	case buffetch.SourceRef:
		workspace, err := c.getWorkspaceForSourceRef(ctx, t, functionOptions)
		if err != nil {
			return nil, err
		}
		return c.buildImage(
			ctx,
			bufmodule.ModuleSetToModuleReadBucketWithOnlyProtoFiles(workspace),
			functionOptions,
		)
	case buffetch.ModuleRef:
		workspace, err := c.getWorkspaceForModuleRef(ctx, t, functionOptions)
		if err != nil {
			return nil, err
		}
		return c.buildImage(
			ctx,
			bufmodule.ModuleSetToModuleReadBucketWithOnlyProtoFiles(workspace),
			functionOptions,
		)
	case buffetch.MessageRef:
		return c.getImageForMessageRef(ctx, t, functionOptions)
	default:
		// This is a system error.
		return nil, syserror.Newf("invalid Ref: %T", ref)
	}
=======
func (c *controller) getWorkspaceForProtoFileRef(
	ctx context.Context,
	protoFileRef buffetch.ProtoFileRef,
	functionOptions *functionOptions,
) (_ bufworkspace.Workspace, retErr error) {
	if len(functionOptions.targetPaths) > 0 {
		// Even though we didn't have an explicit error case, this never actually worked
		// properly in the pre-refactor buf CLI. We're going to call it unusable and this
		// not a breaking change - if anything, this is a bug fix.
		// TODO: Feed flag names through to here.
		return nil, fmt.Errorf("--path is not valid for use with .proto file references")
	}
	if len(functionOptions.targetExcludePaths) > 0 {
		// Even though we didn't have an explicit error case, this never actually worked
		// properly in the pre-refactor buf CLI. We're going to call it unusable and this
		// not a breaking change - if anything, this is a bug fix.
		// TODO: Feed flag names through to here.
		return nil, fmt.Errorf("--exclude-path is not valid for use with .proto file references")
	}
	readBucketCloser, err := c.buffetchReader.GetSourceReadBucketCloser(
		ctx,
		c.container,
		protoFileRef,
		functionOptions.getGetBucketOptions()...,
	)
	if err != nil {
		return nil, err
	}
	defer func() {
		retErr = multierr.Append(retErr, readBucketCloser.Close())
	}()
	return bufworkspace.NewWorkspaceForBucket(
		ctx,
		readBucketCloser,
		c.moduleDataProvider,
		bufworkspace.WithTargetSubDirPath(
			readBucketCloser.SubDirPath(),
		),
		bufworkspace.WithProtoFileTargetPath(
			protoFileRef.ProtoFilePath(),
			protoFileRef.IncludePackageFiles(),
		),
		bufworkspace.WithConfigOverride(
			functionOptions.configOverride,
		),
	)
>>>>>>> b998ea26
}

func (c *controller) getWorkspaceForSourceRef(
	ctx context.Context,
	sourceRef buffetch.SourceRef,
	functionOptions *functionOptions,
) (_ bufworkspace.Workspace, retErr error) {
	readBucketCloser, err := c.buffetchReader.GetSourceReadBucketCloser(
		ctx,
		c.container,
		sourceRef,
		functionOptions.getGetBucketOptions()...,
	)
	if err != nil {
		return nil, err
	}
	defer func() {
		retErr = multierr.Append(retErr, readBucketCloser.Close())
	}()
	functionOptions, err = functionOptions.withPathsForBucketExtender(readBucketCloser)
	if err != nil {
		return nil, err
	}
	return bufworkspace.NewWorkspaceForBucket(
		ctx,
		readBucketCloser,
		c.moduleDataProvider,
		bufworkspace.WithTargetSubDirPath(
			readBucketCloser.SubDirPath(),
		),
		bufworkspace.WithTargetPaths(
			functionOptions.targetPaths,
			functionOptions.targetExcludePaths,
		),
		bufworkspace.WithConfigOverride(
			functionOptions.configOverride,
		),
	)
}

func (c *controller) getUpdateableWorkspaceForDirRef(
	ctx context.Context,
	dirRef buffetch.DirRef,
	functionOptions *functionOptions,
) (_ bufworkspace.UpdateableWorkspace, retErr error) {
	readWriteBucket, err := c.buffetchReader.GetDirReadWriteBucket(
		ctx,
		c.container,
		dirRef,
		functionOptions.getGetBucketOptions()...,
	)
	if err != nil {
		return nil, err
	}
	functionOptions, err = functionOptions.withPathsForBucketExtender(readWriteBucket)
	if err != nil {
		return nil, err
	}
	return bufworkspace.NewUpdateableWorkspaceForBucket(
		ctx,
		readWriteBucket,
		c.moduleDataProvider,
		bufworkspace.WithTargetSubDirPath(
			readWriteBucket.SubDirPath(),
		),
		bufworkspace.WithTargetPaths(
			functionOptions.targetPaths,
			functionOptions.targetExcludePaths,
		),
		bufworkspace.WithConfigOverride(
			functionOptions.configOverride,
		),
	)
}

func (c *controller) getWorkspaceForModuleRef(
	ctx context.Context,
	moduleRef buffetch.ModuleRef,
	functionOptions *functionOptions,
) (bufworkspace.Workspace, error) {
	moduleKey, err := c.buffetchReader.GetModuleKey(ctx, c.container, moduleRef)
	if err != nil {
		return nil, err
	}
	return bufworkspace.NewWorkspaceForModuleKey(
		ctx,
		moduleKey,
		c.moduleDataProvider,
		bufworkspace.WithTargetPaths(
			functionOptions.targetPaths,
			functionOptions.targetExcludePaths,
		),
		bufworkspace.WithConfigOverride(
			functionOptions.configOverride,
		),
	)
}

func (c *controller) getImageForMessageRef(
	ctx context.Context,
	messageRef buffetch.MessageRef,
	functionOptions *functionOptions,
) (_ bufimage.Image, retErr error) {
	readCloser, err := c.buffetchReader.GetMessageFile(ctx, c.container, messageRef)
	if err != nil {
		return nil, err
	}
	defer func() {
		retErr = multierr.Append(retErr, readCloser.Close())
	}()
	data, err := io.ReadAll(readCloser)
	if err != nil {
		return nil, err
	}

	protoImage := &imagev1.Image{}
	var imageFromProtoOptions []bufimage.NewImageForProtoOption

	switch messageEncoding := messageRef.MessageEncoding(); messageEncoding {
	// we have to double parse due to custom options
	// See https://github.com/golang/protobuf/issues/1123
	case buffetch.MessageEncodingBinpb:
		if err := protoencoding.NewWireUnmarshaler(nil).Unmarshal(data, protoImage); err != nil {
			return nil, err
		}
	case buffetch.MessageEncodingJSON:
		resolver, err := bootstrapResolver(protoencoding.NewJSONUnmarshaler(nil), data)
		if err != nil {
			return nil, err
		}
		if err := protoencoding.NewJSONUnmarshaler(resolver).Unmarshal(data, protoImage); err != nil {
			return nil, err
		}
		// we've already re-parsed, by unmarshalling 2x above
		imageFromProtoOptions = append(imageFromProtoOptions, bufimage.WithNoReparse())
	case buffetch.MessageEncodingTxtpb:
		resolver, err := bootstrapResolver(protoencoding.NewTxtpbUnmarshaler(nil), data)
		if err != nil {
			return nil, err
		}
		if err := protoencoding.NewTxtpbUnmarshaler(resolver).Unmarshal(data, protoImage); err != nil {
			return nil, err
		}
		// we've already re-parsed, by unmarshalling 2x above
		imageFromProtoOptions = append(imageFromProtoOptions, bufimage.WithNoReparse())
	case buffetch.MessageEncodingYAML:
		resolver, err := bootstrapResolver(protoencoding.NewYAMLUnmarshaler(nil), data)
		if err != nil {
			return nil, err
		}
		if err := protoencoding.NewYAMLUnmarshaler(resolver).Unmarshal(data, protoImage); err != nil {
			return nil, err
		}
		// we've already re-parsed, by unmarshalling 2x above
		imageFromProtoOptions = append(imageFromProtoOptions, bufimage.WithNoReparse())
	default:
		// This is a system error.
		return nil, syserror.Newf("unknown MessageEncoding: %v", messageEncoding)
	}

	if functionOptions.imageExcludeSourceInfo {
		for _, fileDescriptorProto := range protoImage.File {
			fileDescriptorProto.SourceCodeInfo = nil
		}
	}

	image, err := bufimage.NewImageForProto(protoImage, imageFromProtoOptions...)
	if err != nil {
		return nil, err
	}
	return filterImage(image, functionOptions, false)
}

func (c *controller) buildImage(
	ctx context.Context,
	moduleReadBucket bufmodule.ModuleReadBucket,
	functionOptions *functionOptions,
) (bufimage.Image, error) {
	var options []bufimage.BuildImageOption
	if functionOptions.imageExcludeSourceInfo {
		options = append(options, bufimage.WithExcludeSourceCodeInfo())
	}
	image, fileAnnotations, err := bufimage.BuildImage(
		ctx,
		moduleReadBucket,
		options...,
	)
	if err != nil {
		return nil, err
	}
	if len(fileAnnotations) > 0 {
		writer := c.container.Stderr()
		if c.fileAnnotationsToStdout {
			writer = c.container.Stdout()
		}
		if err := bufanalysis.PrintFileAnnotations(
			writer,
			fileAnnotations,
			c.fileAnnotationErrorFormat,
		); err != nil {
			return nil, err
		}
		return nil, ErrFileAnnotation
	}
	return filterImage(image, functionOptions, true)
}

func (c *controller) buildImageWithConfigs(
	ctx context.Context,
	workspace bufworkspace.Workspace,
	functionOptions *functionOptions,
) ([]ImageWithConfig, error) {
	modules := bufmodule.ModuleSetTargetModules(workspace)
	imageWithConfigs := make([]ImageWithConfig, len(modules))
	for i, module := range modules {
		moduleReadBucket, err := bufmodule.ModuleToSelfContainedModuleReadBucketWithOnlyProtoFiles(module)
		if err != nil {
			return nil, err
		}
		image, err := c.buildImage(
			ctx,
			moduleReadBucket,
			functionOptions,
		)
		if err != nil {
			return nil, err
		}
		imageWithConfigs[i] = newImageWithConfig(
			image,
			workspace.GetLintConfigForOpaqueID(module.OpaqueID()),
			workspace.GetBreakingConfigForOpaqueID(module.OpaqueID()),
		)
	}
	return imageWithConfigs, nil
}

func bootstrapResolver(
	unmarshaler protoencoding.Unmarshaler,
	data []byte,
) (protoencoding.Resolver, error) {
	firstProtoImage := &imagev1.Image{}
	if err := unmarshaler.Unmarshal(data, firstProtoImage); err != nil {
		return nil, err
	}
	return protoencoding.NewResolver(firstProtoImage.File...)
}

// WE DO NOT FILTER IF WE ALREADY FILTERED ON BUILDING OF A WORKSPACE
// Also, paths are still external paths at this point if this came from a workspace
// TODO: redo functionOptions, this is a mess
func filterImage(
	image bufimage.Image,
	functionOptions *functionOptions,
	imageCameFromAWorkspace bool,
) (bufimage.Image, error) {
	newImage := image
	var err error
	if functionOptions.imageExcludeImports {
		newImage = bufimage.ImageWithoutImports(newImage)
	}
	if len(functionOptions.imageTypes) > 0 {
		newImage, err = bufimageutil.ImageFilteredByTypes(newImage, functionOptions.imageTypes...)
		if err != nil {
			return nil, err
		}
	}
	if !imageCameFromAWorkspace {
		if len(functionOptions.targetPaths) > 0 || len(functionOptions.targetExcludePaths) > 0 {
			// TODO: allowNotExist?
			// TODO: Also, does this affect lint or breaking?
			newImage, err = bufimage.ImageWithOnlyPathsAllowNotExist(
				newImage,
				functionOptions.targetPaths,
				functionOptions.targetExcludePaths,
			)
			if err != nil {
				return nil, err
			}
		}
	}
	return newImage, nil
}

func newStorageosProvider(disableSymlinks bool) storageos.Provider {
	var options []storageos.ProviderOption
	if !disableSymlinks {
		options = append(options, storageos.ProviderWithSymlinks())
	}
	return storageos.NewProvider(options...)
}

func newProtoencodingMarshaler(
	image bufimage.Image,
	messageRef buffetch.MessageRef,
) (protoencoding.Marshaler, error) {
	switch messageEncoding := messageRef.MessageEncoding(); messageEncoding {
	case buffetch.MessageEncodingBinpb:
		return protoencoding.NewWireMarshaler(), nil
	case buffetch.MessageEncodingJSON:
		// TODO: verify that image is complete
		resolver, err := protoencoding.NewResolver(bufimage.ImageToFileDescriptorProtos(image)...)
		if err != nil {
			return nil, err
		}
		return newJSONMarshaler(resolver, messageRef), nil
	case buffetch.MessageEncodingTxtpb:
		// TODO: verify that image is complete
		resolver, err := protoencoding.NewResolver(bufimage.ImageToFileDescriptorProtos(image)...)
		if err != nil {
			return nil, err
		}
		return protoencoding.NewTxtpbMarshaler(resolver), nil
	case buffetch.MessageEncodingYAML:
		resolver, err := protoencoding.NewResolver(bufimage.ImageToFileDescriptorProtos(image)...)
		if err != nil {
			return nil, err
		}
		return newYAMLMarshaler(resolver, messageRef), nil
	default:
		// This is a system error.
		return nil, syserror.Newf("unknown MessageEncoding: %v", messageEncoding)
	}
}

func newJSONMarshaler(
	resolver protoencoding.Resolver,
	messageRef buffetch.MessageRef,
) protoencoding.Marshaler {
	jsonMarshalerOptions := []protoencoding.JSONMarshalerOption{
		//protoencoding.JSONMarshalerWithIndent(),
	}
	if messageRef.UseProtoNames() {
		jsonMarshalerOptions = append(
			jsonMarshalerOptions,
			protoencoding.JSONMarshalerWithUseProtoNames(),
		)
	}
	if messageRef.UseEnumNumbers() {
		jsonMarshalerOptions = append(
			jsonMarshalerOptions,
			protoencoding.JSONMarshalerWithUseEnumNumbers(),
		)
	}
	return protoencoding.NewJSONMarshaler(resolver, jsonMarshalerOptions...)
}

func newYAMLMarshaler(
	resolver protoencoding.Resolver,
	messageRef buffetch.MessageRef,
) protoencoding.Marshaler {
	yamlMarshalerOptions := []protoencoding.YAMLMarshalerOption{
		protoencoding.YAMLMarshalerWithIndent(),
	}
	if messageRef.UseProtoNames() {
		yamlMarshalerOptions = append(
			yamlMarshalerOptions,
			protoencoding.YAMLMarshalerWithUseProtoNames(),
		)
	}
	if messageRef.UseEnumNumbers() {
		yamlMarshalerOptions = append(
			yamlMarshalerOptions,
			protoencoding.YAMLMarshalerWithUseEnumNumbers(),
		)
	}
	return protoencoding.NewYAMLMarshaler(resolver, yamlMarshalerOptions...)
}

func validateFileAnnotationErrorFormat(fileAnnotationErrorFormat string) error {
	if fileAnnotationErrorFormat == "" {
		return nil
	}
	for _, formatString := range bufanalysis.AllFormatStrings {
		if fileAnnotationErrorFormat == formatString {
			return nil
		}
	}
	// TODO: get standard flag names and bindings into this package.
	fileAnnotationErrorFormatFlagName := "error-format"
	return appcmd.NewInvalidArgumentErrorf("--%s: invalid format: %q", fileAnnotationErrorFormatFlagName, fileAnnotationErrorFormat)
}

type imageWithConfig struct {
	bufimage.Image

	lintConfig     bufconfig.LintConfig
	breakingConfig bufconfig.BreakingConfig
}

func newImageWithConfig(
	image bufimage.Image,
	lintConfig bufconfig.LintConfig,
	breakingConfig bufconfig.BreakingConfig,
) *imageWithConfig {
	return &imageWithConfig{
		Image:          image,
		lintConfig:     lintConfig,
		breakingConfig: breakingConfig,
	}
}

func (i *imageWithConfig) LintConfig() bufconfig.LintConfig {
	return i.lintConfig
}

func (i *imageWithConfig) BreakingConfig() bufconfig.BreakingConfig {
	return i.breakingConfig
}

type functionOptions struct {
	targetPaths              []string
	targetExcludePaths       []string
	imageExcludeSourceInfo   bool
	imageExcludeImports      bool
	imageTypes               []string
	imageAsFileDescriptorSet bool
	configOverride           string
}

func newFunctionOptions() *functionOptions {
	return &functionOptions{}
}

func (f *functionOptions) withPathsForBucketExtender(
	bucketExtender buffetch.BucketExtender,
) (*functionOptions, error) {
	deref := *f
	c := &deref
	for i, targetPath := range c.targetPaths {
		targetPath, err := bucketExtender.PathForExternalPath(targetPath)
		if err != nil {
			return nil, err
		}
		c.targetPaths[i] = targetPath
	}
	for i, targetExcludePath := range c.targetExcludePaths {
		targetExcludePath, err := bucketExtender.PathForExternalPath(targetExcludePath)
		if err != nil {
			return nil, err
		}
		c.targetExcludePaths[i] = targetExcludePath
	}
	return c, nil
}

func (f *functionOptions) getGetBucketOptions() []buffetch.GetBucketOption {
	if f.configOverride != "" {
		// If we have a config override, we do not search for buf.yamls or buf.work.yamls,
		// instead acting as if the config override was the only configuration file available.
		//
		// Note that this is slightly different behavior than the pre-refactor CLI had, but this
		// was always the intended behavior. The pre-refactor CLI would error if you had a buf.work.yaml,
		// and did the same search behavior for buf.yamls, which didn't really make sense. In the new
		// world where buf.yamls also represent the behavior of buf.work.yamls, you should be able
		// to specify whatever want here.
		return []buffetch.GetBucketOption{
			buffetch.GetBucketWithNoSearch(),
		}
	}
	return nil
}<|MERGE_RESOLUTION|>--- conflicted
+++ resolved
@@ -322,7 +322,6 @@
 	if err != nil {
 		return nil, err
 	}
-<<<<<<< HEAD
 	return c.getImage(ctx, ref, functionOptions)
 }
 
@@ -334,7 +333,6 @@
 	functionOptions := newFunctionOptions()
 	for _, option := range options {
 		option(functionOptions)
-=======
 	switch t := ref.(type) {
 	case buffetch.ProtoFileRef:
 		workspace, err := c.getWorkspaceForProtoFileRef(ctx, t, functionOptions)
@@ -371,7 +369,6 @@
 	default:
 		// This is a system error.
 		return nil, syserror.Newf("invalid Ref: %T", ref)
->>>>>>> b998ea26
 	}
 	ref, err := c.buffetchRefParser.GetRefForInputConfig(ctx, inputConfig)
 	if err != nil {
@@ -626,7 +623,6 @@
 	return multierr.Append(err, writeCloser.Close())
 }
 
-<<<<<<< HEAD
 func (c *controller) getImage(
 	ctx context.Context,
 	ref buffetch.Ref,
@@ -661,7 +657,6 @@
 		// This is a system error.
 		return nil, syserror.Newf("invalid Ref: %T", ref)
 	}
-=======
 func (c *controller) getWorkspaceForProtoFileRef(
 	ctx context.Context,
 	protoFileRef buffetch.ProtoFileRef,
@@ -708,7 +703,6 @@
 			functionOptions.configOverride,
 		),
 	)
->>>>>>> b998ea26
 }
 
 func (c *controller) getWorkspaceForSourceRef(
