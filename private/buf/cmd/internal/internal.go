// Copyright 2020-2024 Buf Technologies, Inc.
//
// Licensed under the Apache License, Version 2.0 (the "License");
// you may not use this file except in compliance with the License.
// You may obtain a copy of the License at
//
//      http://www.apache.org/licenses/LICENSE-2.0
//
// Unless required by applicable law or agreed to in writing, software
// distributed under the License is distributed on an "AS IS" BASIS,
// WITHOUT WARRANTIES OR CONDITIONS OF ANY KIND, either express or implied.
// See the License for the specific language governing permissions and
// limitations under the License.

package internal

import (
	"context"
	"errors"
	"fmt"
	"io/fs"

	"github.com/bufbuild/buf/private/buf/bufcli"
	"github.com/bufbuild/buf/private/bufpkg/bufconfig"
	"github.com/bufbuild/buf/private/pkg/app"
	"github.com/bufbuild/buf/private/pkg/app/appext"
	"github.com/bufbuild/buf/private/pkg/verbose"
	"github.com/bufbuild/buf/private/pkg/zaputil"
	"github.com/bufbuild/protoplugin"
)

// GetModuleConfigForProtocPlugin gets ModuleConfigs for the protoc plugin implementations.
//
// This is the same in both plugins so we just pulled it out to a common spot.
func GetModuleConfigForProtocPlugin(
	ctx context.Context,
	configOverride string,
	module string,
) (bufconfig.ModuleConfig, error) {
	bufYAMLFile, err := bufcli.GetBufYAMLFileForDirPathOrOverride(
		ctx,
		".",
		configOverride,
	)
	if err != nil {
		if errors.Is(err, fs.ErrNotExist) {
			return bufconfig.DefaultModuleConfigV1, nil
		}
		return nil, err
	}
	if module == "" {
		module = "."
	}
	// Multiple modules in a v2 workspace may have the same moduleDirPath.
	moduleConfigsFound := []bufconfig.ModuleConfig{}
	for _, moduleConfig := range bufYAMLFile.ModuleConfigs() {
		// If we have a v1beta1 or v1 buf.yaml, dirPath will be ".". Using the ModuleConfig from
		// a v1beta1 or v1 buf.yaml file matches the pre-refactor behavior.
		//
		// If we have a v2 buf.yaml, users have to provide a module path or full name, otherwise
		// we can't deduce what ModuleConfig to use.
		if fullName := moduleConfig.ModuleFullName(); fullName != nil && fullName.String() == module {
			// Can return here because BufYAMLFile guarantees that module full names are unique across
			// its module configs.
			return moduleConfig, nil
		}
		if dirPath := moduleConfig.DirPath(); dirPath == module {
			moduleConfigsFound = append(moduleConfigsFound, moduleConfig)
		}
	}
	switch len(moduleConfigsFound) {
	case 0:
		return nil, fmt.Errorf("no module found for %q", module)
	case 1:
		return moduleConfigsFound[0], nil
	default:
		return nil, fmt.Errorf("multiple modules found at %q, specify its full name as <remote/owner/module> instead", module)
	}
<<<<<<< HEAD
	// TODO: point to a webpage that explains this.
	return nil, errors.New(`could not determine which module to pull configuration from. See the docs for more details.`)
}

// NewAppextContainerForPluginEnv creates a new appext.Container for the PluginEnv.
//
// This isu sed bt the protoc plugins.
func NewAppextContainerForPluginEnv(
	pluginEnv protoplugin.PluginEnv,
	appName string,
	logLevel string,
	logFormat string,
) (appext.Container, error) {
	logger, err := zaputil.NewLoggerForFlagValues(
		pluginEnv.Stderr,
		logLevel,
		logFormat,
	)
	if err != nil {
		return nil, err
	}
	appContainer, err := newAppContainerForPluginEnv(pluginEnv)
	if err != nil {
		return nil, err
	}
	return appext.NewContainer(
		appContainer,
		appName,
		logger,
		verbose.NopPrinter,
	)
}

type appContainer struct {
	app.EnvContainer
	app.StderrContainer
	app.StdinContainer
	app.StdoutContainer
	app.ArgContainer
}

func newAppContainerForPluginEnv(pluginEnv protoplugin.PluginEnv) (*appContainer, error) {
	envContainer, err := app.NewEnvContainerForEnviron(pluginEnv.Environ)
	if err != nil {
		return nil, err
	}
	return &appContainer{
		EnvContainer:    envContainer,
		StderrContainer: app.NewStderrContainer(pluginEnv.Stderr),
		// cannot read against input from stdin, this is for the CodeGeneratorRequest
		StdinContainer: app.NewStdinContainer(nil),
		// cannot write output to stdout, this is for the CodeGeneratorResponse
		StdoutContainer: app.NewStdoutContainer(nil),
		// no args
		ArgContainer: app.NewArgContainer(),
	}, nil
=======
>>>>>>> c01aed7b
}<|MERGE_RESOLUTION|>--- conflicted
+++ resolved
@@ -76,9 +76,6 @@
 	default:
 		return nil, fmt.Errorf("multiple modules found at %q, specify its full name as <remote/owner/module> instead", module)
 	}
-<<<<<<< HEAD
-	// TODO: point to a webpage that explains this.
-	return nil, errors.New(`could not determine which module to pull configuration from. See the docs for more details.`)
 }
 
 // NewAppextContainerForPluginEnv creates a new appext.Container for the PluginEnv.
@@ -133,6 +130,4 @@
 		// no args
 		ArgContainer: app.NewArgContainer(),
 	}, nil
-=======
->>>>>>> c01aed7b
 }