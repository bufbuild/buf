--- conflicted
+++ resolved
@@ -59,20 +59,12 @@
 	return &appcmd.Command{
 		Use:   name,
 		Short: "Sync a Git repository to a registry",
-<<<<<<< HEAD
 		Long: "Sync commits in a Git repository to a registry in topological order. " +
 			"Only commits in the current branch that are pushed to the 'origin' remote are processed. " +
 			"Syncing all branches is possible using '--all-branches' flag. " +
 			"By default a single module at the root of the repository is assumed, " +
 			"for specific module paths use the '--module' flag. " +
-			"This commit needs to be run at the root of the Git repository.",
-=======
-		Long: "Sync a Git repository's commits to a registry in topological order. " +
-			"Only commits in the current branch that are pushed to the 'origin' remote are processed. " +
-			"Syncing all branches is possible using '--all-branches' flag." +
-			// TODO rephrase in favor of a default module behavior.
-			"Only modules specified via '--module' are synced.",
->>>>>>> d5d7c0d1
+			"This command needs to be run at the root of the Git repository.",
 		Args: cobra.NoArgs,
 		Run: builder.NewRunFunc(
 			func(ctx context.Context, container appflag.Container) error {
@@ -106,10 +98,6 @@
 			stringutil.SliceToString(bufanalysis.AllFormatStrings),
 		),
 	)
-<<<<<<< HEAD
-=======
-	// TODO: rework in favor of a default module behavior.
->>>>>>> d5d7c0d1
 	flagSet.StringSliceVar(
 		&f.ModulesDirs,
 		moduleFlagName,
@@ -176,15 +164,6 @@
 	createWithVisibility string,
 	allBranches bool,
 ) error {
-<<<<<<< HEAD
-=======
-	if len(modules) == 0 {
-		container.Logger().Info("no modules to sync")
-		return nil
-	}
-	// Assume that this command is run from the repository root. If not, `OpenRepository` will return
-	// a dir not found error.
->>>>>>> d5d7c0d1
 	repo, err := git.OpenRepository(ctx, git.DotGitDir, command.NewRunner())
 	if err != nil {
 		return fmt.Errorf("open repository: %w", err)
@@ -206,26 +185,9 @@
 	if allBranches {
 		syncerOptions = append(syncerOptions, bufsync.SyncerWithAllBranches())
 	}
-<<<<<<< HEAD
 	for _, moduleDir := range modulesDirs {
 		if len(moduleDir) == 0 {
 			return errors.New("empty module path")
-=======
-	for _, module := range modules {
-		var moduleIdentityOverride bufmoduleref.ModuleIdentity
-		colon := strings.IndexRune(module, ':')
-		if colon == -1 {
-			return appcmd.NewInvalidArgumentErrorf("module %q is missing an identity", module)
-		}
-		moduleIdentityOverride, err = bufmoduleref.ModuleIdentityForString(module[colon+1:])
-		if err != nil {
-			return fmt.Errorf("module identity: %w", err)
-		}
-		module = normalpath.Normalize(module[:colon])
-		syncModule, err := bufsync.NewModule(module, moduleIdentityOverride)
-		if err != nil {
-			return fmt.Errorf("prepare module for sync: %w", err)
->>>>>>> d5d7c0d1
 		}
 		syncerOptions = append(syncerOptions, bufsync.SyncerWithModule(moduleDir))
 	}
