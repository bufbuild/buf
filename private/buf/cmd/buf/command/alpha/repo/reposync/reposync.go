// Copyright 2020-2023 Buf Technologies, Inc.
//
// Licensed under the Apache License, Version 2.0 (the "License");
// you may not use this file except in compliance with the License.
// You may obtain a copy of the License at
//
//      http://www.apache.org/licenses/LICENSE-2.0
//
// Unless required by applicable law or agreed to in writing, software
// distributed under the License is distributed on an "AS IS" BASIS,
// WITHOUT WARRANTIES OR CONDITIONS OF ANY KIND, either express or implied.
// See the License for the specific language governing permissions and
// limitations under the License.

package reposync

import (
	"context"
	"errors"
	"fmt"

	"github.com/bufbuild/buf/private/buf/bufcli"
	"github.com/bufbuild/buf/private/buf/bufsync"
	"github.com/bufbuild/buf/private/bufpkg/bufanalysis"
	"github.com/bufbuild/buf/private/bufpkg/bufmanifest"
	"github.com/bufbuild/buf/private/bufpkg/bufmodule/bufmoduleref"
	"github.com/bufbuild/buf/private/gen/proto/connect/buf/alpha/registry/v1alpha1/registryv1alpha1connect"
	registryv1alpha1 "github.com/bufbuild/buf/private/gen/proto/go/buf/alpha/registry/v1alpha1"
	"github.com/bufbuild/buf/private/pkg/app/appcmd"
	"github.com/bufbuild/buf/private/pkg/app/appflag"
	"github.com/bufbuild/buf/private/pkg/command"
	"github.com/bufbuild/buf/private/pkg/connectclient"
	"github.com/bufbuild/buf/private/pkg/git"
	"github.com/bufbuild/buf/private/pkg/manifest"
	"github.com/bufbuild/buf/private/pkg/storage"
	"github.com/bufbuild/buf/private/pkg/storage/storagegit"
	"github.com/bufbuild/buf/private/pkg/stringutil"
	"github.com/bufbuild/connect-go"
	"github.com/spf13/cobra"
	"github.com/spf13/pflag"
	"go.uber.org/zap"
	"google.golang.org/protobuf/types/known/timestamppb"
)

const (
	errorFormatFlagName      = "error-format"
	moduleFlagName           = "module"
	createFlagName           = "create"
	createVisibilityFlagName = "create-visibility"
	allBranchesFlagName      = "all-branches"
)

// NewCommand returns a new Command.
func NewCommand(
	name string,
	builder appflag.Builder,
) *appcmd.Command {
	flags := newFlags()
	return &appcmd.Command{
		Use:   name,
		Short: "Sync a Git repository to a registry",
		Long: "Sync commits in a Git repository to a registry in topological order. " +
			"Only commits in the current branch that are pushed to the 'origin' remote are processed. " +
<<<<<<< HEAD
			"Syncing all branches is possible using '--all-modules' flag. " +
			"By default a single module at the root of the repository is assumed, " +
			"for specific module paths use the '--module' flag. " +
			"This commit needs to be run at the root of the Git repository.",
=======
			"Syncing all branches is possible using '--all-branches' flag." +
			// TODO rephrase in favor of a default module behavior.
			"Only modules specified via '--module' are synced.",
>>>>>>> c05c734b
		Args: cobra.NoArgs,
		Run: builder.NewRunFunc(
			func(ctx context.Context, container appflag.Container) error {
				return run(ctx, container, flags)
			},
			// bufcli.NewErrorInterceptor(), // TODO re-enable
		),
		BindFlags: flags.Bind,
	}
}

type flags struct {
	ErrorFormat      string
	ModulesDirs      []string
	Create           bool
	CreateVisibility string
	AllBranches      bool
}

func newFlags() *flags {
	return &flags{}
}

func (f *flags) Bind(flagSet *pflag.FlagSet) {
	flagSet.StringVar(
		&f.ErrorFormat,
		errorFormatFlagName,
		"text",
		fmt.Sprintf(
			"The format for build errors printed to stderr. Must be one of %s",
			stringutil.SliceToString(bufanalysis.AllFormatStrings),
		),
	)
	flagSet.StringSliceVar(
		&f.ModulesDirs,
		moduleFlagName,
		nil,
		"The module(s) directory(ies) to sync to the BSR. By default this command tries to read "+
			"a single module located at the root of the repository. To change this behavior, pass "+
			"specific module directories where your 'buf.yaml' is located. The sync destination of "+
			"the remote module is read from the 'name' field in your 'buf.yaml' at the HEAD commit "+
			"of each branch.",
	)
	bufcli.BindCreateVisibility(flagSet, &f.CreateVisibility, createVisibilityFlagName, createFlagName)
	flagSet.BoolVar(
		&f.Create,
		createFlagName,
		false,
		fmt.Sprintf("Create the repository if it does not exist. Must set a visibility using --%s", createVisibilityFlagName),
	)
	flagSet.BoolVar(
		&f.AllBranches,
		allBranchesFlagName,
		false,
		"Sync all git repository branches and not only the checked out one. "+
			"Only commits pushed to the 'origin' remote are processed. "+
			"Order of sync for git branches is as follows: First, it syncs the default branch read "+
			"from 'refs/remotes/origin/HEAD', and then all the rest of the branches present in "+
			"'refs/remotes/origin/*' in a lexicographical order.",
	)
}

func run(
	ctx context.Context,
	container appflag.Container,
	flags *flags,
) (retErr error) {
	if err := bufcli.ValidateErrorFormatFlag(flags.ErrorFormat, errorFormatFlagName); err != nil {
		return err
	}
	if flags.CreateVisibility != "" {
		if !flags.Create {
			return appcmd.NewInvalidArgumentErrorf("Cannot set --%s without --%s.", createVisibilityFlagName, createFlagName)
		}
		// We re-parse below as needed, but do not return an appcmd.NewInvalidArgumentError below as
		// we expect validation to be handled here.
		if _, err := bufcli.VisibilityFlagToVisibility(flags.CreateVisibility); err != nil {
			return appcmd.NewInvalidArgumentError(err.Error())
		}
	} else if flags.Create {
		return appcmd.NewInvalidArgumentErrorf("--%s is required if --%s is set.", createVisibilityFlagName, createFlagName)
	}
	return sync(
		ctx,
		container,
		flags.ModulesDirs,
		// No need to pass `flags.Create`, this is not empty iff `flags.Create`
		flags.CreateVisibility,
		flags.AllBranches,
	)
}

func sync(
	ctx context.Context,
	container appflag.Container,
	modulesDirs []string,
	createWithVisibility string,
	allBranches bool,
) error {
	repo, err := git.OpenRepository(ctx, git.DotGitDir, command.NewRunner())
	if err != nil {
		return fmt.Errorf("open repository: %w", err)
	}
	defer repo.Close()
	storageProvider := storagegit.NewProvider(
		repo.Objects(),
		storagegit.ProviderWithSymlinks(),
	)
	clientConfig, err := bufcli.NewConnectClientConfig(container)
	if err != nil {
		return fmt.Errorf("create connect client %w", err)
	}
	syncerOptions := []bufsync.SyncerOption{
		bufsync.SyncerWithResumption(syncPointResolver(clientConfig)),
		bufsync.SyncerWithGitCommitChecker(syncGitCommitChecker(clientConfig)),
		bufsync.SyncerWithModuleDefaultBranchGetter(defaultBranchGetter(clientConfig)),
	}
	if allBranches {
		syncerOptions = append(syncerOptions, bufsync.SyncerWithAllBranches())
	}
	for _, moduleDir := range modulesDirs {
		if len(moduleDir) == 0 {
			return errors.New("empty module path")
		}
		syncerOptions = append(syncerOptions, bufsync.SyncerWithModule(moduleDir))
	}
	syncer, err := bufsync.NewSyncer(
		container.Logger(),
		repo,
		storageProvider,
		newErrorHandler(container.Logger()),
		syncerOptions...,
	)
	if err != nil {
		return fmt.Errorf("new syncer: %w", err)
	}
	return syncer.Sync(ctx, func(ctx context.Context, commit bufsync.ModuleCommit) error {
		syncPoint, err := pushOrCreate(
			ctx,
			clientConfig,
			repo,
			commit.Commit(),
			commit.Branch(),
			commit.Tags(),
			commit.Identity(),
			commit.Bucket(),
			createWithVisibility,
		)
		if err != nil {
			// We failed to push. We fail hard on this because the error may be recoverable
			// (i.e., the BSR may be down) and we should re-attempt this commit.
			return fmt.Errorf(
				"failed to push %s at %s: %w",
				commit.Identity().IdentityString(),
				commit.Commit().Hash(),
				err,
			)
		}
		_, err = container.Stderr().Write([]byte(
			fmt.Sprintf("%s:%s\n", commit.Identity().IdentityString(), syncPoint.BsrCommitName)),
		)
		return err
	})
}

func syncPointResolver(clientConfig *connectclient.Config) bufsync.SyncPointResolver {
	return func(ctx context.Context, module bufmoduleref.ModuleIdentity, branch string) (git.Hash, error) {
		service := connectclient.Make(clientConfig, module.Remote(), registryv1alpha1connect.NewSyncServiceClient)
		syncPoint, err := service.GetGitSyncPoint(ctx, connect.NewRequest(&registryv1alpha1.GetGitSyncPointRequest{
			Owner:      module.Owner(),
			Repository: module.Repository(),
			Branch:     branch,
		}))
		if err != nil {
			if connect.CodeOf(err) == connect.CodeNotFound {
				// No syncpoint
				return nil, nil
			}
			return nil, fmt.Errorf("get git sync point: %w", err)
		}
		hash, err := git.NewHashFromHex(syncPoint.Msg.GetSyncPoint().GitCommitHash)
		if err != nil {
			return nil, fmt.Errorf(
				"invalid sync point from BSR %q: %w",
				syncPoint.Msg.GetSyncPoint().GetGitCommitHash(),
				err,
			)
		}
		return hash, nil
	}
}

func syncGitCommitChecker(clientConfig *connectclient.Config) bufsync.SyncedGitCommitChecker {
	return func(ctx context.Context, module bufmoduleref.ModuleIdentity, commitHashes map[string]struct{}) (map[string]struct{}, error) {
		service := connectclient.Make(clientConfig, module.Remote(), registryv1alpha1connect.NewLabelServiceClient)
		res, err := service.GetLabelsInNamespace(ctx, connect.NewRequest(&registryv1alpha1.GetLabelsInNamespaceRequest{
			RepositoryOwner: module.Owner(),
			RepositoryName:  module.Repository(),
			LabelNamespace:  registryv1alpha1.LabelNamespace_LABEL_NAMESPACE_GIT_COMMIT,
			LabelNames:      stringutil.MapToSlice(commitHashes),
		}))
		if err != nil {
			if connect.CodeOf(err) == connect.CodeNotFound {
				// Repo is not created
				return nil, nil
			}
			return nil, fmt.Errorf("get labels in namespace: %w", err)
		}
		syncedHashes := make(map[string]struct{})
		for _, label := range res.Msg.Labels {
			syncedHash := label.LabelName.Name
			if _, expected := commitHashes[syncedHash]; !expected {
				return nil, fmt.Errorf("received unexpected synced hash %q, expected %v", syncedHash, commitHashes)
			}
			syncedHashes[syncedHash] = struct{}{}
		}
		return syncedHashes, nil
	}
}

func defaultBranchGetter(clientConfig *connectclient.Config) bufsync.ModuleDefaultBranchGetter {
	return func(ctx context.Context, module bufmoduleref.ModuleIdentity) (string, error) {
		service := connectclient.Make(clientConfig, module.Remote(), registryv1alpha1connect.NewRepositoryServiceClient)
		res, err := service.GetRepositoryByFullName(ctx, connect.NewRequest(&registryv1alpha1.GetRepositoryByFullNameRequest{
			FullName: module.Owner() + "/" + module.Repository(),
		}))
		if err != nil {
			if connect.CodeOf(err) == connect.CodeNotFound {
				// Repo is not created
				return "", bufsync.ErrModuleDoesNotExist
			}
			return "", fmt.Errorf("get repository by full name %q: %w", module.IdentityString(), err)
		}
		return res.Msg.Repository.DefaultBranch, nil
	}
}

type syncErrorHandler struct {
	logger *zap.Logger
}

func newErrorHandler(logger *zap.Logger) bufsync.ErrorHandler {
	return &syncErrorHandler{logger: logger}
}

func (s *syncErrorHandler) BuildFailure(module bufsync.Module, commit git.Commit, err error) error {
	// We failed to build the module. We can warn on this and carry on.
	// Note that because of resumption, Syncer will typically only come
	// across this commit once, we will not log this warning again.
	s.logger.Warn(
		"module build failure",
		zap.Stringer("commit", commit.Hash()),
		zap.Stringer("module", module),
		zap.Error(err),
	)
	return nil
}

func (s *syncErrorHandler) InvalidModuleConfig(module bufsync.Module, commit git.Commit, err error) error {
	// We found a module but the module config is invalid. We can warn on this
	// and carry on. Note that because of resumption, Syncer will typically only come
	// across this commit once, we will not log this warning again.
	s.logger.Warn(
		"invalid module config",
		zap.Stringer("commit", commit.Hash()),
		zap.Stringer("module", module),
		zap.Error(err),
	)
	return nil
}

func (s *syncErrorHandler) InvalidSyncPoint(
	module bufsync.Module,
	branch string,
	syncPoint git.Hash,
	err error,
) error {
	// The most likely culprit for an invalid sync point is a rebase, where the last known
	// commit has been garbage collected. In this case, let's present a better error message.
	//
	// We may want to provide a flag for sync to continue despite this, accumulating the error,
	// and error at the end, so that other branches can continue to sync, but this branch is
	// out of date. This is not trivial if the branch that's been rebased is a long-lived
	// branch (like main) whose artifacts are consumed by other branches, as we may fail to
	// sync those commits if we continue. So we now we simply error.
	if errors.Is(err, git.ErrObjectNotFound) {
		return fmt.Errorf(
			"last synced commit %s was not found for module %s; did you rebase?",
			syncPoint,
			module,
		)
	}
	// Otherwise, we still want this to fail sync, let's bubble this up.
	return err
}

func pushOrCreate(
	ctx context.Context,
	clientConfig *connectclient.Config,
	repo git.Repository,
	commit git.Commit,
	branch string,
	tags []string,
	moduleIdentity bufmoduleref.ModuleIdentity,
	moduleBucket storage.ReadBucket,
	createWithVisibility string,
) (*registryv1alpha1.GitSyncPoint, error) {
	modulePin, err := push(
		ctx,
		clientConfig,
		repo,
		commit,
		branch,
		tags,
		moduleIdentity,
		moduleBucket,
	)
	if err != nil {
		// We rely on Push* returning a NotFound error to denote the repository is not created.
		// This technically could be a NotFound error for some other entity than the repository
		// in question, however if it is, then this Create call will just fail as the repository
		// is already created, and there is no side effect. The 99% case is that a NotFound
		// error is because the repository does not exist, and we want to avoid having to do
		// a GetRepository RPC call for every call to push --create.
		if createWithVisibility != "" && connect.CodeOf(err) == connect.CodeNotFound {
			if err := create(ctx, clientConfig, moduleIdentity, createWithVisibility); err != nil {
				return nil, fmt.Errorf("create repo: %w", err)
			}
			return push(
				ctx,
				clientConfig,
				repo,
				commit,
				branch,
				tags,
				moduleIdentity,
				moduleBucket,
			)
		}
		return nil, fmt.Errorf("push: %w", err)
	}
	return modulePin, nil
}

func push(
	ctx context.Context,
	clientConfig *connectclient.Config,
	repo git.Repository,
	commit git.Commit,
	branch string,
	tags []string,
	moduleIdentity bufmoduleref.ModuleIdentity,
	moduleBucket storage.ReadBucket,
) (*registryv1alpha1.GitSyncPoint, error) {
	service := connectclient.Make(clientConfig, moduleIdentity.Remote(), registryv1alpha1connect.NewSyncServiceClient)
	m, blobSet, err := manifest.NewFromBucket(ctx, moduleBucket)
	if err != nil {
		return nil, err
	}
	bucketManifest, blobs, err := bufmanifest.ToProtoManifestAndBlobs(ctx, m, blobSet)
	if err != nil {
		return nil, err
	}
	resp, err := service.SyncGitCommit(ctx, connect.NewRequest(&registryv1alpha1.SyncGitCommitRequest{
		Owner:      moduleIdentity.Owner(),
		Repository: moduleIdentity.Repository(),
		Manifest:   bucketManifest,
		Blobs:      blobs,
		Hash:       commit.Hash().Hex(),
		Branch:     branch,
		Tags:       tags,
		Author: &registryv1alpha1.GitIdentity{
			Name:  commit.Author().Name(),
			Email: commit.Author().Email(),
			Time:  timestamppb.New(commit.Author().Timestamp()),
		},
		Commiter: &registryv1alpha1.GitIdentity{
			Name:  commit.Committer().Name(),
			Email: commit.Committer().Email(),
			Time:  timestamppb.New(commit.Committer().Timestamp()),
		},
	}))
	if err != nil {
		return nil, err
	}
	return resp.Msg.SyncPoint, nil
}

func create(
	ctx context.Context,
	clientConfig *connectclient.Config,
	moduleIdentity bufmoduleref.ModuleIdentity,
	visibility string,
) error {
	service := connectclient.Make(clientConfig, moduleIdentity.Remote(), registryv1alpha1connect.NewRepositoryServiceClient)
	visiblity, err := bufcli.VisibilityFlagToVisibility(visibility)
	if err != nil {
		return err
	}
	fullName := moduleIdentity.Owner() + "/" + moduleIdentity.Repository()
	_, err = service.CreateRepositoryByFullName(
		ctx,
		connect.NewRequest(&registryv1alpha1.CreateRepositoryByFullNameRequest{
			FullName:   fullName,
			Visibility: visiblity,
		}),
	)
	if err != nil && connect.CodeOf(err) == connect.CodeAlreadyExists {
		return connect.NewError(connect.CodeInternal, fmt.Errorf("expected repository %s to be missing but found the repository to already exist", fullName))
	}
	return err
}<|MERGE_RESOLUTION|>--- conflicted
+++ resolved
@@ -61,16 +61,10 @@
 		Short: "Sync a Git repository to a registry",
 		Long: "Sync commits in a Git repository to a registry in topological order. " +
 			"Only commits in the current branch that are pushed to the 'origin' remote are processed. " +
-<<<<<<< HEAD
-			"Syncing all branches is possible using '--all-modules' flag. " +
+			"Syncing all branches is possible using '--all-branches' flag. " +
 			"By default a single module at the root of the repository is assumed, " +
 			"for specific module paths use the '--module' flag. " +
 			"This commit needs to be run at the root of the Git repository.",
-=======
-			"Syncing all branches is possible using '--all-branches' flag." +
-			// TODO rephrase in favor of a default module behavior.
-			"Only modules specified via '--module' are synced.",
->>>>>>> c05c734b
 		Args: cobra.NoArgs,
 		Run: builder.NewRunFunc(
 			func(ctx context.Context, container appflag.Container) error {
