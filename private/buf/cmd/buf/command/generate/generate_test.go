--- conflicted
+++ resolved
@@ -24,11 +24,7 @@
 	"path/filepath"
 	"testing"
 
-<<<<<<< HEAD
-=======
-	"github.com/bufbuild/buf/private/buf/bufgen"
 	"github.com/bufbuild/buf/private/buf/buftesting"
->>>>>>> eea3eb86
 	"github.com/bufbuild/buf/private/buf/cmd/buf/internal/internaltesting"
 	"github.com/bufbuild/buf/private/pkg/app/appcmd"
 	"github.com/bufbuild/buf/private/pkg/app/appcmd/appcmdtesting"
@@ -524,15 +520,14 @@
 		func(name string) *appcmd.Command {
 			return NewCommand(
 				name,
-<<<<<<< HEAD
-				appflag.NewBuilder(
+				appext.NewBuilder(
 					name,
 					appflag.BuilderWithInterceptor(
 						// TODO: use the real interceptor. Currently in buf.go, NewBuilder receives appflag.BuilderWithInterceptor(newErrorInterceptor()).
 						// However we cannot depend on newErrorInterceptor because it would create an import cycle, not to mention it needs to be exported first.
 						// This can depend on newErroInterceptor when it's moved to a separate package and made public.
-						func(next func(context.Context, appflag.Container) error) func(context.Context, appflag.Container) error {
-							return func(ctx context.Context, container appflag.Container) error {
+						func(next func(context.Context, appext.Container) error) func(context.Context, appext.Container) error {
+							return func(ctx context.Context, container appext.Container) error {
 								err := next(ctx, container)
 								if err == nil {
 									return nil
@@ -542,9 +537,6 @@
 						},
 					),
 				),
-=======
-				appext.NewBuilder(name),
->>>>>>> eea3eb86
 			)
 		},
 		expectedExitCode,
