--- conflicted
+++ resolved
@@ -326,30 +326,11 @@
 	if err != nil {
 		return err
 	}
-<<<<<<< HEAD
-	configVersion, err := bufgen.ReadConfigVersion(
-		ctx,
-		logger,
-		bufgen.NewConfigDataProvider(logger),
-		readWriteBucket,
-		bufgen.ReadConfigWithOverride(flags.Template),
-	)
-	if err != nil {
-		return err
-	}
-	// TODO: behave differently based on this version
-	_ = configVersion
-	genConfig, err := bufgenv1.ReadConfigV1(
-		ctx,
-		logger,
-		bufgen.NewConfigDataProvider(logger),
-=======
 	runner := command.NewRunner()
 	genConfig, err := bufgenv1.ReadConfigV1(
 		ctx,
 		logger,
 		bufgen.NewConfigDataProvider(logger),
->>>>>>> 30d66210
 		readWriteBucket,
 		bufgen.ReadConfigWithOverride(flags.Template),
 	)
