// Copyright 2020-2025 Buf Technologies, Inc.
//
// Licensed under the Apache License, Version 2.0 (the "License");
// you may not use this file except in compliance with the License.
// You may obtain a copy of the License at
//
//      http://www.apache.org/licenses/LICENSE-2.0
//
// Unless required by applicable law or agreed to in writing, software
// distributed under the License is distributed on an "AS IS" BASIS,
// WITHOUT WARRANTIES OR CONDITIONS OF ANY KIND, either express or implied.
// See the License for the specific language governing permissions and
// limitations under the License.

package generate

import (
	"context"
	"fmt"
	"log/slog"
	"os"
	"path/filepath"
	"strconv"
	"strings"

	"github.com/bufbuild/buf/private/buf/bufcli"
	"github.com/bufbuild/buf/private/buf/bufctl"
	"github.com/bufbuild/buf/private/buf/bufgen"
	"github.com/bufbuild/buf/private/bufpkg/bufanalysis"
	"github.com/bufbuild/buf/private/bufpkg/bufconfig"
	"github.com/bufbuild/buf/private/bufpkg/bufimage"
	"github.com/bufbuild/buf/private/pkg/app/appcmd"
	"github.com/bufbuild/buf/private/pkg/app/appext"
	"github.com/bufbuild/buf/private/pkg/storage/storageos"
	"github.com/bufbuild/buf/private/pkg/stringutil"
	"github.com/spf13/pflag"
)

const (
	templateFlagName            = "template"
	baseOutDirPathFlagName      = "output"
	baseOutDirPathFlagShortName = "o"
	deleteOutsFlagName          = "clean"
	errorFormatFlagName         = "error-format"
	configFlagName              = "config"
	pathsFlagName               = "path"
	includeImportsFlagName      = "include-imports"
	includeWKTFlagName          = "include-wkt"
	excludePathsFlagName        = "exclude-path"
	disableSymlinksFlagName     = "disable-symlinks"
	typeFlagName                = "type"
	typeDeprecatedFlagName      = "include-types"
	excludeTypeFlagName         = "exclude-type"
)

// NewCommand returns a new Command.
func NewCommand(
	name string,
	builder appext.SubCommandBuilder,
) *appcmd.Command {
	flags := newFlags()
	return &appcmd.Command{
		Use:   name + " <input>",
		Short: "Generate code with protoc plugins",
		Long: `This command uses a template file of the shape:

    # buf.gen.yaml
    # The version of the generation template.
    # The valid values are v1beta1, v1 and v2.
    # Required.
    version: v2
    # When clean is set to true, delete the directories, zip files, and/or jar files specified in the
    # "out" field for all plugins before running code generation. Defaults to false.
    # Optional.
    clean: true
    # The plugins to run.
    # Required.
    plugins:
        # Use the plugin hosted at buf.build/protocolbuffers/go at version v1.28.1.
        # If version is omitted, uses the latest version of the plugin.
        # One of "remote", "local" and "protoc_builtin" is required.
      - remote: buf.build/protocolbuffers/go:v1.28.1
        # The relative output directory.
        # Required.
        out: gen/go
        # The revision of the remote plugin to use, a sequence number that Buf
        # increments when rebuilding or repackaging the plugin.
        revision: 4
        # Any options to provide to the plugin.
        # This can be either a single string or a list of strings.
        # Optional.
        opt: paths=source_relative
        # Whether to generate code for imported files as well.
        # Optional.
        include_imports: false
        # Whether to generate code for the well-known types.
        # Optional.
        include_wkt: false
	# Include only these types for this plugin.
        # Optional.
	types:
	  - "foo.v1.User"
	# Exclude these types for this plugin.
        # Optional.
	exclude_types:
          - "buf.validate.oneof"
          - "buf.validate.message"
          - "buf.validate.field""

        # The name of a local plugin if discoverable in "${PATH}" or its path in the file system.
      - local: protoc-gen-es
        out: gen/es
        include_imports: true
        include_wkt: true

        # The full invocation of a local plugin can be specified as a list.
      - local: ["go", "run", "path/to/plugin.go"]
        out: gen/plugin
        # The generation strategy to use. There are two options:
        #
        # 1. "directory"
        #
        #   This will result in buf splitting the input files by directory, and making separate plugin
        #   invocations in parallel. This is roughly the concurrent equivalent of:
        #
        #     for dir in $(find . -name '*.proto' -print0 | xargs -0 -n1 dirname | sort | uniq); do
        #       protoc -I . $(find "${dir}" -name '*.proto')
        #     done
        #
        #   Almost every Protobuf plugin either requires this, or works with this,
        #   and this is the recommended and default value.
        #
        # 2. "all"
        #
        #   This will result in buf making a single plugin invocation with all input files.
        #   This is roughly the equivalent of:
        #
        #     protoc -I . $(find . -name '*.proto')
        #
        #   This is needed for certain plugins that expect all files to be given at once.
        #   This is also the only strategy for remote plugins.
        #
        # If omitted, "directory" is used. Most users should not need to set this option.
        # Optional.
        strategy: directory

        # "protoc_builtin" specifies a plugin that comes with protoc, without the "protoc-gen-" prefix.
      - protoc_builtin: java
        out: gen/java
        # Path to protoc. If not specified, the protoc installation in "${PATH}" is used.
        # Optional.
        protoc_path: path/to/protoc

    # Managed mode modifies file options and/or field options on the fly.
    managed:
      # Enables managed mode.
      enabled: true

      # Each override rule specifies an option, the value for this option and
      # optionally the files/fields for which the override is applied.
      #
      # The accepted file options are:
      #  - java_package
      #  - java_package_prefix
      #  - java_package_suffix
      #  - java_multiple_files
      #  - java_outer_classname
      #  - java_string_check_utf8
      #  - go_package
      #  - go_package_prefix
      #  - optimize_for
      #  - csharp_namespace
      #  - csharp_namespace_prefix
      #  - ruby_package
      #  - ruby_package_suffix
      #  - objc_class_prefix
      #  - php_namespace
      #  - php_metadata_namespace
      #  - php_metadata_namespace_suffix
      #  - cc_enable_arenas
      #
      # An override rule can apply to a field option.
      # The accepted field options are:
      #  - jstype
      #
      # If multiple overrides for the same option apply to a file or field,
      # the last rule takes effect.
      # Optional.
      override:
          # Sets "go_package_prefix" to "foo/bar/baz" for all files.
        - file_option: go_package_prefix
          value: foo/bar/baz

          # Sets "java_package_prefix" to "net.foo" for files in "buf.build/foo/bar".
        - file_option: java_package_prefix
          value: net.foo
          module: buf.build/foo/bar

          # Sets "java_package_prefix" to "dev" for "file.proto".
          # This overrides the value "net.foo" for "file.proto" from the previous rule.
        - file_option: java_package_prefix
          value: dev
          module: buf.build/foo/bar
          path: file.proto

          # Sets "go_package" to "x/y/z" for all files in directory "x/y/z".
        - file_option: go_package
          value: foo/bar/baz
          path: x/y/z

          # Sets a field's "jstype" to "JS_NORMAL".
        - field_option: jstype
          value: JS_STRING
          field: foo.v1.Bar.baz

      # Disables managed mode under certain conditions.
      # Takes precedence over "overrides".
      # Optional.
      disable:
          # Do not modify any options for files in this module.
        - module: buf.build/googleapis/googleapis

          # Do not modify any options for this file.
        - module: buf.build/googleapis/googleapis
          path: foo/bar/file.proto

          # Do not modify "java_multiple_files" for any file
        - file_option: java_multiple_files

          # Do not modify "csharp_namespace" for files in this module.
        - module: buf.build/acme/weather
          file_option: csharp_namespace

    # The inputs to generate code for.
    # The inputs here are ignored if an input is specified as a command line argument.
    # Each input is one of "directory", "git_repo", "module", "tarball", "zip_archive",
    # "proto_file", "binary_image", "json_image", "text_image" and "yaml_image".
    # Optional.
    inputs:
        # The path to a directory.
      - directory: x/y/z

        # The URL of a Git repository.
      - git_repo: https://github.com/acme/weather.git
        # The branch to clone.
        # Optional.
        branch: dev
        # The subdirectory in the repository to use.
        # Optional.
        subdir: proto
        # How deep of a clone to perform.
        # Optional.
        depth: 30

        # The URL of a BSR module.
      - module: buf.build/acme/weather
        # Only generate code for these types.
        # Optional.
        types:
          - "foo.v1.User"
          - "foo.v1.UserService"
	# Exclude these types.
	# Optional.
	exclude_types:
	  - "buf.validate"
        # Only generate code for files in these paths.
        # If empty, include all paths.
        paths:
          - a/b/c
          - a/b/d
        # Do not generate code for files in these paths.
        exclude_paths:
          - a/b/c/x.proto
          - a/b/d/y.proto

        # The URL or path to a tarball.
      - tarball: a/b/x.tar.gz
        # The relative path within the archive to use as the base directory.
        # Optional.
        subdir: proto

        # The compression scheme, derived from the file extension if unspecified.
        # ".tgz" and ".tar.gz" extensions automatically use Gzip.
        # ".tar.zst" automatically uses Zstandard.
        # Optional.
        compression: gzip

        # Reads at the relative path and strips some number of components.
        # Optional.
        strip_components: 2

        # The URL or path to a zip archive.
      - zip_archive: https://github.com/googleapis/googleapis/archive/master.zip
        # The number of directories to strip.
        # Optional.
        strip_components: 1

        # The path to a specific proto file.
      - proto_file: foo/bar/baz.proto
        # Whether to generate code for files in the same package as well, default to false.
        # Optional.
        include_package_files: true

        # A Buf image in binary format.
        # Other image formats are "yaml_image", "text_image" and "json_image".
      - binary_image: image.binpb.gz
        # The compression scheme of the image file, derived from file extension if unspecified.
        # Optional.
        compression: gzip

As an example, here's a typical "buf.gen.yaml" go and grpc, assuming
"protoc-gen-go" and "protoc-gen-go-grpc" are on your "$PATH":

    # buf.gen.yaml
    version: v2
    plugins:
      - local: protoc-gen-go
        out: gen/go
        opt: paths=source_relative
      - local: protoc-gen-go-grpc
        out: gen/go
        opt:
          - paths=source_relative
          - require_unimplemented_servers=false

By default, buf generate will look for a file of this shape named
"buf.gen.yaml" in your current directory. This can be thought of as a template
for the set of plugins you want to invoke.

The first argument is the source, module, or image to generate from.
Defaults to "." if no argument is specified.

Use buf.gen.yaml as template, current directory as input:

    $ buf generate

Same as the defaults (template of "buf.gen.yaml", current directory as input):

    $ buf generate --template buf.gen.yaml .

The --template flag also takes YAML or JSON data as input, so it can be used without a file:

    $ buf generate --template '{"version":"v2","plugins":[{"local":"protoc-gen-go","out":"gen/go"}]}'

Download the repository and generate code stubs per the bar.yaml template:

    $ buf generate --template bar.yaml https://github.com/foo/bar.git

Generate to the bar/ directory, prepending bar/ to the out directives in the template:

    $ buf generate --template bar.yaml -o bar https://github.com/foo/bar.git

The paths in the template and the -o flag will be interpreted as relative to the
current directory, so you can place your template files anywhere.

If you only want to generate stubs for a subset of your input, you can do so via the --path. e.g.

Only generate for the files in the directories proto/foo and proto/bar:

    $ buf generate --path proto/foo --path proto/bar

Only generate for the files proto/foo/foo.proto and proto/foo/bar.proto:

    $ buf generate --path proto/foo/foo.proto --path proto/foo/bar.proto

Only generate for the files in the directory proto/foo on your git repository:

    $ buf generate --template buf.gen.yaml https://github.com/foo/bar.git --path proto/foo

Note that all paths must be contained within the same module. For example, if you have a
module in "proto", you cannot specify "--path proto", however "--path proto/foo" is allowed
as "proto/foo" is contained within "proto".

Plugins are invoked in the order they are specified in the template, but each plugin
has a per-directory parallel invocation, with results from each invocation combined
before writing the result.

Insertion points are processed in the order the plugins are specified in the template.
`,
		Args: appcmd.MaximumNArgs(1),
		Run: builder.NewRunFunc(
			func(ctx context.Context, container appext.Container) error {
				return run(ctx, container, flags)
			},
		),
		BindFlags: flags.Bind,
	}
}

type flags struct {
	Template               string
	BaseOutDirPath         string
	DeleteOuts             *bool
	ErrorFormat            string
	Files                  []string
	Config                 string
	Paths                  []string
	IncludeImportsOverride *bool
	IncludeWKTOverride     *bool
	ExcludePaths           []string
	DisableSymlinks        bool
	// We may be able to bind two flags to one string slice but I don't
	// want to find out what will break if we do.
	Types           []string
	TypesDeprecated []string
	ExcludeTypes    []string
	// special
	InputHashtag string
}

func newFlags() *flags {
	return &flags{}
}

func (f *flags) Bind(flagSet *pflag.FlagSet) {
	bufcli.BindDisableSymlinks(flagSet, &f.DisableSymlinks, disableSymlinksFlagName)
	bufcli.BindInputHashtag(flagSet, &f.InputHashtag)
	bufcli.BindPaths(flagSet, &f.Paths, pathsFlagName)
	bufcli.BindExcludePaths(flagSet, &f.ExcludePaths, excludePathsFlagName)
	bindBoolPointer(
		flagSet,
		includeImportsFlagName,
		&f.IncludeImportsOverride,
		"Also generate all imports except for Well-Known Types",
	)
	bindBoolPointer(
		flagSet,
		includeWKTFlagName,
		&f.IncludeWKTOverride,
		fmt.Sprintf(
			"Also generate Well-Known Types. Cannot be set to true without setting --%s to true",
			includeImportsFlagName,
		),
	)
	flagSet.StringVar(
		&f.Template,
		templateFlagName,
		"",
		`The generation template file or data to use. Must be in either YAML or JSON format`,
	)
	flagSet.StringVarP(
		&f.BaseOutDirPath,
		baseOutDirPathFlagName,
		baseOutDirPathFlagShortName,
		".",
		`The base directory to generate to. This is prepended to the out directories in the generation template`,
	)
	bindBoolPointer(
		flagSet,
		deleteOutsFlagName,
		&f.DeleteOuts,
		`Prior to generation, delete the directories, jar files, or zip files that the plugins will write to. Allows cleaning of existing assets without having to call rm -rf`,
	)
	flagSet.StringVar(
		&f.ErrorFormat,
		errorFormatFlagName,
		"text",
		fmt.Sprintf(
			"The format for build errors, printed to stderr. Must be one of %s",
			stringutil.SliceToString(bufanalysis.AllFormatStrings),
		),
	)
	flagSet.StringVar(
		&f.Config,
		configFlagName,
		"",
		`The buf.yaml file or data to use for configuration`,
	)
	flagSet.StringSliceVar(
		&f.Types,
		typeFlagName,
		nil,
		"The types (package, message, enum, extension, service, method) that should be included in this image. When specified, the resulting image will only include descriptors to describe the requested types. Flag usage overrides buf.gen.yaml",
	)
	flagSet.StringSliceVar(
		&f.TypesDeprecated,
		typeDeprecatedFlagName,
		nil,
		"The types (package, message, enum, extension, service, method) that should be included in this image. When specified, the resulting image will only include descriptors to describe the requested types. Flag usage overrides buf.gen.yaml",
	)
	flagSet.StringSliceVar(
		&f.ExcludeTypes,
		excludeTypeFlagName,
		nil,
		"The types (package, message, enum, extension, service, method) that should be excluded from this image. When specified, the resulting image will not include descriptors to describe the requested types. Flag usage overrides buf.gen.yaml",
	)
	_ = flagSet.MarkDeprecated(typeDeprecatedFlagName, fmt.Sprintf("use --%s instead", typeFlagName))
	_ = flagSet.MarkHidden(typeDeprecatedFlagName)
}

func run(
	ctx context.Context,
	container appext.Container,
	flags *flags,
) (retErr error) {
	logger := container.Logger()
	if flags.IncludeWKTOverride != nil &&
		*flags.IncludeWKTOverride &&
		(flags.IncludeImportsOverride == nil || !*flags.IncludeImportsOverride) {
		// You need to set --include-imports to true if you set --include-wkt to true, which isn’t great.
		// The alternative is to have --include-wkt implicitly set --include-imports, but this could be surprising.
		// Or we could rename --include-wkt to --include-imports-and/with-wkt. But the summary is that the flag
		// only makes sense in the context of including imports.
		return appcmd.NewInvalidArgumentErrorf("Cannot set --%s to true without setting --%s to true", includeWKTFlagName, includeImportsFlagName)
	}
	input, err := bufcli.GetInputValue(container, flags.InputHashtag, "")
	if err != nil {
		return err
	}
	var storageosProvider storageos.Provider
	if flags.DisableSymlinks {
		storageosProvider = storageos.NewProvider()
	} else {
		storageosProvider = storageos.NewProvider(storageos.ProviderWithSymlinks())
	}
	controller, err := bufcli.NewController(
		container,
		bufctl.WithDisableSymlinks(flags.DisableSymlinks),
		bufctl.WithFileAnnotationErrorFormat(flags.ErrorFormat),
	)
	if err != nil {
		return err
	}
	clientConfig, err := bufcli.NewConnectClientConfig(container)
	if err != nil {
		return err
	}
	bufGenYAMLFile, err := readBufGenYAMLFile(ctx, storageosProvider, flags.Template)
	if err != nil {
		return err
	}
	images, err := getInputImages(
		ctx,
		logger,
		controller,
		input,
		bufGenYAMLFile,
		flags.Config,
		flags.Paths,
		flags.ExcludePaths,
<<<<<<< HEAD
		flags.Types,
		flags.ExcludeTypes,
=======
		append(flags.Types, flags.TypesDeprecated...),
>>>>>>> 37b5a2a4
	)
	if err != nil {
		return err
	}
	generateOptions := []bufgen.GenerateOption{
		bufgen.GenerateWithBaseOutDirPath(flags.BaseOutDirPath),
	}
	if flags.DeleteOuts != nil {
		generateOptions = append(
			generateOptions,
			bufgen.GenerateWithDeleteOuts(*flags.DeleteOuts),
		)
	}
	if flags.IncludeImportsOverride != nil {
		generateOptions = append(
			generateOptions,
			bufgen.GenerateWithIncludeImportsOverride(*flags.IncludeImportsOverride),
		)
	}
	if flags.IncludeWKTOverride != nil {
		generateOptions = append(
			generateOptions,
			bufgen.GenerateWithIncludeWellKnownTypesOverride(*flags.IncludeWKTOverride),
		)
	}
	return bufgen.NewGenerator(
		logger,
		storageosProvider,
		clientConfig,
	).Generate(
		ctx,
		container,
		bufGenYAMLFile.GenerateConfig(),
		images,
		generateOptions...,
	)
}

func readBufGenYAMLFile(
	ctx context.Context,
	storageosProvider storageos.Provider,
	templatePath string,
) (bufconfig.BufGenYAMLFile, error) {
	templatePathExtension := filepath.Ext(templatePath)
	switch {
	case templatePath == "":
		bucket, err := storageosProvider.NewReadWriteBucket(".", storageos.ReadWriteBucketWithSymlinksIfSupported())
		if err != nil {
			return nil, err
		}
		return bufconfig.GetBufGenYAMLFileForPrefix(ctx, bucket, ".")
	case templatePathExtension == ".yaml" || templatePathExtension == ".yml" || templatePathExtension == ".json":
		// We should not read from a bucket at "." because this path can jump context.
		configFile, err := os.Open(templatePath)
		if err != nil {
			return nil, err
		}
		defer configFile.Close()
		return bufconfig.ReadBufGenYAMLFile(configFile)
	default:
		return bufconfig.ReadBufGenYAMLFile(strings.NewReader(templatePath))
	}
}

func getInputImages(
	ctx context.Context,
	logger *slog.Logger,
	controller bufctl.Controller,
	inputSpecified string,
	bufGenYAMLFile bufconfig.BufGenYAMLFile,
	moduleConfigOverride string,
	targetPathsOverride []string,
	excludePathsOverride []string,
	includeTypesOverride []string,
	excludeTypesOverride []string,
) ([]bufimage.Image, error) {
	// If input is specified on the command line, we use that. If input is not
	// specified on the command line, use the default input.
	if inputSpecified != "" || len(bufGenYAMLFile.InputConfigs()) == 0 {
		input := "."
		if inputSpecified != "" {
			input = inputSpecified
		}
		var includeTypes []string
		if typesConfig := bufGenYAMLFile.GenerateConfig().GenerateTypeConfig(); typesConfig != nil {
			includeTypes = typesConfig.IncludeTypes()
		}
		if len(includeTypesOverride) > 0 {
			includeTypes = includeTypesOverride
		}
		inputImage, err := controller.GetImage(
			ctx,
			input,
			bufctl.WithConfigOverride(moduleConfigOverride),
			bufctl.WithTargetPaths(targetPathsOverride, excludePathsOverride),
			bufctl.WithImageTypes(includeTypes),
		)
		if err != nil {
			return nil, err
		}
		return []bufimage.Image{inputImage}, nil
	}
	var inputImages []bufimage.Image
	for _, inputConfig := range bufGenYAMLFile.InputConfigs() {
		targetPaths := inputConfig.TargetPaths()
		if len(targetPathsOverride) > 0 {
			targetPaths = targetPathsOverride
		}
		excludePaths := inputConfig.ExcludePaths()
		if len(excludePathsOverride) > 0 {
			excludePaths = excludePathsOverride
		}
		// In V1 we do not need to look at generateTypeConfig.IncludeTypes()
		// because it is always nil.
		includeTypes := inputConfig.IncludeTypes()
		if len(includeTypesOverride) > 0 {
			includeTypes = includeTypesOverride
		}
		excludeTypes := inputConfig.ExcludeTypes()
		if len(excludeTypesOverride) > 0 {
			excludeTypes = excludeTypesOverride
		}
		inputImage, err := controller.GetImageForInputConfig(
			ctx,
			inputConfig,
			bufctl.WithConfigOverride(moduleConfigOverride),
			bufctl.WithTargetPaths(targetPaths, excludePaths),
			bufctl.WithImageTypes(includeTypes),
			bufctl.WithImageExcludeTypes(excludeTypes),
		)
		if err != nil {
			return nil, err
		}
		inputImages = append(inputImages, inputImage)
	}
	return inputImages, nil
}

// TODO FUTURE: where does this belong? A flagsext package?
// value must not be nil.
func bindBoolPointer(flagSet *pflag.FlagSet, name string, value **bool, usage string) {
	flag := flagSet.VarPF(
		&boolPointerValue{
			valuePointer: value,
		},
		name,
		"",
		usage,
	)
	flag.NoOptDefVal = "true"
}

// Implements pflag.Value.
type boolPointerValue struct {
	// This must not be nil at construction time.
	valuePointer **bool
}

func (b *boolPointerValue) Type() string {
	// From the CLI users' perspective, this is just a bool.
	return "bool"
}

func (b *boolPointerValue) String() string {
	if *b.valuePointer == nil {
		// From the CLI users' perspective, this is just false.
		return "false"
	}
	return strconv.FormatBool(**b.valuePointer)
}

func (b *boolPointerValue) Set(value string) error {
	parsedValue, err := strconv.ParseBool(value)
	if err != nil {
		return err
	}
	*b.valuePointer = &parsedValue
	return nil
}<|MERGE_RESOLUTION|>--- conflicted
+++ resolved
@@ -538,12 +538,8 @@
 		flags.Config,
 		flags.Paths,
 		flags.ExcludePaths,
-<<<<<<< HEAD
-		flags.Types,
+		append(flags.Types, flags.TypesDeprecated...),
 		flags.ExcludeTypes,
-=======
-		append(flags.Types, flags.TypesDeprecated...),
->>>>>>> 37b5a2a4
 	)
 	if err != nil {
 		return err
