--- conflicted
+++ resolved
@@ -44,15 +44,9 @@
 ) *appcmd.Command {
 	flags := newFlags()
 	return &appcmd.Command{
-<<<<<<< HEAD
 		Use:   name + " [buf.build/owner/foobar]",
 		Short: fmt.Sprintf("Initializes and writes a new %s configuration file.", bufconfig.ExternalConfigV1FilePath),
 		Args:  cobra.MaximumNArgs(1),
-=======
-		Use:   name,
-		Short: fmt.Sprintf("Initialize and writes a new %s configuration file", bufconfig.ExternalConfigV1FilePath),
-		Args:  cobra.NoArgs,
->>>>>>> d04a5b71
 		Run: builder.NewRunFunc(
 			func(ctx context.Context, container appflag.Container) error {
 				return run(ctx, container, flags)
