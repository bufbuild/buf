--- conflicted
+++ resolved
@@ -149,14 +149,9 @@
 	switch {
 	case flags.Binary != "":
 		// We create a local plugin reference to the Wasm binary.
-		pluginName := flags.Binary
 		var err error
 		plugin, err = bufplugin.NewLocalWasmPlugin(
 			pluginFullName,
-<<<<<<< HEAD
-			pluginName,
-=======
->>>>>>> b4d78361
 			nil, // args
 			func() ([]byte, error) {
 				wasmBinary, err := os.ReadFile(flags.Binary)
