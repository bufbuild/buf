--- conflicted
+++ resolved
@@ -219,18 +219,6 @@
 			len(againstImageWithConfigs),
 		)
 	}
-<<<<<<< HEAD
-	wasmRuntimeCacheDir, err := bufcli.CreateWasmRuntimeCacheDir(container)
-	if err != nil {
-		return err
-	}
-	wasmRuntime, err := wasm.NewRuntime(ctx, wasm.WithLocalCacheDir(wasmRuntimeCacheDir))
-	if err != nil {
-		return err
-	}
-	defer func() {
-		retErr = errors.Join(retErr, wasmRuntime.Close(ctx))
-	}()
 	// We add all check configs (both lint and breaking) as related configs to check if plugins
 	// have rules configured.
 	// We allocated twice the size of imageWithConfigs for both lint and breaking configs.
@@ -239,8 +227,6 @@
 		allCheckConfigs = append(allCheckConfigs, imageWithConfig.LintConfig())
 		allCheckConfigs = append(allCheckConfigs, imageWithConfig.BreakingConfig())
 	}
-=======
->>>>>>> 463dc8e7
 	var allFileAnnotations []bufanalysis.FileAnnotation
 	for i, imageWithConfig := range imageWithConfigs {
 		breakingOptions := []bufcheck.BreakingOption{
