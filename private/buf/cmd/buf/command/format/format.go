// Copyright 2020-2023 Buf Technologies, Inc.
//
// Licensed under the Apache License, Version 2.0 (the "License");
// you may not use this file except in compliance with the License.
// You may obtain a copy of the License at
//
//      http://www.apache.org/licenses/LICENSE-2.0
//
// Unless required by applicable law or agreed to in writing, software
// distributed under the License is distributed on an "AS IS" BASIS,
// WITHOUT WARRANTIES OR CONDITIONS OF ANY KIND, either express or implied.
// See the License for the specific language governing permissions and
// limitations under the License.

package format

import (
	"bytes"
	"context"
	"errors"
	"fmt"
	"io"
	"os"
	"path/filepath"

	"github.com/bufbuild/buf/private/buf/bufcli"
	"github.com/bufbuild/buf/private/buf/buffetch"
	"github.com/bufbuild/buf/private/buf/bufformat"
	"github.com/bufbuild/buf/private/buf/bufwork"
	"github.com/bufbuild/buf/private/bufpkg/bufanalysis"
	"github.com/bufbuild/buf/private/bufpkg/bufmodule"
	"github.com/bufbuild/buf/private/pkg/app/appcmd"
	"github.com/bufbuild/buf/private/pkg/app/appflag"
	"github.com/bufbuild/buf/private/pkg/command"
	"github.com/bufbuild/buf/private/pkg/storage"
	"github.com/bufbuild/buf/private/pkg/storage/storagemem"
	"github.com/bufbuild/buf/private/pkg/storage/storageos"
	"github.com/bufbuild/buf/private/pkg/stringutil"
	"github.com/spf13/cobra"
	"github.com/spf13/pflag"
	"go.uber.org/multierr"
)

const (
	configFlagName          = "config"
	diffFlagName            = "diff"
	diffFlagShortName       = "d"
	disableSymlinksFlagName = "disable-symlinks"
	errorFormatFlagName     = "error-format"
	excludePathsFlagName    = "exclude-path"
	exitCodeFlagName        = "exit-code"
	outputFlagName          = "output"
	outputFlagShortName     = "o"
	pathsFlagName           = "path"
	writeFlagName           = "write"
	writeFlagShortName      = "w"
)

// NewCommand returns a new Command.
func NewCommand(
	name string,
	builder appflag.Builder,
) *appcmd.Command {
	flags := newFlags()
	return &appcmd.Command{
<<<<<<< HEAD
		Use:   name + " <input>",
		Short: "Format Protobuf files",
=======
		Use:   name + " <source>",
		Short: "Format all Protobuf files from the specified source and output the result",
>>>>>>> 3fdf9c88
		Long: `
By default, the source is the current directory and the formatted content is written to stdout.

Examples:

Write the current directory's formatted content to stdout:

    $ buf format

Most people will want to rewrite the files defined in the current directory in-place with -w:

    $ buf format -w

Display a diff between the original and formatted content with -d
Write a diff instead of the formatted file:
    
    $ buf format simple/simple.proto -d
    
    $ diff -u simple/simple.proto.orig simple/simple.proto
    --- simple/simple.proto.orig	2022-03-24 09:44:10.000000000 -0700
    +++ simple/simple.proto	2022-03-24 09:44:10.000000000 -0700
    @@ -2,8 +2,7 @@
    
     package simple;
    
    -
     message Object {
    -    string key = 1;
    -   bytes value = 2;
    +  string key = 1;
    +  bytes value = 2;
     }

Use the --exit-code flag to exit with a non-zero exit code if there is a diff:

    $ buf format --exit-code
    $ buf format -w --exit-code
    $ buf format -d --exit-code

Format a file, directory, or module reference by specifying a source e.g.
Write the formatted file to stdout:
    
    $ buf format simple/simple.proto
    
    syntax = "proto3";
    
    package simple;
    
    message Object {
      string key = 1;
      bytes value = 2;
    }

Write the formatted directory to stdout:

    $ buf format simple
    ...

Write the formatted module reference to stdout:

    $ buf format buf.build/acme/petapis
    ...

Write the result to a specified output file or directory with -o e.g.

Write the formatted file to another file:

    $ buf format simple/simple.proto -o simple/simple.formatted.proto

Write the formatted directory to another directory, creating it if it doesn't exist:

    $ buf format proto -o formatted

This also works with module references:

    $ buf format buf.build/acme/weather -o formatted

Rewrite the file(s) in-place with -w. e.g.

Rewrite a single file in-place:

    $ buf format simple.proto -w

Rewrite an entire directory in-place:

    $ buf format proto -w

Write a diff and rewrite the file(s) in-place:

    $ buf format simple -d -w

    $ diff -u simple/simple.proto.orig simple/simple.proto
    ...

The -w and -o flags cannot be used together in a single invocation.
`,
		Args: cobra.MaximumNArgs(1),
		Run: builder.NewRunFunc(
			func(ctx context.Context, container appflag.Container) error {
				return run(ctx, container, flags)
			},
			bufcli.NewErrorInterceptor(),
		),
		BindFlags: flags.Bind,
	}
}

type flags struct {
	Config          string
	Diff            bool
	DisableSymlinks bool
	ErrorFormat     string
	ExcludePaths    []string
	ExitCode        bool
	Paths           []string
	Output          string
	Write           bool
	// special
	InputHashtag string
}

func newFlags() *flags {
	return &flags{}
}

func (f *flags) Bind(flagSet *pflag.FlagSet) {
	bufcli.BindInputHashtag(flagSet, &f.InputHashtag)
	bufcli.BindPaths(flagSet, &f.Paths, pathsFlagName)
	bufcli.BindExcludePaths(flagSet, &f.ExcludePaths, excludePathsFlagName)
	bufcli.BindDisableSymlinks(flagSet, &f.DisableSymlinks, disableSymlinksFlagName)
	flagSet.BoolVarP(
		&f.Diff,
		diffFlagName,
		diffFlagShortName,
		false,
		"Display diffs instead of rewriting files",
	)
	flagSet.BoolVar(
		&f.ExitCode,
		exitCodeFlagName,
		false,
		"Exit with a non-zero exit code if files were not already formatted",
	)
	flagSet.BoolVarP(
		&f.Write,
		writeFlagName,
		writeFlagShortName,
		false,
		"Rewrite files in-place",
	)
	flagSet.StringVar(
		&f.ErrorFormat,
		errorFormatFlagName,
		"text",
		fmt.Sprintf(
			"The format for build errors printed to stderr. Must be one of %s",
			stringutil.SliceToString(bufanalysis.AllFormatStrings),
		),
	)
	flagSet.StringVarP(
		&f.Output,
		outputFlagName,
		outputFlagShortName,
		"-",
		fmt.Sprintf(
			`The output location for the formatted files. Must be one of format %s. If omitted, the result is written to stdout`,
			buffetch.SourceFormatsString,
		),
	)
	flagSet.StringVar(
		&f.Config,
		configFlagName,
		"",
		`The file or data to use for configuration`,
	)
}

func run(
	ctx context.Context,
	container appflag.Container,
	flags *flags,
) (retErr error) {
	if err := bufcli.ValidateErrorFormatFlag(flags.ErrorFormat, errorFormatFlagName); err != nil {
		return err
	}
	if flags.Output != "-" && flags.Write {
		return fmt.Errorf("--%s cannot be used with --%s", outputFlagName, writeFlagName)
	}
	input, err := bufcli.GetInputValue(container, flags.InputHashtag, ".")
	if err != nil {
		return err
	}
	refParser := buffetch.NewRefParser(
		container.Logger(),
		buffetch.RefParserWithProtoFileRefAllowed(),
	)
	sourceOrModuleRef, err := refParser.GetSourceOrModuleRef(ctx, input)
	if err != nil {
		return err
	}
	if _, ok := sourceOrModuleRef.(buffetch.ModuleRef); ok && flags.Write {
		return fmt.Errorf("--%s cannot be used with module reference inputs", writeFlagName)
	}
	clientConfig, err := bufcli.NewConnectClientConfig(container)
	if err != nil {
		return err
	}
	moduleReader, err := bufcli.NewModuleReaderAndCreateCacheDirs(container, clientConfig)
	if err != nil {
		return err
	}
	runner := command.NewRunner()
	storageosProvider := bufcli.NewStorageosProvider(flags.DisableSymlinks)
	moduleConfigReader, err := bufcli.NewWireModuleConfigReaderForModuleReader(
		container,
		storageosProvider,
		runner,
		clientConfig,
		moduleReader,
	)
	if err != nil {
		return err
	}
	moduleConfigs, err := moduleConfigReader.GetModuleConfigs(
		ctx,
		container,
		sourceOrModuleRef,
		flags.Config,
		flags.Paths,
		flags.ExcludePaths,
		false,
	)
	if err != nil {
		return err
	}
	var outputDirectory string
	var singleFileOutputFilename string
	if flags.Output != "-" {
		// The output file type is determined based on its extension,
		// so it's possible to write a single file's formatted content
		// to another single file.
		//
		//  $ buf format simple.proto -o simple.formatted.proto
		//
		// In this case, it's also possible to write an entire directory's
		// formatted content to a single file (like we see in the default
		// behavior with stdout).
		//
		//  $ buf format simple -o simple.formatted.proto
		//
		outputRef, err := refParser.GetSourceOrModuleRef(ctx, flags.Output)
		if err != nil {
			return err
		}
		if _, ok := outputRef.(buffetch.ProtoFileRef); ok {
			if directory := filepath.Dir(flags.Output); directory != "." {
				// The output is a single file, so we need to create
				// the file's directory (if any).
				//
				// For example,
				//
				//  $ buf format simple.proto -o formatted/simple.formatted.proto
				//
				outputDirectory = directory
			}
			// The outputDirectory will not be set for single file outputs
			// in the current directory (e.g. simple.formatted.proto).
			singleFileOutputFilename = flags.Output
		} else {
			// The output is a directory, so we can just create it as-is.
			outputDirectory = flags.Output
		}
	}
	if protoFileRef, ok := sourceOrModuleRef.(buffetch.ProtoFileRef); ok {
		// If we have a single ProtoFileRef, we only want to format that file.
		// The file will be available from the first module (i.e. it's
		// the target input, or the first module in a workspace).
		if len(moduleConfigs) == 0 {
			// Unreachable - we should always have at least one module.
			return fmt.Errorf("could not build module for %s", container.Arg(0))
		}
		if protoFileRef.IncludePackageFiles() {
			// TODO: We need to have a better answer here. Right now, it's
			// possible that the other files in the same package are defined
			// in a remote dependency, which makes it impossible to rewrite
			// in-place.
			//
			// In the case that the user uses the -w flag, we'll either need
			// to return an error, or omit the file that it can't rewrite in-place
			// (potentially including a debug log).
			return errors.New("this command does not support including package files")
		}
		module := moduleConfigs[0].Module()
		fileInfos, err := module.TargetFileInfos(ctx)
		if err != nil {
			return err
		}
		var moduleFile bufmodule.ModuleFile
		for _, fileInfo := range fileInfos {
			if _, err := protoFileRef.PathForExternalPath(fileInfo.ExternalPath()); err != nil {
				// The target file we're looking for is the only one that will not
				// return an error.
				continue
			}
			moduleFile, err = module.GetModuleFile(
				ctx,
				fileInfo.Path(),
			)
			if err != nil {
				return err
			}
			defer func() {
				retErr = multierr.Append(retErr, moduleFile.Close())
			}()
			break
		}
		if moduleFile == nil {
			// This will only happen if a buf.work.yaml exists in a parent
			// directory, but it does not contain the target file.
			//
			// This is also a problem for other commands that interact
			// with buffetch.ProtoFileRef.
			//
			// TODO: Fix the buffetch.ProtoFileRef so that it works in
			// these situtations.
			return fmt.Errorf(
				"input %s was not found - is the directory containing this file defined in your %s?",
				container.Arg(0),
				bufwork.ExternalConfigV1FilePath,
			)
		}
		module, err = bufmodule.ModuleWithTargetPaths(
			module,
			[]string{
				moduleFile.Path(),
			},
			nil, // Nothing to exclude.
		)
		if err != nil {
			return err
		}
		diffPresent, err := formatModule(
			ctx,
			container,
			runner,
			storageosProvider,
			module,
			outputDirectory,
			singleFileOutputFilename,
			flags.ErrorFormat,
			flags.Diff,
			flags.Write,
		)
		if err != nil {
			return err
		}
		if flags.ExitCode && diffPresent {
			return bufcli.ErrFileAnnotation
		}
		return nil
	}
	for _, moduleConfig := range moduleConfigs {
		diffPresent, err := formatModule(
			ctx,
			container,
			runner,
			storageosProvider,
			moduleConfig.Module(),
			outputDirectory,
			singleFileOutputFilename,
			flags.ErrorFormat,
			flags.Diff,
			flags.Write,
		)
		if err != nil {
			return err
		}
		if flags.ExitCode && diffPresent {
			return bufcli.ErrFileAnnotation
		}
	}
	return nil
}

// formatModule formats the module's target files and writes them to the
// writeBucket, if any. If diff is true, the diff between the original and
// formatted files is written to stdout.
//
// Returns true if there was a diff and no other error.
func formatModule(
	ctx context.Context,
	container appflag.Container,
	runner command.Runner,
	storageosProvider storageos.Provider,
	module bufmodule.Module,
	outputDirectory string,
	singleFileOutputFilename string,
	errorFormat string,
	diff bool,
	rewrite bool,
) (_ bool, retErr error) {
	originalReadWriteBucket := storagemem.NewReadWriteBucket()
	if err := bufmodule.TargetModuleFilesToBucket(
		ctx,
		module,
		originalReadWriteBucket,
	); err != nil {
		return false, err
	}
	// Note that external paths are set properly for the files in this read bucket.
	formattedReadBucket, err := bufformat.Format(ctx, module)
	if err != nil {
		return false, err
	}
	diffBuffer := bytes.NewBuffer(nil)
	if err := storage.Diff(
		ctx,
		runner,
		diffBuffer,
		originalReadWriteBucket,
		formattedReadBucket,
		storage.DiffWithExternalPaths(), // No need to set prefixes as the buckets are from the same location.
	); err != nil {
		return false, err
	}
	diffPresent := diffBuffer.Len() > 0
	if diff {
		if _, err := io.Copy(container.Stdout(), diffBuffer); err != nil {
			return false, err
		}
		if outputDirectory == "" && singleFileOutputFilename == "" && !rewrite {
			// If the user specified --diff and has not explicitly overridden
			// the --output or rewritten the sources in-place with --write, we
			// can stop here.
			return diffPresent, nil
		}
	}
	if rewrite {
		// Rewrite the sources in place.
		if err := storage.WalkReadObjects(
			ctx,
			originalReadWriteBucket,
			"",
			func(readObject storage.ReadObject) error {
				formattedReadObject, err := formattedReadBucket.Get(ctx, readObject.Path())
				if err != nil {
					return err
				}
				// We use os.OpenFile here instead of storage.Copy for a few reasons.
				//
				// storage.Copy operates on normal paths, so the copied content is always placed
				// relative to the bucket's root (as expected). The rewrite in-place behavior can
				// be rephrased as writing to the same bucket as the input (e.g. buf format proto -o proto).
				//
				// Now, if the user asks to rewrite an entire workspace (i.e. a directory containing
				// a buf.work.yaml), we would need to call storage.Copy for each of the directories
				// defined in the workspace. This involves parsing the buf.work.yaml and creating
				// a storage.Bucket for each of the directories.
				//
				// It's simpler to just copy the files in-place based on their external path since
				// it's the same behavior for single files, directories, and workspaces.
				file, err := os.OpenFile(readObject.ExternalPath(), os.O_WRONLY|os.O_CREATE|os.O_TRUNC, 0644)
				if err != nil {
					return err
				}
				defer func() {
					retErr = multierr.Append(retErr, file.Close())
				}()
				if _, err := file.ReadFrom(formattedReadObject); err != nil {
					return err
				}
				return nil
			},
		); err != nil {
			return false, err
		}
		return diffPresent, nil
	}
	var readWriteBucket storage.ReadWriteBucket
	if outputDirectory != "" {
		// OK to use os.Stat instead of os.LStat here as this is CLI-only
		if _, err := os.Stat(outputDirectory); err != nil {
			// We don't need to check fileInfo.IsDir() because it's
			// already handled by the storageosProvider.
			if os.IsNotExist(err) {
				if err := os.MkdirAll(outputDirectory, 0755); err != nil {
					return false, err
				}
				// Although unlikely, if an error occurs in the midst of
				// writing the formatted files, we want to clean up the
				// directory we just created because it didn't previously
				// exist.
				defer func() {
					if retErr != nil {
						retErr = multierr.Append(retErr, os.RemoveAll(outputDirectory))
					}
				}()
			}
		}
		readWriteBucket, err = storageosProvider.NewReadWriteBucket(
			outputDirectory,
			storageos.ReadWriteBucketWithSymlinksIfSupported(),
		)
		if err != nil {
			return false, err
		}
	}
	if readWriteBucket == nil || singleFileOutputFilename != "" {
		// If the readWriteBucket is nil, we write the output to stdout.
		//
		// If a single file output was used, we can't just copy the content
		// between buckets - we need to write all of the bucket's content
		// into the single file (exactly like we do for writing to stdout).
		//
		// We might want to order these, although the output is kind of useless
		// if we're writing more than one file.
		writer := container.Stdout()
		if singleFileOutputFilename != "" {
			file, err := os.OpenFile(singleFileOutputFilename, os.O_WRONLY|os.O_CREATE|os.O_TRUNC, 0644)
			if err != nil {
				return false, err
			}
			defer func() {
				retErr = multierr.Append(retErr, file.Close())
			}()
			writer = file
		}
		if err := storage.WalkReadObjects(
			ctx,
			formattedReadBucket,
			"",
			func(readObject storage.ReadObject) error {
				data, err := io.ReadAll(readObject)
				if err != nil {
					return err
				}
				if _, err := writer.Write(data); err != nil {
					return err
				}
				return nil
			},
		); err != nil {
			return false, err
		}
		return diffPresent, nil
	}
	// The user specified -o, so we copy the files into the output bucket.
	if _, err := storage.Copy(
		ctx,
		formattedReadBucket,
		readWriteBucket,
	); err != nil {
		return false, err
	}
	return diffPresent, nil
}<|MERGE_RESOLUTION|>--- conflicted
+++ resolved
@@ -63,13 +63,8 @@
 ) *appcmd.Command {
 	flags := newFlags()
 	return &appcmd.Command{
-<<<<<<< HEAD
 		Use:   name + " <input>",
 		Short: "Format Protobuf files",
-=======
-		Use:   name + " <source>",
-		Short: "Format all Protobuf files from the specified source and output the result",
->>>>>>> 3fdf9c88
 		Long: `
 By default, the source is the current directory and the formatted content is written to stdout.
 
