--- conflicted
+++ resolved
@@ -117,13 +117,10 @@
 			breaking.NewCommand("breaking", builder),
 			generate.NewCommand("generate", builder),
 			lsfiles.NewCommand("ls-files", builder),
-<<<<<<< HEAD
 			// TODO: beta?
 			lsp.NewCommand("lsp", builder),
 			// TODO: x?
-=======
 			graph.NewCommand("graph", builder),
->>>>>>> e7f05c31
 			migrate.NewCommand("migrate", builder),
 			push.NewCommand("push", builder),
 			convert.NewCommand("convert", builder),
