// Copyright 2020-2024 Buf Technologies, Inc.
//
// Licensed under the Apache License, Version 2.0 (the "License");
// you may not use this file except in compliance with the License.
// You may obtain a copy of the License at
//
//      http://www.apache.org/licenses/LICENSE-2.0
//
// Unless required by applicable law or agreed to in writing, software
// distributed under the License is distributed on an "AS IS" BASIS,
// WITHOUT WARRANTIES OR CONDITIONS OF ANY KIND, either express or implied.
// See the License for the specific language governing permissions and
// limitations under the License.

package buf

import (
	"context"
	"crypto/tls"
	"errors"
	"fmt"
	"net"
	"net/http"
	"time"

	"connectrpc.com/connect"
	"github.com/bufbuild/buf/private/buf/bufcli"
	"github.com/bufbuild/buf/private/buf/bufctl"
	"github.com/bufbuild/buf/private/buf/cmd/buf/command/alpha/protoc"
	"github.com/bufbuild/buf/private/buf/cmd/buf/command/alpha/registry/token/tokendelete"
	"github.com/bufbuild/buf/private/buf/cmd/buf/command/alpha/registry/token/tokenget"
	"github.com/bufbuild/buf/private/buf/cmd/buf/command/alpha/registry/token/tokenlist"
	"github.com/bufbuild/buf/private/buf/cmd/buf/command/beta/price"
	"github.com/bufbuild/buf/private/buf/cmd/buf/command/beta/registry/archive"
	"github.com/bufbuild/buf/private/buf/cmd/buf/command/beta/registry/label/labelget"
	"github.com/bufbuild/buf/private/buf/cmd/buf/command/beta/registry/label/labellist"
	"github.com/bufbuild/buf/private/buf/cmd/buf/command/beta/registry/plugin/plugindelete"
	"github.com/bufbuild/buf/private/buf/cmd/buf/command/beta/registry/plugin/pluginpush"
	"github.com/bufbuild/buf/private/buf/cmd/buf/command/beta/registry/unarchive"
	"github.com/bufbuild/buf/private/buf/cmd/buf/command/beta/registry/webhook/webhookcreate"
	"github.com/bufbuild/buf/private/buf/cmd/buf/command/beta/registry/webhook/webhookdelete"
	"github.com/bufbuild/buf/private/buf/cmd/buf/command/beta/registry/webhook/webhooklist"
	"github.com/bufbuild/buf/private/buf/cmd/buf/command/beta/stats"
	"github.com/bufbuild/buf/private/buf/cmd/buf/command/beta/studioagent"
	"github.com/bufbuild/buf/private/buf/cmd/buf/command/breaking"
	"github.com/bufbuild/buf/private/buf/cmd/buf/command/build"
	"github.com/bufbuild/buf/private/buf/cmd/buf/command/config/configinit"
	"github.com/bufbuild/buf/private/buf/cmd/buf/command/config/configlsbreakingrules"
	"github.com/bufbuild/buf/private/buf/cmd/buf/command/config/configlslintrules"
	"github.com/bufbuild/buf/private/buf/cmd/buf/command/config/configlsmodules"
	"github.com/bufbuild/buf/private/buf/cmd/buf/command/config/configmigrate"
	"github.com/bufbuild/buf/private/buf/cmd/buf/command/convert"
	"github.com/bufbuild/buf/private/buf/cmd/buf/command/curl"
	"github.com/bufbuild/buf/private/buf/cmd/buf/command/dep/depgraph"
	"github.com/bufbuild/buf/private/buf/cmd/buf/command/dep/depprune"
	"github.com/bufbuild/buf/private/buf/cmd/buf/command/dep/depupdate"
	"github.com/bufbuild/buf/private/buf/cmd/buf/command/export"
	"github.com/bufbuild/buf/private/buf/cmd/buf/command/format"
	"github.com/bufbuild/buf/private/buf/cmd/buf/command/generate"
	"github.com/bufbuild/buf/private/buf/cmd/buf/command/lint"
	"github.com/bufbuild/buf/private/buf/cmd/buf/command/lsfiles"
	"github.com/bufbuild/buf/private/buf/cmd/buf/command/mod/modlsbreakingrules"
	"github.com/bufbuild/buf/private/buf/cmd/buf/command/mod/modlslintrules"
	"github.com/bufbuild/buf/private/buf/cmd/buf/command/mod/modopen"
	"github.com/bufbuild/buf/private/buf/cmd/buf/command/push"
<<<<<<< HEAD
	"github.com/bufbuild/buf/private/buf/cmd/buf/command/registry/commit/commitaddlabel"
	"github.com/bufbuild/buf/private/buf/cmd/buf/command/registry/commit/commitinfo"
	"github.com/bufbuild/buf/private/buf/cmd/buf/command/registry/commit/commitlist"
	"github.com/bufbuild/buf/private/buf/cmd/buf/command/registry/commit/commitresolve"
=======
	"github.com/bufbuild/buf/private/buf/cmd/buf/command/registry/module/modulecreate"
	"github.com/bufbuild/buf/private/buf/cmd/buf/command/registry/module/moduledelete"
	"github.com/bufbuild/buf/private/buf/cmd/buf/command/registry/module/moduledeprecate"
	"github.com/bufbuild/buf/private/buf/cmd/buf/command/registry/module/moduleinfo"
	"github.com/bufbuild/buf/private/buf/cmd/buf/command/registry/module/moduleundeprecate"
	"github.com/bufbuild/buf/private/buf/cmd/buf/command/registry/module/moduleupdate"
	"github.com/bufbuild/buf/private/buf/cmd/buf/command/registry/organization/organizationcreate"
	"github.com/bufbuild/buf/private/buf/cmd/buf/command/registry/organization/organizationdelete"
	"github.com/bufbuild/buf/private/buf/cmd/buf/command/registry/organization/organizationinfo"
	"github.com/bufbuild/buf/private/buf/cmd/buf/command/registry/organization/organizationupdate"
>>>>>>> 0741da80
	"github.com/bufbuild/buf/private/buf/cmd/buf/command/registry/registrycc"
	"github.com/bufbuild/buf/private/buf/cmd/buf/command/registry/registrylogin"
	"github.com/bufbuild/buf/private/buf/cmd/buf/command/registry/registrylogout"
	"github.com/bufbuild/buf/private/buf/cmd/buf/command/registry/sdk/version"
	"github.com/bufbuild/buf/private/bufpkg/bufconnect"
	"github.com/bufbuild/buf/private/bufpkg/bufmodule"
	"github.com/bufbuild/buf/private/pkg/app"
	"github.com/bufbuild/buf/private/pkg/app/appcmd"
	"github.com/bufbuild/buf/private/pkg/app/appext"
	"github.com/bufbuild/buf/private/pkg/syserror"
)

// Main is the entrypoint to the buf CLI.
func Main(name string) {
	appcmd.Main(context.Background(), NewRootCommand(name))
}

// NewRootCommand returns a new root command.
//
// This is public for use in testing.
func NewRootCommand(name string) *appcmd.Command {
	builder := appext.NewBuilder(
		name,
		appext.BuilderWithTimeout(120*time.Second),
		appext.BuilderWithTracing(),

		appext.BuilderWithInterceptor(newErrorInterceptor()),
	)
	return &appcmd.Command{
		Use:                 name,
		Short:               "The Buf CLI",
		Long:                "A tool for working with Protocol Buffers and managing resources on the Buf Schema Registry (BSR)",
		Version:             bufcli.Version,
		BindPersistentFlags: builder.BindRoot,
		SubCommands: []*appcmd.Command{
			build.NewCommand("build", builder),
			export.NewCommand("export", builder),
			format.NewCommand("format", builder),
			lint.NewCommand("lint", builder),
			breaking.NewCommand("breaking", builder),
			generate.NewCommand("generate", builder),
			lsfiles.NewCommand("ls-files", builder),
			push.NewCommand("push", builder),
			convert.NewCommand("convert", builder),
			curl.NewCommand("curl", builder),
			{
				Use:   "dep",
				Short: "Work with dependencies",
				SubCommands: []*appcmd.Command{
					depgraph.NewCommand("graph", builder),
					depprune.NewCommand("prune", builder, ``, false),
					depupdate.NewCommand("update", builder, ``, false),
				},
			},
			{
				Use:   "config",
				Short: "Work with configuration files",
				SubCommands: []*appcmd.Command{
					configinit.NewCommand("init", builder, ``, false, false),
					configmigrate.NewCommand("migrate", builder),
					configlslintrules.NewCommand("ls-lint-rules", builder),
					configlsbreakingrules.NewCommand("ls-breaking-rules", builder),
					configlsmodules.NewCommand("ls-modules", builder),
				},
			},
			{
				Use:        "mod",
				Short:      `Manage Buf modules. All commands are deprecated and have moved to the "buf config", "buf dep", or "buf registry" subcommands.`,
				Deprecated: `All commands are deprecated and have moved to the "buf config", "buf dep", or "buf registry" subcommands.`,
				Hidden:     true,
				SubCommands: []*appcmd.Command{
					// Deprecated and hidden.
					configinit.NewCommand("init", builder, `use "buf config init" instead. However, "buf mod init" will continue to work.`, true, true),
					// Deprecated and hidden.
					depprune.NewCommand("prune", builder, `use "buf dep prune" instead. However, "buf mod update" will continue to work.`, true),
					// Deprecated and hidden.
					depupdate.NewCommand("update", builder, `use "buf dep update" instead. However, "buf mod update" will continue to work.`, true),
					// Deprecated and hidden.
					modopen.NewCommand("open", builder),
					// Deprecated and hidden.
					registrycc.NewCommand("clear-cache", builder, `use "buf registry cc" instead. However, "buf mod clear-cache" will continue to work.`, true, "cc"),
					// Deprecated and hidden.
					modlslintrules.NewCommand("ls-lint-rules", builder),
					// Deprecated and hidden.
					modlsbreakingrules.NewCommand("ls-breaking-rules", builder),
				},
			},
			{
				Use:   "registry",
				Short: "Manage assets on the Buf Schema Registry",
				SubCommands: []*appcmd.Command{
					registrylogin.NewCommand("login", builder),
					registrylogout.NewCommand("logout", builder),
					registrycc.NewCommand("cc", builder, ``, false),
					{
						Use:   "commit",
						Short: "Manage a repository's commits",
						SubCommands: []*appcmd.Command{
							commitaddlabel.NewCommand("add-label", builder),
							commitinfo.NewCommand("info", builder),
							commitlist.NewCommand("list", builder),
							commitresolve.NewCommand("resolve", builder),
						},
					},
					{
						Use:   "sdk",
						Short: "Manage Generated SDKs",
						SubCommands: []*appcmd.Command{
							version.NewCommand("version", builder),
						},
					},
					{
						Use:   "organization",
						Short: "Manage organizations",
						SubCommands: []*appcmd.Command{
							organizationcreate.NewCommand("create", builder),
							organizationdelete.NewCommand("delete", builder),
							organizationinfo.NewCommand("info", builder),
							organizationupdate.NewCommand("update", builder),
						},
					},
					{
						Use:   "module",
						Short: "Manage BSR modules",
						SubCommands: []*appcmd.Command{
							modulecreate.NewCommand("create", builder),
							moduleinfo.NewCommand("info", builder),
							moduledelete.NewCommand("delete", builder),
							moduledeprecate.NewCommand("deprecate", builder),
							moduleundeprecate.NewCommand("undeprecate", builder),
							moduleupdate.NewCommand("update", builder),
						},
					},
				},
			},
			{
				Use:   "beta",
				Short: "Beta commands. Unstable and likely to change",
				SubCommands: []*appcmd.Command{
					price.NewCommand("price", builder),
					stats.NewCommand("stats", builder),
					studioagent.NewCommand("studio-agent", builder),
					{
						Use:   "registry",
						Short: "Manage assets on the Buf Schema Registry",
						SubCommands: []*appcmd.Command{
							archive.NewCommand("archive", builder),
							unarchive.NewCommand("unarchive", builder),
							{
<<<<<<< HEAD
								Use:   "organization",
								Short: "Manage organizations",
								SubCommands: []*appcmd.Command{
									organizationcreate.NewCommand("create", builder),
									organizationget.NewCommand("get", builder),
									organizationdelete.NewCommand("delete", builder),
								},
							},
							{
								Use:   "repository",
								Short: "Manage repositories",
								SubCommands: []*appcmd.Command{
									repositorycreate.NewCommand("create", builder),
									repositoryget.NewCommand("get", builder),
									repositorylist.NewCommand("list", builder),
									repositorydelete.NewCommand("delete", builder),
									repositorydeprecate.NewCommand("deprecate", builder),
									repositoryundeprecate.NewCommand("undeprecate", builder),
									repositoryupdate.NewCommand("update", builder),
=======
								Use:   "commit",
								Short: "Manage a repository's commits",
								SubCommands: []*appcmd.Command{
									commitget.NewCommand("get", builder),
									commitlist.NewCommand("list", builder),
>>>>>>> 0741da80
								},
							},
							{
								Use:   "label",
								Short: "Manage a repository's labels",
								SubCommands: []*appcmd.Command{
									labelget.NewCommand("get", builder),
									labellist.NewCommand("list", builder),
								},
							},
							{
								Use:   "webhook",
								Short: "Manage webhooks for a repository on the Buf Schema Registry",
								SubCommands: []*appcmd.Command{
									webhookcreate.NewCommand("create", builder),
									webhookdelete.NewCommand("delete", builder),
									webhooklist.NewCommand("list", builder),
								},
							},
							{
								Use:   "plugin",
								Short: "Manage plugins on the Buf Schema Registry",
								SubCommands: []*appcmd.Command{
									pluginpush.NewCommand("push", builder),
									plugindelete.NewCommand("delete", builder),
								},
							},
						},
					},
				},
			},
			{
				Use:    "alpha",
				Short:  "Alpha commands. Unstable and recommended only for experimentation. These may be deleted",
				Hidden: true,
				SubCommands: []*appcmd.Command{
					protoc.NewCommand("protoc", builder),
					{
						Use:   "registry",
						Short: "Manage assets on the Buf Schema Registry",
						SubCommands: []*appcmd.Command{
							{
								Use:   "token",
								Short: "Manage user tokens",
								SubCommands: []*appcmd.Command{
									tokenget.NewCommand("get", builder),
									tokenlist.NewCommand("list", builder),
									tokendelete.NewCommand("delete", builder),
								},
							},
						},
					},
				},
			},
		},
	}
}

// newErrorInterceptor returns a CLI interceptor that wraps Buf CLI errors.
func newErrorInterceptor() appext.Interceptor {
	return func(next func(context.Context, appext.Container) error) func(context.Context, appext.Container) error {
		return func(ctx context.Context, container appext.Container) error {
			return wrapError(next(ctx, container))
		}
	}
}

// wrapError is used when a CLI command fails, regardless of its error code.
// Note that this function will wrap the error so that the underlying error
// can be recovered via 'errors.Is'.
func wrapError(err error) error {
	if err == nil {
		return nil
	}

	var connectErr *connect.Error
	isConnectError := errors.As(err, &connectErr)
	// If error is empty and not a system error or Connect error, we return it as-is.
	if !isConnectError && err.Error() == "" {
		return err
	}
	if isConnectError {
		var augmentedConnectError *bufconnect.AugmentedConnectError
		isAugmentedConnectErr := errors.As(err, &augmentedConnectError)
		if isPossibleNewCLIOldBSRError(connectErr) && isAugmentedConnectErr {
			return fmt.Errorf("Failure: %[1]s for https://%[2]s%[3]s\n"+
				"This version of the buf CLI may require APIs that have not yet been deployed to https://%[2]s\n"+
				"To resolve this failure, you can either:\n"+
				"- Try using an older version of the buf CLI\n"+
				"- Contact the site admin for https://%[2]s to upgrade the instance",
				connectErr,
				augmentedConnectError.Addr(),
				augmentedConnectError.Procedure(),
			)
		}
		connectCode := connectErr.Code()
		switch {
		case connectCode == connect.CodeUnauthenticated, isEmptyUnknownError(err):
			loginCommand := "buf registry login"
			authErr, ok := bufconnect.AsAuthError(err)
			if !ok {
				// This code should be unreachable.
				return fmt.Errorf("Failure: you are not authenticated. "+
					"Set the %[1]s environment variable or run %q, using a Buf API token as the password. "+
					"If you have set the %[1]s or run the login command, "+
					"your token may have expired. "+
					"For details, visit https://buf.build/docs/bsr/authentication",
					bufconnect.TokenEnvKey,
					loginCommand,
				)
			}
			// Invalid token found in env var.
			if authErr.HasToken() && authErr.TokenEnvKey() != "" {
				return fmt.Errorf("Failure: the %[1]s environment variable is not valid for %[2]s. "+
					"Set %[1]s to a valid Buf API token, or unset it. "+
					"For details, visit https://buf.build/docs/bsr/authentication",
					authErr.TokenEnvKey(), authErr.Remote(),
				)
			}
			if authErr.Remote() != bufconnect.DefaultRemote {
				loginCommand = fmt.Sprintf("%s %s", loginCommand, authErr.Remote())
			}
			// Invalid token found in netrc.
			if authErr.HasToken() {
				return fmt.Errorf("Failure: your Buf API token for %s is invalid. "+
					"Run %q using a valid Buf API token. "+
					"For details, visit https://buf.build/docs/bsr/authentication",
					authErr.Remote(),
					loginCommand,
				)
			}
			// No token found.
			return fmt.Errorf("Failure: you are not authenticated for %s. "+
				"Set the %s environment variable or run %q, "+
				"using a Buf API token as the password. "+
				"For details, visit https://buf.build/docs/bsr/authentication",
				authErr.Remote(),
				bufconnect.TokenEnvKey,
				loginCommand,
			)
		case connectCode == connect.CodeUnavailable:
			msg := `Failure: the server hosted at that remote is unavailable.`
			// If the returned error is Unavailable, then determine if this is a DNS error.  If so,
			// get the address used so that we can display a more helpful error message.
			if dnsError := (&net.DNSError{}); errors.As(err, &dnsError) && dnsError.IsNotFound {
				return fmt.Errorf(`%s Are you sure "%s" is a valid remote address?`, msg, dnsError.Name)
			}
			// If the unavailable error wraps a tls.CertificateVerificationError, show a more specific
			// error message to the user to aid in troubleshooting.
			if tlsErr := wrappedTLSError(err); tlsErr != nil {
				return fmt.Errorf("tls certificate verification: %w", tlsErr)
			}
			return errors.New(msg)
		}
		err = connectErr.Unwrap()
	}

	sysError, isSysError := syserror.As(err)
	if isSysError {
		err = fmt.Errorf(
			"it looks like you have found a bug in buf. "+
				"Please file an issue at https://github.com/bufbuild/buf/issues "+
				"and provide the command you ran, as well as the following message: %w",
			sysError.Unwrap(),
		)
	}

	var importNotExistError *bufmodule.ImportNotExistError
	if errors.As(err, &importNotExistError) {
		// There must be a better place to do this, perhaps in the Controller, but this works for now.
		err = app.WrapError(bufctl.ExitCodeFileAnnotation, importNotExistError)
	}

	return appFailureError(err)
}

// isEmptyUnknownError returns true if the given
// error is non-nil, but has an empty message
// and an unknown error code.
//
// This is relevant for errors returned by
// envoyauthd when the client does not provide
// an authentication header.
func isEmptyUnknownError(err error) bool {
	if err == nil {
		return false
	}
	return err.Error() == "" && connect.CodeOf(err) == connect.CodeUnknown
}

// wrappedTLSError returns an unwrapped TLS error or nil if the error is another type of error.
func wrappedTLSError(err error) error {
	if tlsErr := (&tls.CertificateVerificationError{}); errors.As(err, &tlsErr) {
		return tlsErr
	}
	return nil
}

func appFailureError(err error) error {
	return fmt.Errorf("Failure: %w", err)
}

// isPossibleNewCLIOldBSRError determines if an error might be from a newer
// version of the CLI interacting with an older version of the BSR.
func isPossibleNewCLIOldBSRError(connectErr *connect.Error) bool {
	switch connectErr.Code() {
	case connect.CodeUnknown:
		// Older versions of the BSR return errors of this shape
		// for unrecognized services.
		// NOTE: This handling can be removed once all BSR instances
		// are upgraded past v1.7.0.
		return connectErr.Message() == fmt.Sprintf("%d %s", http.StatusMethodNotAllowed, http.StatusText(http.StatusMethodNotAllowed))
	case connect.CodeUnimplemented:
		// RPC was known, but unimplemented in the BSR version.
		return true
	default:
		return false
	}
}<|MERGE_RESOLUTION|>--- conflicted
+++ resolved
@@ -63,12 +63,10 @@
 	"github.com/bufbuild/buf/private/buf/cmd/buf/command/mod/modlslintrules"
 	"github.com/bufbuild/buf/private/buf/cmd/buf/command/mod/modopen"
 	"github.com/bufbuild/buf/private/buf/cmd/buf/command/push"
-<<<<<<< HEAD
 	"github.com/bufbuild/buf/private/buf/cmd/buf/command/registry/commit/commitaddlabel"
 	"github.com/bufbuild/buf/private/buf/cmd/buf/command/registry/commit/commitinfo"
 	"github.com/bufbuild/buf/private/buf/cmd/buf/command/registry/commit/commitlist"
 	"github.com/bufbuild/buf/private/buf/cmd/buf/command/registry/commit/commitresolve"
-=======
 	"github.com/bufbuild/buf/private/buf/cmd/buf/command/registry/module/modulecreate"
 	"github.com/bufbuild/buf/private/buf/cmd/buf/command/registry/module/moduledelete"
 	"github.com/bufbuild/buf/private/buf/cmd/buf/command/registry/module/moduledeprecate"
@@ -79,7 +77,6 @@
 	"github.com/bufbuild/buf/private/buf/cmd/buf/command/registry/organization/organizationdelete"
 	"github.com/bufbuild/buf/private/buf/cmd/buf/command/registry/organization/organizationinfo"
 	"github.com/bufbuild/buf/private/buf/cmd/buf/command/registry/organization/organizationupdate"
->>>>>>> 0741da80
 	"github.com/bufbuild/buf/private/buf/cmd/buf/command/registry/registrycc"
 	"github.com/bufbuild/buf/private/buf/cmd/buf/command/registry/registrylogin"
 	"github.com/bufbuild/buf/private/buf/cmd/buf/command/registry/registrylogout"
@@ -228,36 +225,6 @@
 						SubCommands: []*appcmd.Command{
 							archive.NewCommand("archive", builder),
 							unarchive.NewCommand("unarchive", builder),
-							{
-<<<<<<< HEAD
-								Use:   "organization",
-								Short: "Manage organizations",
-								SubCommands: []*appcmd.Command{
-									organizationcreate.NewCommand("create", builder),
-									organizationget.NewCommand("get", builder),
-									organizationdelete.NewCommand("delete", builder),
-								},
-							},
-							{
-								Use:   "repository",
-								Short: "Manage repositories",
-								SubCommands: []*appcmd.Command{
-									repositorycreate.NewCommand("create", builder),
-									repositoryget.NewCommand("get", builder),
-									repositorylist.NewCommand("list", builder),
-									repositorydelete.NewCommand("delete", builder),
-									repositorydeprecate.NewCommand("deprecate", builder),
-									repositoryundeprecate.NewCommand("undeprecate", builder),
-									repositoryupdate.NewCommand("update", builder),
-=======
-								Use:   "commit",
-								Short: "Manage a repository's commits",
-								SubCommands: []*appcmd.Command{
-									commitget.NewCommand("get", builder),
-									commitlist.NewCommand("list", builder),
->>>>>>> 0741da80
-								},
-							},
 							{
 								Use:   "label",
 								Short: "Manage a repository's labels",
