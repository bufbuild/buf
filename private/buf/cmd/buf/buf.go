// Copyright 2020-2024 Buf Technologies, Inc.
//
// Licensed under the Apache License, Version 2.0 (the "License");
// you may not use this file except in compliance with the License.
// You may obtain a copy of the License at
//
//      http://www.apache.org/licenses/LICENSE-2.0
//
// Unless required by applicable law or agreed to in writing, software
// distributed under the License is distributed on an "AS IS" BASIS,
// WITHOUT WARRANTIES OR CONDITIONS OF ANY KIND, either express or implied.
// See the License for the specific language governing permissions and
// limitations under the License.

package buf

import (
	"context"
	"crypto/tls"
	"errors"
	"fmt"
	"net"
	"time"

	"connectrpc.com/connect"
	"github.com/bufbuild/buf/private/buf/bufcli"
	"github.com/bufbuild/buf/private/buf/bufctl"
	"github.com/bufbuild/buf/private/buf/cmd/buf/command/alpha/package/goversion"
	"github.com/bufbuild/buf/private/buf/cmd/buf/command/alpha/package/mavenversion"
	"github.com/bufbuild/buf/private/buf/cmd/buf/command/alpha/package/npmversion"
	"github.com/bufbuild/buf/private/buf/cmd/buf/command/alpha/package/pythonversion"
	"github.com/bufbuild/buf/private/buf/cmd/buf/command/alpha/package/swiftversion"
	"github.com/bufbuild/buf/private/buf/cmd/buf/command/alpha/protoc"
	"github.com/bufbuild/buf/private/buf/cmd/buf/command/alpha/registry/token/tokendelete"
	"github.com/bufbuild/buf/private/buf/cmd/buf/command/alpha/registry/token/tokenget"
	"github.com/bufbuild/buf/private/buf/cmd/buf/command/alpha/registry/token/tokenlist"
	betagraph "github.com/bufbuild/buf/private/buf/cmd/buf/command/beta/graph"
<<<<<<< HEAD
	"github.com/bufbuild/buf/private/buf/cmd/buf/command/beta/lsp"
=======
	"github.com/bufbuild/buf/private/buf/cmd/buf/command/beta/migrate"
>>>>>>> 1bf8ddee
	"github.com/bufbuild/buf/private/buf/cmd/buf/command/beta/price"
	"github.com/bufbuild/buf/private/buf/cmd/buf/command/beta/registry/commit/commitget"
	"github.com/bufbuild/buf/private/buf/cmd/buf/command/beta/registry/commit/commitlist"
	"github.com/bufbuild/buf/private/buf/cmd/buf/command/beta/registry/draft/draftdelete"
	"github.com/bufbuild/buf/private/buf/cmd/buf/command/beta/registry/draft/draftlist"
	"github.com/bufbuild/buf/private/buf/cmd/buf/command/beta/registry/organization/organizationcreate"
	"github.com/bufbuild/buf/private/buf/cmd/buf/command/beta/registry/organization/organizationdelete"
	"github.com/bufbuild/buf/private/buf/cmd/buf/command/beta/registry/organization/organizationget"
	"github.com/bufbuild/buf/private/buf/cmd/buf/command/beta/registry/plugin/plugindelete"
	"github.com/bufbuild/buf/private/buf/cmd/buf/command/beta/registry/plugin/pluginpush"
	"github.com/bufbuild/buf/private/buf/cmd/buf/command/beta/registry/repository/repositorycreate"
	"github.com/bufbuild/buf/private/buf/cmd/buf/command/beta/registry/repository/repositorydelete"
	"github.com/bufbuild/buf/private/buf/cmd/buf/command/beta/registry/repository/repositorydeprecate"
	"github.com/bufbuild/buf/private/buf/cmd/buf/command/beta/registry/repository/repositoryget"
	"github.com/bufbuild/buf/private/buf/cmd/buf/command/beta/registry/repository/repositorylist"
	"github.com/bufbuild/buf/private/buf/cmd/buf/command/beta/registry/repository/repositoryundeprecate"
	"github.com/bufbuild/buf/private/buf/cmd/buf/command/beta/registry/repository/repositoryupdate"
	"github.com/bufbuild/buf/private/buf/cmd/buf/command/beta/registry/tag/tagcreate"
	"github.com/bufbuild/buf/private/buf/cmd/buf/command/beta/registry/tag/taglist"
	"github.com/bufbuild/buf/private/buf/cmd/buf/command/beta/registry/webhook/webhookcreate"
	"github.com/bufbuild/buf/private/buf/cmd/buf/command/beta/registry/webhook/webhookdelete"
	"github.com/bufbuild/buf/private/buf/cmd/buf/command/beta/registry/webhook/webhooklist"
	"github.com/bufbuild/buf/private/buf/cmd/buf/command/beta/stats"
	"github.com/bufbuild/buf/private/buf/cmd/buf/command/beta/studioagent"
	"github.com/bufbuild/buf/private/buf/cmd/buf/command/breaking"
	"github.com/bufbuild/buf/private/buf/cmd/buf/command/build"
	"github.com/bufbuild/buf/private/buf/cmd/buf/command/convert"
	"github.com/bufbuild/buf/private/buf/cmd/buf/command/curl"
	"github.com/bufbuild/buf/private/buf/cmd/buf/command/export"
	"github.com/bufbuild/buf/private/buf/cmd/buf/command/format"
	"github.com/bufbuild/buf/private/buf/cmd/buf/command/generate"
	"github.com/bufbuild/buf/private/buf/cmd/buf/command/graph"
	"github.com/bufbuild/buf/private/buf/cmd/buf/command/lint"
	"github.com/bufbuild/buf/private/buf/cmd/buf/command/lsfiles"
	"github.com/bufbuild/buf/private/buf/cmd/buf/command/mod/modclearcache"
	"github.com/bufbuild/buf/private/buf/cmd/buf/command/mod/modinit"
	"github.com/bufbuild/buf/private/buf/cmd/buf/command/mod/modlsbreakingrules"
	"github.com/bufbuild/buf/private/buf/cmd/buf/command/mod/modlslintrules"
	"github.com/bufbuild/buf/private/buf/cmd/buf/command/mod/modopen"
	"github.com/bufbuild/buf/private/buf/cmd/buf/command/mod/modprune"
	"github.com/bufbuild/buf/private/buf/cmd/buf/command/mod/modupdate"
	"github.com/bufbuild/buf/private/buf/cmd/buf/command/push"
	"github.com/bufbuild/buf/private/buf/cmd/buf/command/registry/registrylogin"
	"github.com/bufbuild/buf/private/buf/cmd/buf/command/registry/registrylogout"
	"github.com/bufbuild/buf/private/bufpkg/bufconnect"
	"github.com/bufbuild/buf/private/bufpkg/bufmodule"
	"github.com/bufbuild/buf/private/pkg/app"
	"github.com/bufbuild/buf/private/pkg/app/appcmd"
	"github.com/bufbuild/buf/private/pkg/app/appext"
	"github.com/bufbuild/buf/private/pkg/syserror"
)

// Main is the entrypoint to the buf CLI.
func Main(name string) {
	appcmd.Main(context.Background(), NewRootCommand(name))
}

// NewRootCommand returns a new root command.
//
// This is public for use in testing.
func NewRootCommand(name string) *appcmd.Command {
	builder := appext.NewBuilder(
		name,
		appext.BuilderWithTimeout(120*time.Second),
		appext.BuilderWithTracing(),
		appext.BuilderWithInterceptor(newErrorInterceptor()),
	)
	return &appcmd.Command{
		Use:                 name,
		Short:               "The Buf CLI",
		Long:                "A tool for working with Protocol Buffers and managing resources on the Buf Schema Registry (BSR)",
		Version:             bufcli.Version,
		BindPersistentFlags: builder.BindRoot,
		SubCommands: []*appcmd.Command{
			build.NewCommand("build", builder),
			export.NewCommand("export", builder),
			format.NewCommand("format", builder),
			lint.NewCommand("lint", builder),
			breaking.NewCommand("breaking", builder),
			generate.NewCommand("generate", builder),
			lsfiles.NewCommand("ls-files", builder),
			graph.NewCommand("graph", builder),
			push.NewCommand("push", builder),
			convert.NewCommand("convert", builder),
			curl.NewCommand("curl", builder),
			{
				Use:   "mod",
				Short: "Manage Buf modules",
				SubCommands: []*appcmd.Command{
					modinit.NewCommand("init", builder),
					modprune.NewCommand("prune", builder),
					modupdate.NewCommand("update", builder),
					modopen.NewCommand("open", builder),
					modclearcache.NewCommand("clear-cache", builder, "cc"),
					modlslintrules.NewCommand("ls-lint-rules", builder),
					modlsbreakingrules.NewCommand("ls-breaking-rules", builder),
				},
			},
			{
				Use:   "registry",
				Short: "Manage assets on the Buf Schema Registry",
				SubCommands: []*appcmd.Command{
					registrylogin.NewCommand("login", builder),
					registrylogout.NewCommand("logout", builder),
				},
			},
			{
				Use:   "beta",
				Short: "Beta commands. Unstable and likely to change",
				SubCommands: []*appcmd.Command{
<<<<<<< HEAD
					lsp.NewCommand("lsp", builder),
=======
					migrate.NewCommand("migrate", builder),
>>>>>>> 1bf8ddee
					betagraph.NewCommand("graph", builder),
					price.NewCommand("price", builder),
					stats.NewCommand("stats", builder),
					studioagent.NewCommand("studio-agent", builder),
					{
						Use:   "registry",
						Short: "Manage assets on the Buf Schema Registry",
						SubCommands: []*appcmd.Command{
							{
								Use:   "organization",
								Short: "Manage organizations",
								SubCommands: []*appcmd.Command{
									organizationcreate.NewCommand("create", builder),
									organizationget.NewCommand("get", builder),
									organizationdelete.NewCommand("delete", builder),
								},
							},
							{
								Use:   "repository",
								Short: "Manage repositories",
								SubCommands: []*appcmd.Command{
									repositorycreate.NewCommand("create", builder),
									repositoryget.NewCommand("get", builder),
									repositorylist.NewCommand("list", builder),
									repositorydelete.NewCommand("delete", builder),
									repositorydeprecate.NewCommand("deprecate", builder),
									repositoryundeprecate.NewCommand("undeprecate", builder),
									repositoryupdate.NewCommand("update", builder),
								},
							},
							{
								Use:   "tag",
								Short: "Manage a repository's tags",
								SubCommands: []*appcmd.Command{
									tagcreate.NewCommand("create", builder),
									taglist.NewCommand("list", builder),
								},
							},
							{
								Use:   "commit",
								Short: "Manage a repository's commits",
								SubCommands: []*appcmd.Command{
									commitget.NewCommand("get", builder),
									commitlist.NewCommand("list", builder),
								},
							},
							{
								Use:   "draft",
								Short: "Manage a repository's drafts",
								SubCommands: []*appcmd.Command{
									draftdelete.NewCommand("delete", builder),
									draftlist.NewCommand("list", builder),
								},
							},
							{
								Use:   "webhook",
								Short: "Manage webhooks for a repository on the Buf Schema Registry",
								SubCommands: []*appcmd.Command{
									webhookcreate.NewCommand("create", builder),
									webhookdelete.NewCommand("delete", builder),
									webhooklist.NewCommand("list", builder),
								},
							},
							{
								Use:   "plugin",
								Short: "Manage plugins on the Buf Schema Registry",
								SubCommands: []*appcmd.Command{
									pluginpush.NewCommand("push", builder),
									plugindelete.NewCommand("delete", builder),
								},
							},
						},
					},
				},
			},
			{
				Use:    "alpha",
				Short:  "Alpha commands. Unstable and recommended only for experimentation. These may be deleted",
				Hidden: true,
				SubCommands: []*appcmd.Command{
					protoc.NewCommand("protoc", builder),
					{
						Use:   "registry",
						Short: "Manage assets on the Buf Schema Registry",
						SubCommands: []*appcmd.Command{
							{
								Use:   "token",
								Short: "Manage user tokens",
								SubCommands: []*appcmd.Command{
									tokenget.NewCommand("get", builder),
									tokenlist.NewCommand("list", builder),
									tokendelete.NewCommand("delete", builder),
								},
							},
						},
					},
					{
						Use:   "sdk",
						Short: "Manage Generated SDKs",
						SubCommands: []*appcmd.Command{
							goversion.NewCommand("go-version", builder),
							mavenversion.NewCommand("maven-version", builder),
							npmversion.NewCommand("npm-version", builder),
							swiftversion.NewCommand("swift-version", builder),
							pythonversion.NewCommand("python-version", builder),
						},
					},
					//{
					//Use:   "repo",
					//Short: "Manage Git repositories",
					//SubCommands: []*appcmd.Command{
					//reposync.NewCommand("sync", builder),
					//},
					//},
				},
			},
		},
	}
}

// newErrorInterceptor returns a CLI interceptor that wraps Buf CLI errors.
func newErrorInterceptor() appext.Interceptor {
	return func(next func(context.Context, appext.Container) error) func(context.Context, appext.Container) error {
		return func(ctx context.Context, container appext.Container) error {
			return wrapError(next(ctx, container))
		}
	}
}

// wrapError is used when a CLI command fails, regardless of its error code.
// Note that this function will wrap the error so that the underlying error
// can be recovered via 'errors.Is'.
func wrapError(err error) error {
	if err == nil {
		return nil
	}

	var connectErr *connect.Error
	isConnectError := errors.As(err, &connectErr)
	// If error is empty and not a system error or Connect error, we return it as-is.
	if !isConnectError && err.Error() == "" {
		return err
	}
	if isConnectError {
		connectCode := connectErr.Code()
		switch {
		case connectCode == connect.CodeUnauthenticated, isEmptyUnknownError(err):
			if authErr, ok := bufconnect.AsAuthError(err); ok && authErr.TokenEnvKey() != "" {
				return fmt.Errorf("Failure: the %[1]s environment variable is set, but is not valid. "+
					"Set %[1]s to a valid Buf API key, or unset it. For details, "+
					"visit https://docs.buf.build/bsr/authentication", authErr.TokenEnvKey())
			}
			return errors.New("Failure: you are not authenticated. Create a new entry in your netrc, " +
				"using a Buf API Key as the password. If you already have an entry in your netrc, check " +
				"to see that your token is not expited. For details, visit https://docs.buf.build/bsr/authentication")
		case connectCode == connect.CodeUnavailable:
			msg := `Failure: the server hosted at that remote is unavailable.`
			// If the returned error is Unavailable, then determine if this is a DNS error.  If so,
			// get the address usedso that we can display a more helpful error message.
			if dnsError := (&net.DNSError{}); errors.As(err, &dnsError) && dnsError.IsNotFound {
				return fmt.Errorf(`%s Are you sure "%s" is a valid remote address?`, msg, dnsError.Name)
			}
			// If the unavailable error wraps a tls.CertificateVerificationError, show a more specific
			// error message to the user to aid in troubleshooting.
			if tlsErr := wrappedTLSError(err); tlsErr != nil {
				return fmt.Errorf("tls certificate verification: %w", tlsErr)
			}
			return errors.New(msg)
		}
		err = connectErr.Unwrap()
	}

	sysError, isSysError := syserror.As(err)
	if isSysError {
		err = fmt.Errorf(
			"it looks like you have found a bug in buf. "+
				"Please file an issue at https://github.com/bufbuild/buf/issues "+
				"and provide the command you ran, as well as the following message: %w",
			sysError.Unwrap(),
		)
	}

	var importNotExistError *bufmodule.ImportNotExistError
	if errors.As(err, &importNotExistError) {
		// There must be a better place to do this, perhaps in the Controller, but this works for now.
		err = app.WrapError(bufctl.ExitCodeFileAnnotation, importNotExistError)
	}

	return fmt.Errorf("Failure: %w", err)
}

// isEmptyUnknownError returns true if the given
// error is non-nil, but has an empty message
// and an unknown error code.
//
// This is relevant for errors returned by
// envoyauthd when the client does not provide
// an authentication header.
func isEmptyUnknownError(err error) bool {
	if err == nil {
		return false
	}
	return err.Error() == "" && connect.CodeOf(err) == connect.CodeUnknown
}

// wrappedTLSError returns an unwrapped TLS error or nil if the error is another type of error.
func wrappedTLSError(err error) error {
	if tlsErr := (&tls.CertificateVerificationError{}); errors.As(err, &tlsErr) {
		return tlsErr
	}
	return nil
}<|MERGE_RESOLUTION|>--- conflicted
+++ resolved
@@ -35,11 +35,8 @@
 	"github.com/bufbuild/buf/private/buf/cmd/buf/command/alpha/registry/token/tokenget"
 	"github.com/bufbuild/buf/private/buf/cmd/buf/command/alpha/registry/token/tokenlist"
 	betagraph "github.com/bufbuild/buf/private/buf/cmd/buf/command/beta/graph"
-<<<<<<< HEAD
 	"github.com/bufbuild/buf/private/buf/cmd/buf/command/beta/lsp"
-=======
 	"github.com/bufbuild/buf/private/buf/cmd/buf/command/beta/migrate"
->>>>>>> 1bf8ddee
 	"github.com/bufbuild/buf/private/buf/cmd/buf/command/beta/price"
 	"github.com/bufbuild/buf/private/buf/cmd/buf/command/beta/registry/commit/commitget"
 	"github.com/bufbuild/buf/private/buf/cmd/buf/command/beta/registry/commit/commitlist"
@@ -150,15 +147,12 @@
 				Use:   "beta",
 				Short: "Beta commands. Unstable and likely to change",
 				SubCommands: []*appcmd.Command{
-<<<<<<< HEAD
-					lsp.NewCommand("lsp", builder),
-=======
 					migrate.NewCommand("migrate", builder),
->>>>>>> 1bf8ddee
-					betagraph.NewCommand("graph", builder),
 					price.NewCommand("price", builder),
 					stats.NewCommand("stats", builder),
+					lsp.NewCommand("lsp", builder),
 					studioagent.NewCommand("studio-agent", builder),
+					betagraph.NewCommand("graph", builder),
 					{
 						Use:   "registry",
 						Short: "Manage assets on the Buf Schema Registry",
