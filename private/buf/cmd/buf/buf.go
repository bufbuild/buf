// Copyright 2020-2023 Buf Technologies, Inc.
//
// Licensed under the Apache License, Version 2.0 (the "License");
// you may not use this file except in compliance with the License.
// You may obtain a copy of the License at
//
//      http://www.apache.org/licenses/LICENSE-2.0
//
// Unless required by applicable law or agreed to in writing, software
// distributed under the License is distributed on an "AS IS" BASIS,
// WITHOUT WARRANTIES OR CONDITIONS OF ANY KIND, either express or implied.
// See the License for the specific language governing permissions and
// limitations under the License.

package buf

import (
	"context"
	"errors"
	"fmt"
	"net"
	"time"

	"connectrpc.com/connect"
	"github.com/bufbuild/buf/private/buf/bufcli"
	"github.com/bufbuild/buf/private/buf/cmd/buf/command/alpha/package/goversion"
	"github.com/bufbuild/buf/private/buf/cmd/buf/command/alpha/package/mavenversion"
	"github.com/bufbuild/buf/private/buf/cmd/buf/command/alpha/package/npmversion"
	"github.com/bufbuild/buf/private/buf/cmd/buf/command/alpha/package/pythonversion"
	"github.com/bufbuild/buf/private/buf/cmd/buf/command/alpha/package/swiftversion"
	"github.com/bufbuild/buf/private/buf/cmd/buf/command/alpha/protoc"
	"github.com/bufbuild/buf/private/buf/cmd/buf/command/alpha/registry/token/tokendelete"
	"github.com/bufbuild/buf/private/buf/cmd/buf/command/alpha/registry/token/tokenget"
	"github.com/bufbuild/buf/private/buf/cmd/buf/command/alpha/registry/token/tokenlist"
	"github.com/bufbuild/buf/private/buf/cmd/buf/command/beta/graph"
	"github.com/bufbuild/buf/private/buf/cmd/buf/command/beta/price"
	"github.com/bufbuild/buf/private/buf/cmd/buf/command/beta/registry/commit/commitget"
	"github.com/bufbuild/buf/private/buf/cmd/buf/command/beta/registry/commit/commitlist"
	"github.com/bufbuild/buf/private/buf/cmd/buf/command/beta/registry/draft/draftdelete"
	"github.com/bufbuild/buf/private/buf/cmd/buf/command/beta/registry/draft/draftlist"
	"github.com/bufbuild/buf/private/buf/cmd/buf/command/beta/registry/organization/organizationcreate"
	"github.com/bufbuild/buf/private/buf/cmd/buf/command/beta/registry/organization/organizationdelete"
	"github.com/bufbuild/buf/private/buf/cmd/buf/command/beta/registry/organization/organizationget"
	"github.com/bufbuild/buf/private/buf/cmd/buf/command/beta/registry/plugin/plugindelete"
	"github.com/bufbuild/buf/private/buf/cmd/buf/command/beta/registry/plugin/pluginpush"
	"github.com/bufbuild/buf/private/buf/cmd/buf/command/beta/registry/repository/repositorycreate"
	"github.com/bufbuild/buf/private/buf/cmd/buf/command/beta/registry/repository/repositorydelete"
	"github.com/bufbuild/buf/private/buf/cmd/buf/command/beta/registry/repository/repositorydeprecate"
	"github.com/bufbuild/buf/private/buf/cmd/buf/command/beta/registry/repository/repositoryget"
	"github.com/bufbuild/buf/private/buf/cmd/buf/command/beta/registry/repository/repositorylist"
	"github.com/bufbuild/buf/private/buf/cmd/buf/command/beta/registry/repository/repositoryundeprecate"
	"github.com/bufbuild/buf/private/buf/cmd/buf/command/beta/registry/repository/repositoryupdate"
	"github.com/bufbuild/buf/private/buf/cmd/buf/command/beta/registry/tag/tagcreate"
	"github.com/bufbuild/buf/private/buf/cmd/buf/command/beta/registry/tag/taglist"
	"github.com/bufbuild/buf/private/buf/cmd/buf/command/beta/registry/webhook/webhookcreate"
	"github.com/bufbuild/buf/private/buf/cmd/buf/command/beta/registry/webhook/webhookdelete"
	"github.com/bufbuild/buf/private/buf/cmd/buf/command/beta/registry/webhook/webhooklist"
	"github.com/bufbuild/buf/private/buf/cmd/buf/command/beta/stats"
	"github.com/bufbuild/buf/private/buf/cmd/buf/command/beta/studioagent"
	"github.com/bufbuild/buf/private/buf/cmd/buf/command/breaking"
	"github.com/bufbuild/buf/private/buf/cmd/buf/command/build"
	"github.com/bufbuild/buf/private/buf/cmd/buf/command/convert"
	"github.com/bufbuild/buf/private/buf/cmd/buf/command/curl"
	"github.com/bufbuild/buf/private/buf/cmd/buf/command/export"
	"github.com/bufbuild/buf/private/buf/cmd/buf/command/generate"
	"github.com/bufbuild/buf/private/buf/cmd/buf/command/lint"
	"github.com/bufbuild/buf/private/buf/cmd/buf/command/lsfiles"
	"github.com/bufbuild/buf/private/buf/cmd/buf/command/migrate"
	"github.com/bufbuild/buf/private/buf/cmd/buf/command/mod/modclearcache"
	"github.com/bufbuild/buf/private/buf/cmd/buf/command/mod/modinit"
	"github.com/bufbuild/buf/private/buf/cmd/buf/command/mod/modlsbreakingrules"
	"github.com/bufbuild/buf/private/buf/cmd/buf/command/mod/modlslintrules"
	"github.com/bufbuild/buf/private/buf/cmd/buf/command/mod/modopen"
	"github.com/bufbuild/buf/private/buf/cmd/buf/command/mod/modprune"
	"github.com/bufbuild/buf/private/buf/cmd/buf/command/mod/modupdate"
	"github.com/bufbuild/buf/private/buf/cmd/buf/command/push"
	"github.com/bufbuild/buf/private/buf/cmd/buf/command/registry/registrylogin"
	"github.com/bufbuild/buf/private/buf/cmd/buf/command/registry/registrylogout"
	"github.com/bufbuild/buf/private/bufpkg/bufconnect"
	"github.com/bufbuild/buf/private/pkg/app/appcmd"
	"github.com/bufbuild/buf/private/pkg/app/appext"
	"github.com/bufbuild/buf/private/pkg/syserror"
)

// Main is the entrypoint to the buf CLI.
func Main(name string) {
	appcmd.Main(context.Background(), NewRootCommand(name))
}

// NewRootCommand returns a new root command.
//
// This is public for use in testing.
func NewRootCommand(name string) *appcmd.Command {
	builder := appext.NewBuilder(
		name,
		appext.BuilderWithTimeout(120*time.Second),
		appext.BuilderWithTracing(),
		appext.BuilderWithInterceptor(newErrorInterceptor()),
	)
	return &appcmd.Command{
		Use:                 name,
		Short:               "The Buf CLI",
		Long:                "A tool for working with Protocol Buffers and managing resources on the Buf Schema Registry (BSR)",
		Version:             bufcli.Version,
		BindPersistentFlags: builder.BindRoot,
		SubCommands: []*appcmd.Command{
			build.NewCommand("build", builder),
			export.NewCommand("export", builder),
			// TODO: still need to port
			//format.NewCommand("format", builder),
			lint.NewCommand("lint", builder),
			breaking.NewCommand("breaking", builder),
			generate.NewCommand("generate", builder),
			lsfiles.NewCommand("ls-files", builder),
<<<<<<< HEAD
			migrate.NewCommand("migrate", builder),
			// TODO: still need to port
=======
>>>>>>> 359fa8a5
			push.NewCommand("push", builder),
			convert.NewCommand("convert", builder),
			curl.NewCommand("curl", builder),
			{
				Use:   "mod",
				Short: "Manage Buf modules",
				SubCommands: []*appcmd.Command{
					modinit.NewCommand("init", builder),
					modprune.NewCommand("prune", builder),
					modupdate.NewCommand("update", builder),
					modopen.NewCommand("open", builder),
					modclearcache.NewCommand("clear-cache", builder, "cc"),
					modlslintrules.NewCommand("ls-lint-rules", builder),
					modlsbreakingrules.NewCommand("ls-breaking-rules", builder),
				},
			},
			{
				Use:   "registry",
				Short: "Manage assets on the Buf Schema Registry",
				SubCommands: []*appcmd.Command{
					registrylogin.NewCommand("login", builder),
					registrylogout.NewCommand("logout", builder),
				},
			},
			{
				Use:   "beta",
				Short: "Beta commands. Unstable and likely to change",
				SubCommands: []*appcmd.Command{
					graph.NewCommand("graph", builder),
					price.NewCommand("price", builder),
					stats.NewCommand("stats", builder),
					studioagent.NewCommand("studio-agent", builder),
					{
						Use:   "registry",
						Short: "Manage assets on the Buf Schema Registry",
						SubCommands: []*appcmd.Command{
							{
								Use:   "organization",
								Short: "Manage organizations",
								SubCommands: []*appcmd.Command{
									organizationcreate.NewCommand("create", builder),
									organizationget.NewCommand("get", builder),
									organizationdelete.NewCommand("delete", builder),
								},
							},
							{
								Use:   "repository",
								Short: "Manage repositories",
								SubCommands: []*appcmd.Command{
									repositorycreate.NewCommand("create", builder),
									repositoryget.NewCommand("get", builder),
									repositorylist.NewCommand("list", builder),
									repositorydelete.NewCommand("delete", builder),
									repositorydeprecate.NewCommand("deprecate", builder),
									repositoryundeprecate.NewCommand("undeprecate", builder),
									repositoryupdate.NewCommand("update", builder),
								},
							},
							{
								Use:   "tag",
								Short: "Manage a repository's tags",
								SubCommands: []*appcmd.Command{
									tagcreate.NewCommand("create", builder),
									taglist.NewCommand("list", builder),
								},
							},
							{
								Use:   "commit",
								Short: "Manage a repository's commits",
								SubCommands: []*appcmd.Command{
									commitget.NewCommand("get", builder),
									commitlist.NewCommand("list", builder),
								},
							},
							{
								Use:   "draft",
								Short: "Manage a repository's drafts",
								SubCommands: []*appcmd.Command{
									draftdelete.NewCommand("delete", builder),
									draftlist.NewCommand("list", builder),
								},
							},
							{
								Use:   "webhook",
								Short: "Manage webhooks for a repository on the Buf Schema Registry",
								SubCommands: []*appcmd.Command{
									webhookcreate.NewCommand("create", builder),
									webhookdelete.NewCommand("delete", builder),
									webhooklist.NewCommand("list", builder),
								},
							},
							{
								Use:   "plugin",
								Short: "Manage plugins on the Buf Schema Registry",
								SubCommands: []*appcmd.Command{
									pluginpush.NewCommand("push", builder),
									plugindelete.NewCommand("delete", builder),
								},
							},
						},
					},
				},
			},
			{
				Use:    "alpha",
				Short:  "Alpha commands. Unstable and recommended only for experimentation. These may be deleted",
				Hidden: true,
				SubCommands: []*appcmd.Command{
					protoc.NewCommand("protoc", builder),
					{
						Use:   "registry",
						Short: "Manage assets on the Buf Schema Registry",
						SubCommands: []*appcmd.Command{
							{
								Use:   "token",
								Short: "Manage user tokens",
								SubCommands: []*appcmd.Command{
									tokenget.NewCommand("get", builder),
									tokenlist.NewCommand("list", builder),
									tokendelete.NewCommand("delete", builder),
								},
							},
						},
					},
					{
						Use:   "sdk",
						Short: "Manage Generated SDKs",
						SubCommands: []*appcmd.Command{
							goversion.NewCommand("go-version", builder),
							mavenversion.NewCommand("maven-version", builder),
							npmversion.NewCommand("npm-version", builder),
							swiftversion.NewCommand("swift-version", builder),
							pythonversion.NewCommand("python-version", builder),
						},
					},
					//{
					//Use:   "repo",
					//Short: "Manage Git repositories",
					//SubCommands: []*appcmd.Command{
					//reposync.NewCommand("sync", builder),
					//},
					//},
				},
			},
		},
	}
}

// newErrorInterceptor returns a CLI interceptor that wraps Buf CLI errors.
func newErrorInterceptor() appext.Interceptor {
	return func(next func(context.Context, appext.Container) error) func(context.Context, appext.Container) error {
		return func(ctx context.Context, container appext.Container) error {
			return wrapError(next(ctx, container))
		}
	}
}

// wrapError is used when a CLI command fails, regardless of its error code.
// Note that this function will wrap the error so that the underlying error
// can be recovered via 'errors.Is'.
func wrapError(err error) error {
	if err == nil {
		return nil
	}
	var connectErr *connect.Error
	isConnectError := errors.As(err, &connectErr)
	// If error is empty and not a system error or Connect error, we return it as-is.
	if !isConnectError && err.Error() == "" {
		return err
	}

	if isConnectError {
		connectCode := connectErr.Code()
		switch {
		case connectCode == connect.CodeUnauthenticated, isEmptyUnknownError(err):
			if authErr, ok := bufconnect.AsAuthError(err); ok && authErr.TokenEnvKey() != "" {
				return fmt.Errorf("Failure: the %[1]s environment variable is set, but is not valid. "+
					"Set %[1]s to a valid Buf API key, or unset it. For details, "+
					"visit https://docs.buf.build/bsr/authentication", authErr.TokenEnvKey())
			}
			return errors.New("Failure: you are not authenticated. Create a new entry in your netrc, " +
				"using a Buf API Key as the password. If you already have an entry in your netrc, check " +
				"to see that your token is not expited. For details, visit https://docs.buf.build/bsr/authentication")
		case connectCode == connect.CodeUnavailable:
			msg := `Failure: the server hosted at that remote is unavailable.`
			// If the returned error is Unavailable, then determine if this is a DNS error.  If so,
			// get the address usedso that we can display a more helpful error message.
			if dnsError := (&net.DNSError{}); errors.As(err, &dnsError) && dnsError.IsNotFound {
				return fmt.Errorf(`%s Are you sure "%s" is a valid remote address?`, msg, dnsError.Name)
			}
			// If the unavailable error wraps a tls.CertificateVerificationError, show a more specific
			// error message to the user to aid in troubleshooting.
			if tlsErr := wrappedTLSError(err); tlsErr != nil {
				return fmt.Errorf("tls certificate verification: %w", tlsErr)
			}
			return errors.New(msg)
		}
		err = connectErr.Unwrap()
	}

	sysError, isSysError := syserror.As(err)
	if isSysError {
		err = fmt.Errorf(
			"it looks like you have found a bug in buf. "+
				"Please file an issue at https://github.com/bufbuild/buf/issues "+
				"and provide the command you ran, as well as the following message: %w",
			sysError.Unwrap(),
		)
	}

	return fmt.Errorf("Failure: %w", err)
}

// isEmptyUnknownError returns true if the given
// error is non-nil, but has an empty message
// and an unknown error code.
//
// This is relevant for errors returned by
// envoyauthd when the client does not provide
// an authentication header.
func isEmptyUnknownError(err error) bool {
	if err == nil {
		return false
	}
	return err.Error() == "" && connect.CodeOf(err) == connect.CodeUnknown
}<|MERGE_RESOLUTION|>--- conflicted
+++ resolved
@@ -112,11 +112,7 @@
 			breaking.NewCommand("breaking", builder),
 			generate.NewCommand("generate", builder),
 			lsfiles.NewCommand("ls-files", builder),
-<<<<<<< HEAD
 			migrate.NewCommand("migrate", builder),
-			// TODO: still need to port
-=======
->>>>>>> 359fa8a5
 			push.NewCommand("push", builder),
 			convert.NewCommand("convert", builder),
 			curl.NewCommand("curl", builder),
