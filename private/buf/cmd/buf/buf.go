--- conflicted
+++ resolved
@@ -265,7 +265,6 @@
 						},
 					},
 					{
-<<<<<<< HEAD
 						Use:   "repo",
 						Short: "Manage Git repositories",
 						SubCommands: []*appcmd.Command{
@@ -276,8 +275,6 @@
 						},
 					},
 					{
-=======
->>>>>>> cc4cf95f
 						Use:   "plugin",
 						Short: "Manage plugins on the Buf Schema Registry",
 						SubCommands: []*appcmd.Command{
