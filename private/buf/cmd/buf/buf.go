--- conflicted
+++ resolved
@@ -273,7 +273,6 @@
 						},
 					},
 					{
-<<<<<<< HEAD
 						Use:   "repo",
 						Short: "Manage Git repositories",
 						SubCommands: []*appcmd.Command{
@@ -292,8 +291,6 @@
 						},
 					},
 					{
-=======
->>>>>>> 05b76d45
 						Use:   "workspace",
 						Short: "Manage workspaces",
 						SubCommands: []*appcmd.Command{
