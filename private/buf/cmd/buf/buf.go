--- conflicted
+++ resolved
@@ -231,7 +231,6 @@
 						},
 					},
 					{
-<<<<<<< HEAD
 						Use:   "repo",
 						Short: "Manage Git repositories",
 						SubCommands: []*appcmd.Command{
@@ -250,8 +249,6 @@
 						},
 					},
 					{
-=======
->>>>>>> ad432534
 						Use:   "workspace",
 						Short: "Manage workspaces",
 						SubCommands: []*appcmd.Command{
