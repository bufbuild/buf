--- conflicted
+++ resolved
@@ -971,12 +971,8 @@
 func TestWorkspaceInputOverlapFail(t *testing.T) {
 	// The target input cannot overlap with any of the directories defined
 	// in the workspace.
-<<<<<<< HEAD
-	t.Parallel()
-	testRunStdoutStderr(
-=======
-	testRunStdoutStderrNoWarn(
->>>>>>> 0674e84c
+	t.Parallel()
+	testRunStdoutStderrNoWarn(
 		t,
 		nil,
 		1,
@@ -998,12 +994,8 @@
 
 func TestWorkspaceNoVersionFail(t *testing.T) {
 	// The buf.work.yaml must specify a version.
-<<<<<<< HEAD
-	t.Parallel()
-	testRunStdoutStderr(
-=======
-	testRunStdoutStderrNoWarn(
->>>>>>> 0674e84c
+	t.Parallel()
+	testRunStdoutStderrNoWarn(
 		t,
 		nil,
 		1,
@@ -1016,12 +1008,8 @@
 
 func TestWorkspaceInvalidVersionFail(t *testing.T) {
 	// The buf.work.yaml must specify a valid version.
-<<<<<<< HEAD
-	t.Parallel()
-	testRunStdoutStderr(
-=======
-	testRunStdoutStderrNoWarn(
->>>>>>> 0674e84c
+	t.Parallel()
+	testRunStdoutStderrNoWarn(
 		t,
 		nil,
 		1,
