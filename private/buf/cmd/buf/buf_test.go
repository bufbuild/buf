--- conflicted
+++ resolved
@@ -1751,12 +1751,8 @@
 	})
 
 	t.Run("no stdin input", func(t *testing.T) {
-<<<<<<< HEAD
-		t.Parallel()
-		testRunStdoutStderr(
-=======
+		t.Parallel()
 		testRunStdoutStderrNoWarn(
->>>>>>> 0674e84c
 			t,
 			nil,
 			1,
@@ -2211,12 +2207,8 @@
 }
 
 func TestFormatInvalidWriteWithModuleReference(t *testing.T) {
-<<<<<<< HEAD
-	t.Parallel()
-	testRunStdoutStderr(
-=======
+	t.Parallel()
 	testRunStdoutStderrNoWarn(
->>>>>>> 0674e84c
 		t,
 		nil,
 		1,
@@ -2229,12 +2221,8 @@
 }
 
 func TestFormatInvalidIncludePackageFiles(t *testing.T) {
-<<<<<<< HEAD
-	t.Parallel()
-	testRunStdoutStderr(
-=======
+	t.Parallel()
 	testRunStdoutStderrNoWarn(
->>>>>>> 0674e84c
 		t,
 		nil,
 		1,
