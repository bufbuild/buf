--- conflicted
+++ resolved
@@ -331,7 +331,6 @@
 	testRunStdout(
 		t,
 		nil,
-<<<<<<< HEAD
 		0,
 		"",
 		"lint",
@@ -341,32 +340,30 @@
 
 func TestFail11(t *testing.T) {
 	t.Parallel()
-	//testRunStdout(
-	//	t,
-	//	nil,
-	//	1,
-	//	``,
-	//	"lint",
-	//	"--path",
-	//	filepath.Join("testdata", "fail2", "buf", "buf2.proto"),
-	//	"--input",
-	//	filepath.Join("testdata"),
-	//)
-	//testRunStdout(
-	//	t,
-	//	nil,
-	//	bufcli.ExitCodeFileAnnotation,
-	//	fmt.Sprintf("%v:5:8:buf/buf.proto: does not exist", filepath.FromSlash("testdata/fail2/buf/buf2.proto")),
-	//	"lint",
-	//	"--path",
-	//	filepath.Join("testdata", "fail2", "buf", "buf2.proto"),
-	//	filepath.Join("testdata"),
-	//)
-	testRunStdout(
-		t,
-		nil,
-=======
->>>>>>> de7b218f
+	testRunStdout(
+		t,
+		nil,
+		1,
+		``,
+		"lint",
+		"--path",
+		filepath.Join("testdata", "fail2", "buf", "buf2.proto"),
+		"--input",
+		filepath.Join("testdata"),
+	)
+	testRunStdout(
+		t,
+		nil,
+		bufcli.ExitCodeFileAnnotation,
+		fmt.Sprintf("%v:5:8:buf/buf.proto: does not exist", filepath.FromSlash("testdata/fail2/buf/buf2.proto")),
+		"lint",
+		"--path",
+		filepath.Join("testdata", "fail2", "buf", "buf2.proto"),
+		filepath.Join("testdata"),
+	)
+	testRunStdout(
+		t,
+		nil,
 		bufcli.ExitCodeFileAnnotation,
 		filepath.FromSlash(`testdata/fail2/buf/buf2.proto:9:9:Field name "oneThree" should be lower_snake_case, such as "one_three".`),
 		"lint",
