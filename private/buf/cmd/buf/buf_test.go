// Copyright 2020-2024 Buf Technologies, Inc.
//
// Licensed under the Apache License, Version 2.0 (the "License");
// you may not use this file except in compliance with the License.
// You may obtain a copy of the License at
//
//      http://www.apache.org/licenses/LICENSE-2.0
//
// Unless required by applicable law or agreed to in writing, software
// distributed under the License is distributed on an "AS IS" BASIS,
// WITHOUT WARRANTIES OR CONDITIONS OF ANY KIND, either express or implied.
// See the License for the specific language governing permissions and
// limitations under the License.

package buf

import (
	"bytes"
	"encoding/json"
	"errors"
	"fmt"
	"io"
	"os"
	"path/filepath"
	"sort"
	"strconv"
	"strings"
	"testing"

	"github.com/bufbuild/buf/private/buf/bufcli"
	"github.com/bufbuild/buf/private/buf/bufctl"
	"github.com/bufbuild/buf/private/buf/cmd/buf/internal/internaltesting"
	"github.com/bufbuild/buf/private/bufpkg/bufcheck/bufbreaking"
	"github.com/bufbuild/buf/private/bufpkg/bufconfig"
	"github.com/bufbuild/buf/private/bufpkg/bufimage"
	imagev1 "github.com/bufbuild/buf/private/gen/proto/go/buf/alpha/image/v1"
	"github.com/bufbuild/buf/private/pkg/app/appcmd"
	"github.com/bufbuild/buf/private/pkg/app/appcmd/appcmdtesting"
	"github.com/bufbuild/buf/private/pkg/osext"
	"github.com/bufbuild/buf/private/pkg/slicesext"
	"github.com/bufbuild/buf/private/pkg/storage/storageos"
	"github.com/bufbuild/buf/private/pkg/storage/storagetesting"
	"github.com/stretchr/testify/assert"
	"github.com/stretchr/testify/require"
	"google.golang.org/protobuf/proto"
)

var convertTestDataDir = filepath.Join("command", "convert", "testdata", "convert")

func TestSuccess1(t *testing.T) {
	t.Parallel()
	testRunStdout(t, nil, 1, ``, "build", "--source", filepath.Join("testdata", "success"))
	testRunStdout(t, nil, 0, ``, "build", filepath.Join("testdata", "success"))
}

func TestSuccess2(t *testing.T) {
	t.Parallel()
	testRunStdout(t, nil, 1, ``, "build", "--exclude-imports", "--source", filepath.Join("testdata", "success"))
	testRunStdout(t, nil, 0, ``, "build", "--exclude-imports", filepath.Join("testdata", "success"))
}

func TestSuccess3(t *testing.T) {
	t.Parallel()
	testRunStdout(t, nil, 1, ``, "build", "--exclude-source-info", "--source", filepath.Join("testdata", "success"))
	testRunStdout(t, nil, 0, ``, "build", "--exclude-source-info", filepath.Join("testdata", "success"))
}

func TestSuccess4(t *testing.T) {
	t.Parallel()
	testRunStdout(t, nil, 1, ``, "build", "--exclude-imports", "--exclude-source-info", "--source", filepath.Join("testdata", "success"))
	testRunStdout(t, nil, 0, ``, "build", "--exclude-imports", "--exclude-source-info", filepath.Join("testdata", "success"))
}

func TestSuccess5(t *testing.T) {
	t.Parallel()
	testRunStdout(t, nil, 1, ``, "build", "--exclude-imports", "--exclude-source-info", "--source", filepath.Join("testdata", "success"))
	testRunStdout(t, nil, 0, ``, "build", "--exclude-imports", "--exclude-source-info", filepath.Join("testdata", "success"))
}

func TestSuccess6(t *testing.T) {
	t.Parallel()
	testRunStdout(t, nil, 0, ``, "lint", filepath.Join("testdata", "success"))
	testRunStdout(t, nil, 1, ``, "lint", "--input", filepath.Join("testdata", "success", "buf", "buf.proto"))
	testRunStdout(t, nil, 0, ``, "lint", filepath.Join("testdata", "success", "buf", "buf.proto"))
}

func TestSuccessProfile1(t *testing.T) {
	t.Parallel()
	testRunStdoutProfile(t, nil, 0, ``, "build", filepath.Join("testdata", "success"))
}

func TestSuccessDir(t *testing.T) {
	t.Parallel()
	testRunStdout(t, nil, 0, ``, "build", filepath.Join("testdata", "successnobufyaml"))
	testRunStdout(
		t,
		nil,
		0,
		``,
		"build",
		filepath.Join("testdata", "successnobufyaml"),
		"--path",
		filepath.Join("testdata", "successnobufyaml", "buf", "buf.proto"),
	)
	wd, err := osext.Getwd()
	require.NoError(t, err)
	testRunStdout(t, nil, 0, ``, "build", filepath.Join(wd, "testdata", "successnobufyaml"))
	testRunStdout(
		t,
		nil,
		0,
		``,
		"build",
		filepath.Join(wd, "testdata", "successnobufyaml"),
		"--path",
		filepath.Join(wd, "testdata", "successnobufyaml", "buf", "buf.proto"),
	)
}

func TestFail1(t *testing.T) {
	t.Parallel()
	testRunStdout(
		t,
		nil,
		1,
		``,
		"build",
		"--source",
		filepath.Join("testdata", "fail"),
	)
	testRunStdout(
		t,
		nil,
		0,
		``,
		"build",
		filepath.Join("testdata", "fail"),
	)
}

func TestFail2(t *testing.T) {
	t.Parallel()
	testRunStdout(
		t,
		nil,
		1,
		``,
		"build",
		"--exclude-imports",
		"--source",
		filepath.Join("testdata", "fail"),
	)
	testRunStdout(
		t,
		nil,
		0,
		``,
		"build",
		"--exclude-imports",
		filepath.Join("testdata", "fail"),
	)
}

func TestFail3(t *testing.T) {
	t.Parallel()
	testRunStdout(
		t,
		nil,
		1,
		``,
		"build",
		"--exclude-source-info",
		"--source",
		filepath.Join("testdata", "fail"),
	)
	testRunStdout(
		t,
		nil,
		0,
		``,
		"build",
		"--exclude-source-info",
		filepath.Join("testdata", "fail"),
	)
}

func TestFail4(t *testing.T) {
	t.Parallel()
	testRunStdout(
		t,
		nil,
		1,
		``,
		"build",
		"--exclude-imports",
		"--exclude-source-info",
		"--source",
		filepath.Join("testdata", "fail"),
	)
	testRunStdout(
		t,
		nil,
		0,
		``,
		"build",
		"--exclude-imports",
		"--exclude-source-info",
		filepath.Join("testdata", "fail"),
	)
}

func TestFail5(t *testing.T) {
	t.Parallel()
	testRunStdout(
		t,
		nil,
		bufctl.ExitCodeFileAnnotation,
		filepath.FromSlash(`testdata/fail/buf/buf.proto:3:1:Files with package "other" must be within a directory "other" relative to root but were in directory "buf".
        testdata/fail/buf/buf.proto:6:9:Field name "oneTwo" should be lower_snake_case, such as "one_two".`),
		"lint",
		filepath.Join("testdata", "fail"),
	)
	testRunStdout(
		t,
		nil,
		1,
		``,
		"lint",
		"--input",
		filepath.Join("testdata", "fail", "buf", "buf.proto"),
	)
	testRunStdout(
		t,
		nil,
		bufctl.ExitCodeFileAnnotation,
		filepath.FromSlash(`testdata/fail/buf/buf.proto:3:1:Files with package "other" must be within a directory "other" relative to root but were in directory "buf".
        testdata/fail/buf/buf.proto:6:9:Field name "oneTwo" should be lower_snake_case, such as "one_two".`),
		"lint",
		filepath.Join("testdata", "fail", "buf", "buf.proto"),
	)
}

func TestFail6(t *testing.T) {
	t.Parallel()
	testRunStdoutStderrNoWarn(
		t,
		nil,
		bufctl.ExitCodeFileAnnotation,
		filepath.FromSlash(`testdata/fail/buf/buf.proto:3:1:Files with package "other" must be within a directory "other" relative to root but were in directory "buf".
        testdata/fail/buf/buf.proto:6:9:Field name "oneTwo" should be lower_snake_case, such as "one_two".`),
		"", // stderr should be empty
		"lint",
		filepath.Join("testdata", "fail"),
		"--path",
		filepath.Join("testdata", "fail", "buf", "buf.proto"),
	)
	testRunStdout(
		t,
		nil,
		1,
		``,
		"lint",
		"--input",
		filepath.Join("testdata", "fail", "buf", "buf.proto"),
		"--path",
		filepath.Join("testdata", "fail", "buf", "buf.proto"),
	)
	testRunStdoutStderrNoWarn(
		t,
		nil,
		1,
		"", // stdout should be empty
		"Failure: --path is not valid for use with .proto file references",
		"lint",
		filepath.Join("testdata", "fail", "buf", "buf.proto"),
		"--path",
		filepath.Join("testdata", "fail", "buf", "buf.proto"),
	)
}

func TestFail7(t *testing.T) {
	t.Parallel()
	testRunStdout(
		t,
		nil,
		1,
		``,
		"lint",
		filepath.Join("testdata", "fail", "buf", "buf.proto"),
		"--input-config",
		`{"version":"v1","lint":{"use":["BASIC"]}}`,
	)
	testRunStdoutStderrNoWarn(
		t,
		nil,
		bufctl.ExitCodeFileAnnotation,
		"", // stdout is empty
		// This is new behavior we introduced. When setting a config override, we no longer do
		// a search for the controlling workspace. See bufctl/option.go for additional details.
		filepath.FromSlash(`Failure: testdata/export/other/proto/unimported.proto: import "another.proto": file does not exist`),
		"lint",
		"--path",
		filepath.Join("testdata", "fail", "buf", "buf.proto"),
		filepath.Join("testdata"),
		"--config",
		`{"version":"v1beta1","lint":{"use":["BASIC"]}}`,
	)
	testRunStdoutStderrNoWarn(
		t,
		nil,
		bufctl.ExitCodeFileAnnotation,
		// Note: `were in directory "buf"` was changed to `were in directory "testdata/fail/buf"`
		// during the refactor. This is actually more correct - pre-refactor, the CLI was acting
		// as if the buf.yaml at testdata/fail/buf.yaml mattered in some way. In fact, it doesn't -
		// you've said that you have overridden it entirely.
		filepath.FromSlash(`testdata/fail/buf/buf.proto:3:1:Files with package "other" must be within a directory "other" relative to root but were in directory ".".
testdata/fail/buf/buf.proto:6:9:Field name "oneTwo" should be lower_snake_case, such as "one_two".`),
		"", // stderr should be empty
		"lint",
		filepath.Join("testdata", "fail", "buf", "buf.proto"),
		"--config",
		`{"version":"v1","lint":{"use":["BASIC"]}}`,
	)
}

func TestFail8(t *testing.T) {
	t.Parallel()
	testRunStdout(
		t,
		nil,
		bufctl.ExitCodeFileAnnotation,
		filepath.FromSlash(`testdata/fail2/buf/buf.proto:6:9:Field name "oneTwo" should be lower_snake_case, such as "one_two".
		testdata/fail2/buf/buf2.proto:9:9:Field name "oneThree" should be lower_snake_case, such as "one_three".`),
		"lint",
		filepath.Join("testdata", "fail2"),
	)
}

func TestFail9(t *testing.T) {
	t.Parallel()
	testRunStdout(
		t,
		nil,
		bufctl.ExitCodeFileAnnotation,
		filepath.FromSlash(`testdata/fail2/buf/buf.proto:6:9:Field name "oneTwo" should be lower_snake_case, such as "one_two".`),
		"lint",
		filepath.Join("testdata", "fail2"),
		"--path",
		filepath.Join("testdata", "fail2", "buf", "buf.proto"),
	)
}

func TestFail10(t *testing.T) {
	t.Parallel()
	testRunStdout(
		t,
		nil,
		0,
		``,
		"lint",
		filepath.Join("testdata", "fail2"),
		"--path",
		filepath.Join("testdata", "fail2", "buf", "buf3.proto"),
	)
	testRunStdout(
		t,
		nil,
		0,
		"",
		"lint",
		filepath.Join("testdata", "fail2", "buf", "buf3.proto"),
	)
}

func TestFail11(t *testing.T) {
	t.Parallel()
	testRunStdout(
		t,
		nil,
		1,
		``,
		"lint",
		"--path",
		filepath.Join("testdata", "fail2", "buf", "buf2.proto"),
		"--input",
		filepath.Join("testdata"),
	)
	testRunStdout(
		t,
		nil,
		bufctl.ExitCodeFileAnnotation,
		filepath.FromSlash(`testdata/fail2/buf/buf2.proto:9:9:Field name "oneThree" should be lower_snake_case, such as "one_three".`),
		"lint",
		"--path",
		filepath.Join("testdata", "fail2", "buf", "buf2.proto"),
		filepath.Join("testdata"),
	)
	testRunStdout(
		t,
		nil,
		bufctl.ExitCodeFileAnnotation,
		filepath.FromSlash(`testdata/fail2/buf/buf2.proto:9:9:Field name "oneThree" should be lower_snake_case, such as "one_three".`),
		"lint",
		filepath.Join("testdata", "fail2", "buf", "buf2.proto"),
	)
}

func TestFail12(t *testing.T) {
	t.Parallel()
	testRunStdout(
		t,
		nil,
		bufctl.ExitCodeFileAnnotation,
		`version: v1
lint:
  ignore_only:
    FIELD_LOWER_SNAKE_CASE:
	  - buf/buf.proto
	PACKAGE_DIRECTORY_MATCH:
	  - buf/buf.proto`,
		"lint",
		filepath.Join("testdata", "fail"),
		"--error-format",
		"config-ignore-yaml",
	)
}

func TestFail13(t *testing.T) {
	t.Parallel()
	// this tests that we still use buf.mod if it exists
	// this has an ignore for FIELD_LOWER_SNAKE_CASE to make sure we are actually reading the config
	testRunStdout(
		t,
		nil,
		bufctl.ExitCodeFileAnnotation,
		filepath.FromSlash(`testdata/fail_buf_mod/buf/buf.proto:3:1:Files with package "other" must be within a directory "other" relative to root but were in directory "buf".`),
		"lint",
		filepath.Join("testdata", "fail_buf_mod"),
	)
}

func TestFail14(t *testing.T) {
	t.Parallel()
	testRunStdout(
		t,
		nil,
		bufctl.ExitCodeFileAnnotation,
		fmt.Sprintf(
			`%s:5:1:This file is in stable package "api.v1", so it should not depend on "api/v1alpha/bar.proto" from unstable package "api.v1alpha".`,
			filepath.FromSlash(`testdata/lint_stable_package_import/api/v1/foo.proto`),
		),
		"lint",
		filepath.Join("testdata", "lint_stable_package_import"),
	)
}

func TestFailCheckBreaking1(t *testing.T) {
	t.Parallel()
	testRunStdoutStderrNoWarn(
		t,
		nil,
		bufctl.ExitCodeFileAnnotation,
		filepath.FromSlash(`
		../../../bufpkg/bufcheck/bufbreaking/testdata/breaking_field_no_delete/1.proto:5:1:Previously present field "3" with name "three" on message "Two" was deleted.
		../../../bufpkg/bufcheck/bufbreaking/testdata/breaking_field_no_delete/1.proto:10:1:Previously present field "3" with name "three" on message "Three" was deleted.
		../../../bufpkg/bufcheck/bufbreaking/testdata/breaking_field_no_delete/1.proto:12:5:Previously present field "3" with name "three" on message "Five" was deleted.
		../../../bufpkg/bufcheck/bufbreaking/testdata/breaking_field_no_delete/1.proto:22:3:Previously present field "3" with name "three" on message "Seven" was deleted.
		../../../bufpkg/bufcheck/bufbreaking/testdata/breaking_field_no_delete/2.proto:57:1:Previously present field "3" with name "three" on message "Nine" was deleted.
		`),
		"", // stderr should be empty
		"breaking",
		// can't bother right now to filepath.Join this
		"../../../bufpkg/bufcheck/bufbreaking/testdata/breaking_field_no_delete",
		"--against",
		"../../../bufpkg/bufcheck/bufbreaking/testdata_previous/breaking_field_no_delete",
	)
}

func TestFailCheckBreaking2(t *testing.T) {
	t.Parallel()
	testRunStdout(
		t,
		nil,
		bufctl.ExitCodeFileAnnotation,
		filepath.FromSlash(`testdata/protofileref/breaking/a/foo.proto:7:3:Field "2" with name "world" on message "Foo" changed type from "int32" to "string".`),
		"breaking",
		filepath.Join("testdata", "protofileref", "breaking", "a", "foo.proto"),
		"--against",
		filepath.Join("testdata", "protofileref", "breaking", "b", "foo.proto"),
	)
}

func TestFailCheckBreaking3(t *testing.T) {
	t.Parallel()
	testRunStdout(
		t,
		nil,
		bufctl.ExitCodeFileAnnotation,
		filepath.FromSlash(`
		<input>:1:1:Previously present file "bar.proto" was deleted.
		testdata/protofileref/breaking/a/foo.proto:7:3:Field "2" with name "world" on message "Foo" changed type from "int32" to "string".
		`),
		"breaking",
		filepath.Join("testdata", "protofileref", "breaking", "a", "foo.proto"),
		"--against",
		filepath.Join("testdata", "protofileref", "breaking", "b"),
	)
}

func TestFailCheckBreaking4(t *testing.T) {
	t.Parallel()
	testRunStdout(
		t,
		nil,
		bufctl.ExitCodeFileAnnotation,
		filepath.FromSlash(`
		testdata/protofileref/breaking/a/bar.proto:5:1:Previously present field "2" with name "value" on message "Bar" was deleted.
		testdata/protofileref/breaking/a/foo.proto:7:3:Field "2" with name "world" on message "Foo" changed type from "int32" to "string".
		`),
		"breaking",
		fmt.Sprintf("%s#include_package_files=true", filepath.Join("testdata", "protofileref", "breaking", "a", "foo.proto")),
		"--against",
		filepath.Join("testdata", "protofileref", "breaking", "b"),
	)
}

func TestFailCheckBreaking5(t *testing.T) {
	t.Parallel()
	testRunStdout(
		t,
		nil,
		bufctl.ExitCodeFileAnnotation,
		filepath.FromSlash(`
    <input>:1:1:Previously present file "bar.proto" was deleted.
		testdata/protofileref/breaking/a/foo.proto:7:3:Field "2" with name "world" on message "Foo" changed type from "int32" to "string".
		`),
		"breaking",
		filepath.Join("testdata", "protofileref", "breaking", "a", "foo.proto"),
		"--against",
		fmt.Sprintf("%s#include_package_files=true", filepath.Join("testdata", "protofileref", "breaking", "b", "foo.proto")),
	)
}

func TestCheckLsLintRulesModAll(t *testing.T) {
	t.Parallel()
	expectedStdout := `
ID                                CATEGORIES               PURPOSE
DIRECTORY_SAME_PACKAGE            MINIMAL, BASIC, DEFAULT  Checks that all files in a given directory are in the same package.
PACKAGE_DEFINED                   MINIMAL, BASIC, DEFAULT  Checks that all files have a package defined.
PACKAGE_DIRECTORY_MATCH           MINIMAL, BASIC, DEFAULT  Checks that all files are in a directory that matches their package name.
PACKAGE_SAME_DIRECTORY            MINIMAL, BASIC, DEFAULT  Checks that all files with a given package are in the same directory.
ENUM_FIRST_VALUE_ZERO             BASIC, DEFAULT           Checks that all first values of enums have a numeric value of 0.
ENUM_NO_ALLOW_ALIAS               BASIC, DEFAULT           Checks that enums do not have the allow_alias option set.
ENUM_PASCAL_CASE                  BASIC, DEFAULT           Checks that enums are PascalCase.
ENUM_VALUE_UPPER_SNAKE_CASE       BASIC, DEFAULT           Checks that enum values are UPPER_SNAKE_CASE.
FIELD_LOWER_SNAKE_CASE            BASIC, DEFAULT           Checks that field names are lower_snake_case.
IMPORT_NO_PUBLIC                  BASIC, DEFAULT           Checks that imports are not public.
IMPORT_NO_WEAK                    BASIC, DEFAULT           Checks that imports are not weak.
IMPORT_USED                       BASIC, DEFAULT           Checks that imports are used.
MESSAGE_PASCAL_CASE               BASIC, DEFAULT           Checks that messages are PascalCase.
ONEOF_LOWER_SNAKE_CASE            BASIC, DEFAULT           Checks that oneof names are lower_snake_case.
PACKAGE_LOWER_SNAKE_CASE          BASIC, DEFAULT           Checks that packages are lower_snake.case.
PACKAGE_SAME_CSHARP_NAMESPACE     BASIC, DEFAULT           Checks that all files with a given package have the same value for the csharp_namespace option.
PACKAGE_SAME_GO_PACKAGE           BASIC, DEFAULT           Checks that all files with a given package have the same value for the go_package option.
PACKAGE_SAME_JAVA_MULTIPLE_FILES  BASIC, DEFAULT           Checks that all files with a given package have the same value for the java_multiple_files option.
PACKAGE_SAME_JAVA_PACKAGE         BASIC, DEFAULT           Checks that all files with a given package have the same value for the java_package option.
PACKAGE_SAME_PHP_NAMESPACE        BASIC, DEFAULT           Checks that all files with a given package have the same value for the php_namespace option.
PACKAGE_SAME_RUBY_PACKAGE         BASIC, DEFAULT           Checks that all files with a given package have the same value for the ruby_package option.
PACKAGE_SAME_SWIFT_PREFIX         BASIC, DEFAULT           Checks that all files with a given package have the same value for the swift_prefix option.
RPC_PASCAL_CASE                   BASIC, DEFAULT           Checks that RPCs are PascalCase.
SERVICE_PASCAL_CASE               BASIC, DEFAULT           Checks that services are PascalCase.
SYNTAX_SPECIFIED                  BASIC, DEFAULT           Checks that all files have a syntax specified.
ENUM_VALUE_PREFIX                 DEFAULT                  Checks that enum values are prefixed with ENUM_NAME_UPPER_SNAKE_CASE.
ENUM_ZERO_VALUE_SUFFIX            DEFAULT                  Checks that enum zero values have a consistent suffix (configurable, default suffix is "_UNSPECIFIED").
FILE_LOWER_SNAKE_CASE             DEFAULT                  Checks that filenames are lower_snake_case.
PACKAGE_VERSION_SUFFIX            DEFAULT                  Checks that the last component of all packages is a version of the form v\d+, v\d+test.*, v\d+(alpha|beta)\d+, or v\d+p\d+(alpha|beta)\d+, where numbers are >=1.
PROTOVALIDATE                     DEFAULT                  Checks that protovalidate rules are valid and all CEL expressions compile.
RPC_REQUEST_RESPONSE_UNIQUE       DEFAULT                  Checks that RPC request and response types are only used in one RPC (configurable).
RPC_REQUEST_STANDARD_NAME         DEFAULT                  Checks that RPC request type names are RPCNameRequest or ServiceNameRPCNameRequest (configurable).
RPC_RESPONSE_STANDARD_NAME        DEFAULT                  Checks that RPC response type names are RPCNameResponse or ServiceNameRPCNameResponse (configurable).
SERVICE_SUFFIX                    DEFAULT                  Checks that services have a consistent suffix (configurable, default suffix is "Service").
COMMENT_ENUM                      COMMENTS                 Checks that enums have non-empty comments.
COMMENT_ENUM_VALUE                COMMENTS                 Checks that enum values have non-empty comments.
COMMENT_FIELD                     COMMENTS                 Checks that fields have non-empty comments.
COMMENT_MESSAGE                   COMMENTS                 Checks that messages have non-empty comments.
COMMENT_ONEOF                     COMMENTS                 Checks that oneof have non-empty comments.
COMMENT_RPC                       COMMENTS                 Checks that RPCs have non-empty comments.
COMMENT_SERVICE                   COMMENTS                 Checks that services have non-empty comments.
RPC_NO_CLIENT_STREAMING           UNARY_RPC                Checks that RPCs are not client streaming.
RPC_NO_SERVER_STREAMING           UNARY_RPC                Checks that RPCs are not server streaming.
PACKAGE_NO_IMPORT_CYCLE                                    Checks that packages do not have import cycles.
		`
	testRunStdout(
		t,
		nil,
		0,
		expectedStdout,
		"mod",
		"ls-lint-rules",
		"--all",
	)
}

func TestCheckLsLintRulesFromConfig(t *testing.T) {
	t.Parallel()
	testRunStdout(
		t,
		nil,
		0,
		`
		ID                       CATEGORIES                            PURPOSE
		PACKAGE_DIRECTORY_MATCH  MINIMAL, BASIC, DEFAULT, FILE_LAYOUT  Checks that all files are in a directory that matches their package name.
		ENUM_NO_ALLOW_ALIAS      MINIMAL, BASIC, DEFAULT, SENSIBLE     Checks that enums do not have the allow_alias option set.
		`,
		"mod",
		"ls-lint-rules",
		"--config",
		filepath.Join("testdata", "small_list_rules", "buf.yaml"),
	)
}

func TestCheckLsLintRulesV1Beta1(t *testing.T) {
	t.Parallel()
	expectedStdout := `
ID                                CATEGORIES                                  PURPOSE
DIRECTORY_SAME_PACKAGE            MINIMAL, BASIC, DEFAULT, FILE_LAYOUT        Checks that all files in a given directory are in the same package.
PACKAGE_DIRECTORY_MATCH           MINIMAL, BASIC, DEFAULT, FILE_LAYOUT        Checks that all files are in a directory that matches their package name.
PACKAGE_SAME_DIRECTORY            MINIMAL, BASIC, DEFAULT, FILE_LAYOUT        Checks that all files with a given package are in the same directory.
PACKAGE_SAME_CSHARP_NAMESPACE     MINIMAL, BASIC, DEFAULT, PACKAGE_AFFINITY   Checks that all files with a given package have the same value for the csharp_namespace option.
PACKAGE_SAME_GO_PACKAGE           MINIMAL, BASIC, DEFAULT, PACKAGE_AFFINITY   Checks that all files with a given package have the same value for the go_package option.
PACKAGE_SAME_JAVA_MULTIPLE_FILES  MINIMAL, BASIC, DEFAULT, PACKAGE_AFFINITY   Checks that all files with a given package have the same value for the java_multiple_files option.
PACKAGE_SAME_JAVA_PACKAGE         MINIMAL, BASIC, DEFAULT, PACKAGE_AFFINITY   Checks that all files with a given package have the same value for the java_package option.
PACKAGE_SAME_PHP_NAMESPACE        MINIMAL, BASIC, DEFAULT, PACKAGE_AFFINITY   Checks that all files with a given package have the same value for the php_namespace option.
PACKAGE_SAME_RUBY_PACKAGE         MINIMAL, BASIC, DEFAULT, PACKAGE_AFFINITY   Checks that all files with a given package have the same value for the ruby_package option.
PACKAGE_SAME_SWIFT_PREFIX         MINIMAL, BASIC, DEFAULT, PACKAGE_AFFINITY   Checks that all files with a given package have the same value for the swift_prefix option.
ENUM_NO_ALLOW_ALIAS               MINIMAL, BASIC, DEFAULT, SENSIBLE           Checks that enums do not have the allow_alias option set.
FIELD_NO_DESCRIPTOR               MINIMAL, BASIC, DEFAULT, SENSIBLE           Checks that field names are not any capitalization of "descriptor" with any number of prefix or suffix underscores.
IMPORT_NO_PUBLIC                  MINIMAL, BASIC, DEFAULT, SENSIBLE           Checks that imports are not public.
IMPORT_NO_WEAK                    MINIMAL, BASIC, DEFAULT, SENSIBLE           Checks that imports are not weak.
PACKAGE_DEFINED                   MINIMAL, BASIC, DEFAULT, SENSIBLE           Checks that all files have a package defined.
ENUM_PASCAL_CASE                  BASIC, DEFAULT, STYLE_BASIC, STYLE_DEFAULT  Checks that enums are PascalCase.
ENUM_VALUE_UPPER_SNAKE_CASE       BASIC, DEFAULT, STYLE_BASIC, STYLE_DEFAULT  Checks that enum values are UPPER_SNAKE_CASE.
FIELD_LOWER_SNAKE_CASE            BASIC, DEFAULT, STYLE_BASIC, STYLE_DEFAULT  Checks that field names are lower_snake_case.
MESSAGE_PASCAL_CASE               BASIC, DEFAULT, STYLE_BASIC, STYLE_DEFAULT  Checks that messages are PascalCase.
ONEOF_LOWER_SNAKE_CASE            BASIC, DEFAULT, STYLE_BASIC, STYLE_DEFAULT  Checks that oneof names are lower_snake_case.
PACKAGE_LOWER_SNAKE_CASE          BASIC, DEFAULT, STYLE_BASIC, STYLE_DEFAULT  Checks that packages are lower_snake.case.
RPC_PASCAL_CASE                   BASIC, DEFAULT, STYLE_BASIC, STYLE_DEFAULT  Checks that RPCs are PascalCase.
SERVICE_PASCAL_CASE               BASIC, DEFAULT, STYLE_BASIC, STYLE_DEFAULT  Checks that services are PascalCase.
ENUM_VALUE_PREFIX                 DEFAULT, STYLE_DEFAULT                      Checks that enum values are prefixed with ENUM_NAME_UPPER_SNAKE_CASE.
ENUM_ZERO_VALUE_SUFFIX            DEFAULT, STYLE_DEFAULT                      Checks that enum zero values have a consistent suffix (configurable, default suffix is "_UNSPECIFIED").
FILE_LOWER_SNAKE_CASE             DEFAULT, STYLE_DEFAULT                      Checks that filenames are lower_snake_case.
PACKAGE_VERSION_SUFFIX            DEFAULT, STYLE_DEFAULT                      Checks that the last component of all packages is a version of the form v\d+, v\d+test.*, v\d+(alpha|beta)\d+, or v\d+p\d+(alpha|beta)\d+, where numbers are >=1.
RPC_REQUEST_RESPONSE_UNIQUE       DEFAULT, STYLE_DEFAULT                      Checks that RPC request and response types are only used in one RPC (configurable).
RPC_REQUEST_STANDARD_NAME         DEFAULT, STYLE_DEFAULT                      Checks that RPC request type names are RPCNameRequest or ServiceNameRPCNameRequest (configurable).
RPC_RESPONSE_STANDARD_NAME        DEFAULT, STYLE_DEFAULT                      Checks that RPC response type names are RPCNameResponse or ServiceNameRPCNameResponse (configurable).
SERVICE_SUFFIX                    DEFAULT, STYLE_DEFAULT                      Checks that services have a consistent suffix (configurable, default suffix is "Service").
COMMENT_ENUM                      COMMENTS                                    Checks that enums have non-empty comments.
COMMENT_ENUM_VALUE                COMMENTS                                    Checks that enum values have non-empty comments.
COMMENT_FIELD                     COMMENTS                                    Checks that fields have non-empty comments.
COMMENT_MESSAGE                   COMMENTS                                    Checks that messages have non-empty comments.
COMMENT_ONEOF                     COMMENTS                                    Checks that oneof have non-empty comments.
COMMENT_RPC                       COMMENTS                                    Checks that RPCs have non-empty comments.
COMMENT_SERVICE                   COMMENTS                                    Checks that services have non-empty comments.
RPC_NO_CLIENT_STREAMING           UNARY_RPC                                   Checks that RPCs are not client streaming.
RPC_NO_SERVER_STREAMING           UNARY_RPC                                   Checks that RPCs are not server streaming.
ENUM_FIRST_VALUE_ZERO             OTHER                                       Checks that all first values of enums have a numeric value of 0.
		`
	testRunStdout(
		t,
		nil,
		0,
		expectedStdout,
		"mod",
		"ls-lint-rules",
		"--version",
		"v1beta1",
	)
}

func TestCheckLsLintRulesV2(t *testing.T) {
	t.Parallel()
	expectedStdout := `
<<<<<<< HEAD
ID                                 CATEGORIES               PURPOSE
DIRECTORY_SAME_PACKAGE             MINIMAL, BASIC, DEFAULT  Checks that all files in a given directory are in the same package.
PACKAGE_DEFINED                    MINIMAL, BASIC, DEFAULT  Checks that all files have a package defined.
PACKAGE_DIRECTORY_MATCH            MINIMAL, BASIC, DEFAULT  Checks that all files are in a directory that matches their package name.
PACKAGE_NO_IMPORT_CYCLE            MINIMAL, BASIC, DEFAULT  Checks that packages do not have import cycles.
PACKAGE_SAME_DIRECTORY             MINIMAL, BASIC, DEFAULT  Checks that all files with a given package are in the same directory.
ENUM_FIRST_VALUE_ZERO              BASIC, DEFAULT           Checks that all first values of enums have a numeric value of 0.
ENUM_NO_ALLOW_ALIAS                BASIC, DEFAULT           Checks that enums do not have the allow_alias option set.
ENUM_PASCAL_CASE                   BASIC, DEFAULT           Checks that enums are PascalCase.
ENUM_VALUE_UPPER_SNAKE_CASE        BASIC, DEFAULT           Checks that enum values are UPPER_SNAKE_CASE.
FIELD_LOWER_SNAKE_CASE             BASIC, DEFAULT           Checks that field names are lower_snake_case.
FIELD_NOT_REQUIRED                 BASIC, DEFAULT           Checks that fields are not configured to be required.
IMPORT_NO_PUBLIC                   BASIC, DEFAULT           Checks that imports are not public.
IMPORT_NO_WEAK                     BASIC, DEFAULT           Checks that imports are not weak.
IMPORT_USED                        BASIC, DEFAULT           Checks that imports are used.
MESSAGE_PASCAL_CASE                BASIC, DEFAULT           Checks that messages are PascalCase.
ONEOF_LOWER_SNAKE_CASE             BASIC, DEFAULT           Checks that oneof names are lower_snake_case.
PACKAGE_LOWER_SNAKE_CASE           BASIC, DEFAULT           Checks that packages are lower_snake.case.
PACKAGE_SAME_CSHARP_NAMESPACE      BASIC, DEFAULT           Checks that all files with a given package have the same value for the csharp_namespace option.
PACKAGE_SAME_GO_PACKAGE            BASIC, DEFAULT           Checks that all files with a given package have the same value for the go_package option.
PACKAGE_SAME_JAVA_MULTIPLE_FILES   BASIC, DEFAULT           Checks that all files with a given package have the same value for the java_multiple_files option.
PACKAGE_SAME_JAVA_PACKAGE          BASIC, DEFAULT           Checks that all files with a given package have the same value for the java_package option.
PACKAGE_SAME_PHP_NAMESPACE         BASIC, DEFAULT           Checks that all files with a given package have the same value for the php_namespace option.
PACKAGE_SAME_RUBY_PACKAGE          BASIC, DEFAULT           Checks that all files with a given package have the same value for the ruby_package option.
PACKAGE_SAME_SWIFT_PREFIX          BASIC, DEFAULT           Checks that all files with a given package have the same value for the swift_prefix option.
RPC_PASCAL_CASE                    BASIC, DEFAULT           Checks that RPCs are PascalCase.
SERVICE_PASCAL_CASE                BASIC, DEFAULT           Checks that services are PascalCase.
SYNTAX_SPECIFIED                   BASIC, DEFAULT           Checks that all files have a syntax specified.
ENUM_VALUE_PREFIX                  DEFAULT                  Checks that enum values are prefixed with ENUM_NAME_UPPER_SNAKE_CASE.
ENUM_ZERO_VALUE_SUFFIX             DEFAULT                  Checks that enum zero values are suffixed with _UNSPECIFIED (suffix is configurable).
FILE_LOWER_SNAKE_CASE              DEFAULT                  Checks that filenames are lower_snake_case.
PACKAGE_VERSION_SUFFIX             DEFAULT                  Checks that the last component of all packages is a version of the form v\d+, v\d+test.*, v\d+(alpha|beta)\d+, or v\d+p\d+(alpha|beta)\d+, where numbers are >=1.
PROTOVALIDATE                      DEFAULT                  Checks that protovalidate rules are valid and all CEL expressions compile.
RPC_REQUEST_RESPONSE_UNIQUE        DEFAULT                  Checks that RPC request and response types are only used in one RPC (configurable).
RPC_REQUEST_STANDARD_NAME          DEFAULT                  Checks that RPC request type names are RPCNameRequest or ServiceNameRPCNameRequest (configurable).
RPC_RESPONSE_STANDARD_NAME         DEFAULT                  Checks that RPC response type names are RPCNameResponse or ServiceNameRPCNameResponse (configurable).
SERVICE_SUFFIX                     DEFAULT                  Checks that services are suffixed with Service (suffix is configurable).
COMMENT_ENUM                       COMMENTS                 Checks that enums have non-empty comments.
COMMENT_ENUM_VALUE                 COMMENTS                 Checks that enum values have non-empty comments.
COMMENT_FIELD                      COMMENTS                 Checks that fields have non-empty comments.
COMMENT_MESSAGE                    COMMENTS                 Checks that messages have non-empty comments.
COMMENT_ONEOF                      COMMENTS                 Checks that oneof have non-empty comments.
COMMENT_RPC                        COMMENTS                 Checks that RPCs have non-empty comments.
COMMENT_SERVICE                    COMMENTS                 Checks that services have non-empty comments.
RPC_NO_CLIENT_STREAMING            UNARY_RPC                Checks that RPCs are not client streaming.
RPC_NO_SERVER_STREAMING            UNARY_RPC                Checks that RPCs are not server streaming.
STABLE_PACKAGE_NO_IMPORT_UNSTABLE                           Checks that all files that have stable versioned packages do not import packages with unstable version packages.
=======
ID                                CATEGORIES               PURPOSE
DIRECTORY_SAME_PACKAGE            MINIMAL, BASIC, DEFAULT  Checks that all files in a given directory are in the same package.
PACKAGE_DEFINED                   MINIMAL, BASIC, DEFAULT  Checks that all files have a package defined.
PACKAGE_DIRECTORY_MATCH           MINIMAL, BASIC, DEFAULT  Checks that all files are in a directory that matches their package name.
PACKAGE_NO_IMPORT_CYCLE           MINIMAL, BASIC, DEFAULT  Checks that packages do not have import cycles.
PACKAGE_SAME_DIRECTORY            MINIMAL, BASIC, DEFAULT  Checks that all files with a given package are in the same directory.
ENUM_FIRST_VALUE_ZERO             BASIC, DEFAULT           Checks that all first values of enums have a numeric value of 0.
ENUM_NO_ALLOW_ALIAS               BASIC, DEFAULT           Checks that enums do not have the allow_alias option set.
ENUM_PASCAL_CASE                  BASIC, DEFAULT           Checks that enums are PascalCase.
ENUM_VALUE_UPPER_SNAKE_CASE       BASIC, DEFAULT           Checks that enum values are UPPER_SNAKE_CASE.
FIELD_LOWER_SNAKE_CASE            BASIC, DEFAULT           Checks that field names are lower_snake_case.
FIELD_NOT_REQUIRED                BASIC, DEFAULT           Checks that fields are not configured to be required.
IMPORT_NO_PUBLIC                  BASIC, DEFAULT           Checks that imports are not public.
IMPORT_NO_WEAK                    BASIC, DEFAULT           Checks that imports are not weak.
IMPORT_USED                       BASIC, DEFAULT           Checks that imports are used.
MESSAGE_PASCAL_CASE               BASIC, DEFAULT           Checks that messages are PascalCase.
ONEOF_LOWER_SNAKE_CASE            BASIC, DEFAULT           Checks that oneof names are lower_snake_case.
PACKAGE_LOWER_SNAKE_CASE          BASIC, DEFAULT           Checks that packages are lower_snake.case.
PACKAGE_SAME_CSHARP_NAMESPACE     BASIC, DEFAULT           Checks that all files with a given package have the same value for the csharp_namespace option.
PACKAGE_SAME_GO_PACKAGE           BASIC, DEFAULT           Checks that all files with a given package have the same value for the go_package option.
PACKAGE_SAME_JAVA_MULTIPLE_FILES  BASIC, DEFAULT           Checks that all files with a given package have the same value for the java_multiple_files option.
PACKAGE_SAME_JAVA_PACKAGE         BASIC, DEFAULT           Checks that all files with a given package have the same value for the java_package option.
PACKAGE_SAME_PHP_NAMESPACE        BASIC, DEFAULT           Checks that all files with a given package have the same value for the php_namespace option.
PACKAGE_SAME_RUBY_PACKAGE         BASIC, DEFAULT           Checks that all files with a given package have the same value for the ruby_package option.
PACKAGE_SAME_SWIFT_PREFIX         BASIC, DEFAULT           Checks that all files with a given package have the same value for the swift_prefix option.
RPC_PASCAL_CASE                   BASIC, DEFAULT           Checks that RPCs are PascalCase.
SERVICE_PASCAL_CASE               BASIC, DEFAULT           Checks that services are PascalCase.
SYNTAX_SPECIFIED                  BASIC, DEFAULT           Checks that all files have a syntax specified.
ENUM_VALUE_PREFIX                 DEFAULT                  Checks that enum values are prefixed with ENUM_NAME_UPPER_SNAKE_CASE.
ENUM_ZERO_VALUE_SUFFIX            DEFAULT                  Checks that enum zero values have a consistent suffix (configurable, default suffix is "_UNSPECIFIED").
FILE_LOWER_SNAKE_CASE             DEFAULT                  Checks that filenames are lower_snake_case.
PACKAGE_VERSION_SUFFIX            DEFAULT                  Checks that the last component of all packages is a version of the form v\d+, v\d+test.*, v\d+(alpha|beta)\d+, or v\d+p\d+(alpha|beta)\d+, where numbers are >=1.
PROTOVALIDATE                     DEFAULT                  Checks that protovalidate rules are valid and all CEL expressions compile.
RPC_REQUEST_RESPONSE_UNIQUE       DEFAULT                  Checks that RPC request and response types are only used in one RPC (configurable).
RPC_REQUEST_STANDARD_NAME         DEFAULT                  Checks that RPC request type names are RPCNameRequest or ServiceNameRPCNameRequest (configurable).
RPC_RESPONSE_STANDARD_NAME        DEFAULT                  Checks that RPC response type names are RPCNameResponse or ServiceNameRPCNameResponse (configurable).
SERVICE_SUFFIX                    DEFAULT                  Checks that services have a consistent suffix (configurable, default suffix is "Service").
COMMENT_ENUM                      COMMENTS                 Checks that enums have non-empty comments.
COMMENT_ENUM_VALUE                COMMENTS                 Checks that enum values have non-empty comments.
COMMENT_FIELD                     COMMENTS                 Checks that fields have non-empty comments.
COMMENT_MESSAGE                   COMMENTS                 Checks that messages have non-empty comments.
COMMENT_ONEOF                     COMMENTS                 Checks that oneof have non-empty comments.
COMMENT_RPC                       COMMENTS                 Checks that RPCs have non-empty comments.
COMMENT_SERVICE                   COMMENTS                 Checks that services have non-empty comments.
RPC_NO_CLIENT_STREAMING           UNARY_RPC                Checks that RPCs are not client streaming.
RPC_NO_SERVER_STREAMING           UNARY_RPC                Checks that RPCs are not server streaming.
>>>>>>> 4c9c2eb6
		`
	testRunStdout(
		t,
		nil,
		0,
		expectedStdout,
		"config",
		"ls-lint-rules",
		"--version",
		"v2",
	)
}

func TestCheckLsBreakingRulesV1(t *testing.T) {
	t.Parallel()
	expectedStdout := `
ID                                              CATEGORIES                      PURPOSE
ENUM_NO_DELETE                                  FILE                            Checks that enums are not deleted from a given file.
FILE_NO_DELETE                                  FILE                            Checks that files are not deleted.
MESSAGE_NO_DELETE                               FILE                            Checks that messages are not deleted from a given file.
SERVICE_NO_DELETE                               FILE                            Checks that services are not deleted from a given file.
ENUM_SAME_TYPE                                  FILE, PACKAGE                   Checks that enums have the same type (open vs closed).
ENUM_VALUE_NO_DELETE                            FILE, PACKAGE                   Checks that enum values are not deleted from a given enum.
EXTENSION_MESSAGE_NO_DELETE                     FILE, PACKAGE                   Checks that extension ranges are not deleted from a given message.
FIELD_NO_DELETE                                 FILE, PACKAGE                   Checks that fields are not deleted from a given message.
FIELD_SAME_CARDINALITY                          FILE, PACKAGE                   Checks that fields have the same cardinalities in a given message.
FIELD_SAME_CPP_STRING_TYPE                      FILE, PACKAGE                   Checks that fields have the same C++ string type, based on ctype field option or (pb.cpp).string_type feature.
FIELD_SAME_JAVA_UTF8_VALIDATION                 FILE, PACKAGE                   Checks that fields have the same Java string UTF8 validation, based on java_string_check_utf8 file option or (pb.java).utf8_validation feature.
FIELD_SAME_JSTYPE                               FILE, PACKAGE                   Checks that fields have the same value for the jstype option.
FIELD_SAME_TYPE                                 FILE, PACKAGE                   Checks that fields have the same types in a given message.
FIELD_SAME_UTF8_VALIDATION                      FILE, PACKAGE                   Checks that string fields have the same UTF8 validation mode.
FILE_SAME_CC_ENABLE_ARENAS                      FILE, PACKAGE                   Checks that files have the same value for the cc_enable_arenas option.
FILE_SAME_CC_GENERIC_SERVICES                   FILE, PACKAGE                   Checks that files have the same value for the cc_generic_services option.
FILE_SAME_CSHARP_NAMESPACE                      FILE, PACKAGE                   Checks that files have the same value for the csharp_namespace option.
FILE_SAME_GO_PACKAGE                            FILE, PACKAGE                   Checks that files have the same value for the go_package option.
FILE_SAME_JAVA_GENERIC_SERVICES                 FILE, PACKAGE                   Checks that files have the same value for the java_generic_services option.
FILE_SAME_JAVA_MULTIPLE_FILES                   FILE, PACKAGE                   Checks that files have the same value for the java_multiple_files option.
FILE_SAME_JAVA_OUTER_CLASSNAME                  FILE, PACKAGE                   Checks that files have the same value for the java_outer_classname option.
FILE_SAME_JAVA_PACKAGE                          FILE, PACKAGE                   Checks that files have the same value for the java_package option.
FILE_SAME_OBJC_CLASS_PREFIX                     FILE, PACKAGE                   Checks that files have the same value for the objc_class_prefix option.
FILE_SAME_OPTIMIZE_FOR                          FILE, PACKAGE                   Checks that files have the same value for the optimize_for option.
FILE_SAME_PHP_CLASS_PREFIX                      FILE, PACKAGE                   Checks that files have the same value for the php_class_prefix option.
FILE_SAME_PHP_METADATA_NAMESPACE                FILE, PACKAGE                   Checks that files have the same value for the php_metadata_namespace option.
FILE_SAME_PHP_NAMESPACE                         FILE, PACKAGE                   Checks that files have the same value for the php_namespace option.
FILE_SAME_PY_GENERIC_SERVICES                   FILE, PACKAGE                   Checks that files have the same value for the py_generic_services option.
FILE_SAME_RUBY_PACKAGE                          FILE, PACKAGE                   Checks that files have the same value for the ruby_package option.
FILE_SAME_SWIFT_PREFIX                          FILE, PACKAGE                   Checks that files have the same value for the swift_prefix option.
FILE_SAME_SYNTAX                                FILE, PACKAGE                   Checks that files have the same syntax.
MESSAGE_NO_REMOVE_STANDARD_DESCRIPTOR_ACCESSOR  FILE, PACKAGE                   Checks that messages do not change the no_standard_descriptor_accessor option from false or unset to true.
ONEOF_NO_DELETE                                 FILE, PACKAGE                   Checks that oneofs are not deleted from a given message.
RPC_NO_DELETE                                   FILE, PACKAGE                   Checks that rpcs are not deleted from a given service.
ENUM_SAME_JSON_FORMAT                           FILE, PACKAGE, WIRE_JSON        Checks that enums have the same JSON format support.
ENUM_VALUE_SAME_NAME                            FILE, PACKAGE, WIRE_JSON        Checks that enum values have the same name.
FIELD_SAME_JSON_NAME                            FILE, PACKAGE, WIRE_JSON        Checks that fields have the same value for the json_name option.
FIELD_SAME_NAME                                 FILE, PACKAGE, WIRE_JSON        Checks that fields have the same names in a given message.
MESSAGE_SAME_JSON_FORMAT                        FILE, PACKAGE, WIRE_JSON        Checks that messages have the same JSON format support.
FIELD_SAME_ONEOF                                FILE, PACKAGE, WIRE_JSON, WIRE  Checks that fields have the same oneofs in a given message.
FILE_SAME_PACKAGE                               FILE, PACKAGE, WIRE_JSON, WIRE  Checks that files have the same package.
MESSAGE_SAME_MESSAGE_SET_WIRE_FORMAT            FILE, PACKAGE, WIRE_JSON, WIRE  Checks that messages have the same value for the message_set_wire_format option.
MESSAGE_SAME_REQUIRED_FIELDS                    FILE, PACKAGE, WIRE_JSON, WIRE  Checks that messages have no added or deleted required fields.
RESERVED_ENUM_NO_DELETE                         FILE, PACKAGE, WIRE_JSON, WIRE  Checks that reserved ranges and names are not deleted from a given enum.
RESERVED_MESSAGE_NO_DELETE                      FILE, PACKAGE, WIRE_JSON, WIRE  Checks that reserved ranges and names are not deleted from a given message.
RPC_SAME_CLIENT_STREAMING                       FILE, PACKAGE, WIRE_JSON, WIRE  Checks that rpcs have the same client streaming value.
RPC_SAME_IDEMPOTENCY_LEVEL                      FILE, PACKAGE, WIRE_JSON, WIRE  Checks that rpcs have the same value for the idempotency_level option.
RPC_SAME_REQUEST_TYPE                           FILE, PACKAGE, WIRE_JSON, WIRE  Checks that rpcs are have the same request type.
RPC_SAME_RESPONSE_TYPE                          FILE, PACKAGE, WIRE_JSON, WIRE  Checks that rpcs are have the same response type.
RPC_SAME_SERVER_STREAMING                       FILE, PACKAGE, WIRE_JSON, WIRE  Checks that rpcs have the same server streaming value.
PACKAGE_ENUM_NO_DELETE                          PACKAGE                         Checks that enums are not deleted from a given package.
PACKAGE_MESSAGE_NO_DELETE                       PACKAGE                         Checks that messages are not deleted from a given package.
PACKAGE_NO_DELETE                               PACKAGE                         Checks that packages are not deleted.
PACKAGE_SERVICE_NO_DELETE                       PACKAGE                         Checks that services are not deleted from a given package.
ENUM_VALUE_NO_DELETE_UNLESS_NAME_RESERVED       WIRE_JSON                       Checks that enum values are not deleted from a given enum unless the name is reserved.
FIELD_NO_DELETE_UNLESS_NAME_RESERVED            WIRE_JSON                       Checks that fields are not deleted from a given message unless the name is reserved.
FIELD_WIRE_JSON_COMPATIBLE_CARDINALITY          WIRE_JSON                       Checks that fields have wire and JSON compatible cardinalities in a given message.
FIELD_WIRE_JSON_COMPATIBLE_TYPE                 WIRE_JSON                       Checks that fields have wire and JSON compatible types in a given message.
ENUM_VALUE_NO_DELETE_UNLESS_NUMBER_RESERVED     WIRE_JSON, WIRE                 Checks that enum values are not deleted from a given enum unless the number is reserved.
FIELD_NO_DELETE_UNLESS_NUMBER_RESERVED          WIRE_JSON, WIRE                 Checks that fields are not deleted from a given message unless the number is reserved.
FIELD_WIRE_COMPATIBLE_CARDINALITY               WIRE                            Checks that fields have wire-compatible cardinalities in a given message.
FIELD_WIRE_COMPATIBLE_TYPE                      WIRE                            Checks that fields have wire-compatible types in a given message.
		`
	testRunStdout(
		t,
		nil,
		0,
		expectedStdout,
		"mod",
		"ls-breaking-rules",
		"--version",
		"v1",
	)
}

func TestCheckLsBreakingRulesV1Beta1(t *testing.T) {
	t.Parallel()
	expectedStdout := `
ID                                              CATEGORIES                      PURPOSE
ENUM_NO_DELETE                                  FILE                            Checks that enums are not deleted from a given file.
FILE_NO_DELETE                                  FILE                            Checks that files are not deleted.
FILE_SAME_PACKAGE                               FILE                            Checks that files have the same package.
MESSAGE_NO_DELETE                               FILE                            Checks that messages are not deleted from a given file.
SERVICE_NO_DELETE                               FILE                            Checks that services are not deleted from a given file.
ENUM_SAME_TYPE                                  FILE, PACKAGE                   Checks that enums have the same type (open vs closed).
ENUM_VALUE_NO_DELETE                            FILE, PACKAGE                   Checks that enum values are not deleted from a given enum.
EXTENSION_MESSAGE_NO_DELETE                     FILE, PACKAGE                   Checks that extension ranges are not deleted from a given message.
FIELD_NO_DELETE                                 FILE, PACKAGE                   Checks that fields are not deleted from a given message.
FIELD_SAME_CPP_STRING_TYPE                      FILE, PACKAGE                   Checks that fields have the same C++ string type, based on ctype field option or (pb.cpp).string_type feature.
FIELD_SAME_JAVA_UTF8_VALIDATION                 FILE, PACKAGE                   Checks that fields have the same Java string UTF8 validation, based on java_string_check_utf8 file option or (pb.java).utf8_validation feature.
FIELD_SAME_JSTYPE                               FILE, PACKAGE                   Checks that fields have the same value for the jstype option.
FIELD_SAME_UTF8_VALIDATION                      FILE, PACKAGE                   Checks that string fields have the same UTF8 validation mode.
FILE_SAME_CC_ENABLE_ARENAS                      FILE, PACKAGE                   Checks that files have the same value for the cc_enable_arenas option.
FILE_SAME_CC_GENERIC_SERVICES                   FILE, PACKAGE                   Checks that files have the same value for the cc_generic_services option.
FILE_SAME_CSHARP_NAMESPACE                      FILE, PACKAGE                   Checks that files have the same value for the csharp_namespace option.
FILE_SAME_GO_PACKAGE                            FILE, PACKAGE                   Checks that files have the same value for the go_package option.
FILE_SAME_JAVA_GENERIC_SERVICES                 FILE, PACKAGE                   Checks that files have the same value for the java_generic_services option.
FILE_SAME_JAVA_MULTIPLE_FILES                   FILE, PACKAGE                   Checks that files have the same value for the java_multiple_files option.
FILE_SAME_JAVA_OUTER_CLASSNAME                  FILE, PACKAGE                   Checks that files have the same value for the java_outer_classname option.
FILE_SAME_JAVA_PACKAGE                          FILE, PACKAGE                   Checks that files have the same value for the java_package option.
FILE_SAME_OBJC_CLASS_PREFIX                     FILE, PACKAGE                   Checks that files have the same value for the objc_class_prefix option.
FILE_SAME_OPTIMIZE_FOR                          FILE, PACKAGE                   Checks that files have the same value for the optimize_for option.
FILE_SAME_PHP_CLASS_PREFIX                      FILE, PACKAGE                   Checks that files have the same value for the php_class_prefix option.
FILE_SAME_PHP_METADATA_NAMESPACE                FILE, PACKAGE                   Checks that files have the same value for the php_metadata_namespace option.
FILE_SAME_PHP_NAMESPACE                         FILE, PACKAGE                   Checks that files have the same value for the php_namespace option.
FILE_SAME_PY_GENERIC_SERVICES                   FILE, PACKAGE                   Checks that files have the same value for the py_generic_services option.
FILE_SAME_RUBY_PACKAGE                          FILE, PACKAGE                   Checks that files have the same value for the ruby_package option.
FILE_SAME_SWIFT_PREFIX                          FILE, PACKAGE                   Checks that files have the same value for the swift_prefix option.
FILE_SAME_SYNTAX                                FILE, PACKAGE                   Checks that files have the same syntax.
MESSAGE_NO_REMOVE_STANDARD_DESCRIPTOR_ACCESSOR  FILE, PACKAGE                   Checks that messages do not change the no_standard_descriptor_accessor option from false or unset to true.
ONEOF_NO_DELETE                                 FILE, PACKAGE                   Checks that oneofs are not deleted from a given message.
RPC_NO_DELETE                                   FILE, PACKAGE                   Checks that rpcs are not deleted from a given service.
ENUM_SAME_JSON_FORMAT                           FILE, PACKAGE, WIRE_JSON        Checks that enums have the same JSON format support.
ENUM_VALUE_SAME_NAME                            FILE, PACKAGE, WIRE_JSON        Checks that enum values have the same name.
FIELD_SAME_JSON_NAME                            FILE, PACKAGE, WIRE_JSON        Checks that fields have the same value for the json_name option.
FIELD_SAME_NAME                                 FILE, PACKAGE, WIRE_JSON        Checks that fields have the same names in a given message.
MESSAGE_SAME_JSON_FORMAT                        FILE, PACKAGE, WIRE_JSON        Checks that messages have the same JSON format support.
FIELD_SAME_CARDINALITY                          FILE, PACKAGE, WIRE_JSON, WIRE  Checks that fields have the same cardinalities in a given message.
FIELD_SAME_ONEOF                                FILE, PACKAGE, WIRE_JSON, WIRE  Checks that fields have the same oneofs in a given message.
FIELD_SAME_TYPE                                 FILE, PACKAGE, WIRE_JSON, WIRE  Checks that fields have the same types in a given message.
MESSAGE_SAME_MESSAGE_SET_WIRE_FORMAT            FILE, PACKAGE, WIRE_JSON, WIRE  Checks that messages have the same value for the message_set_wire_format option.
MESSAGE_SAME_REQUIRED_FIELDS                    FILE, PACKAGE, WIRE_JSON, WIRE  Checks that messages have no added or deleted required fields.
RESERVED_ENUM_NO_DELETE                         FILE, PACKAGE, WIRE_JSON, WIRE  Checks that reserved ranges and names are not deleted from a given enum.
RESERVED_MESSAGE_NO_DELETE                      FILE, PACKAGE, WIRE_JSON, WIRE  Checks that reserved ranges and names are not deleted from a given message.
RPC_SAME_CLIENT_STREAMING                       FILE, PACKAGE, WIRE_JSON, WIRE  Checks that rpcs have the same client streaming value.
RPC_SAME_IDEMPOTENCY_LEVEL                      FILE, PACKAGE, WIRE_JSON, WIRE  Checks that rpcs have the same value for the idempotency_level option.
RPC_SAME_REQUEST_TYPE                           FILE, PACKAGE, WIRE_JSON, WIRE  Checks that rpcs are have the same request type.
RPC_SAME_RESPONSE_TYPE                          FILE, PACKAGE, WIRE_JSON, WIRE  Checks that rpcs are have the same response type.
RPC_SAME_SERVER_STREAMING                       FILE, PACKAGE, WIRE_JSON, WIRE  Checks that rpcs have the same server streaming value.
PACKAGE_ENUM_NO_DELETE                          PACKAGE                         Checks that enums are not deleted from a given package.
PACKAGE_MESSAGE_NO_DELETE                       PACKAGE                         Checks that messages are not deleted from a given package.
PACKAGE_NO_DELETE                               PACKAGE                         Checks that packages are not deleted.
PACKAGE_SERVICE_NO_DELETE                       PACKAGE                         Checks that services are not deleted from a given package.
ENUM_VALUE_NO_DELETE_UNLESS_NAME_RESERVED       WIRE_JSON                       Checks that enum values are not deleted from a given enum unless the name is reserved.
FIELD_NO_DELETE_UNLESS_NAME_RESERVED            WIRE_JSON                       Checks that fields are not deleted from a given message unless the name is reserved.
ENUM_VALUE_NO_DELETE_UNLESS_NUMBER_RESERVED     WIRE_JSON, WIRE                 Checks that enum values are not deleted from a given enum unless the number is reserved.
FIELD_NO_DELETE_UNLESS_NUMBER_RESERVED          WIRE_JSON, WIRE                 Checks that fields are not deleted from a given message unless the number is reserved.
		`
	testRunStdout(
		t,
		nil,
		0,
		expectedStdout,
		"mod",
		"ls-breaking-rules",
		"--version",
		"v1beta1",
	)
}

func TestCheckLsBreakingRulesV2(t *testing.T) {
	t.Parallel()
	expectedStdout := `
ID                                              CATEGORIES                      PURPOSE
ENUM_NO_DELETE                                  FILE                            Checks that enums are not deleted from a given file.
EXTENSION_NO_DELETE                             FILE                            Checks that extensions are not deleted from a given file.
FILE_NO_DELETE                                  FILE                            Checks that files are not deleted.
MESSAGE_NO_DELETE                               FILE                            Checks that messages are not deleted from a given file.
SERVICE_NO_DELETE                               FILE                            Checks that services are not deleted from a given file.
ENUM_SAME_TYPE                                  FILE, PACKAGE                   Checks that enums have the same type (open vs closed).
ENUM_VALUE_NO_DELETE                            FILE, PACKAGE                   Checks that enum values are not deleted from a given enum.
EXTENSION_MESSAGE_NO_DELETE                     FILE, PACKAGE                   Checks that extension ranges are not deleted from a given message.
FIELD_NO_DELETE                                 FILE, PACKAGE                   Checks that fields are not deleted from a given message.
FIELD_SAME_CARDINALITY                          FILE, PACKAGE                   Checks that fields have the same cardinalities in a given message.
FIELD_SAME_CPP_STRING_TYPE                      FILE, PACKAGE                   Checks that fields have the same C++ string type, based on ctype field option or (pb.cpp).string_type feature.
FIELD_SAME_JAVA_UTF8_VALIDATION                 FILE, PACKAGE                   Checks that fields have the same Java string UTF8 validation, based on java_string_check_utf8 file option or (pb.java).utf8_validation feature.
FIELD_SAME_JSTYPE                               FILE, PACKAGE                   Checks that fields have the same value for the jstype option.
FIELD_SAME_TYPE                                 FILE, PACKAGE                   Checks that fields have the same types in a given message.
FIELD_SAME_UTF8_VALIDATION                      FILE, PACKAGE                   Checks that string fields have the same UTF8 validation mode.
FILE_SAME_CC_ENABLE_ARENAS                      FILE, PACKAGE                   Checks that files have the same value for the cc_enable_arenas option.
FILE_SAME_CC_GENERIC_SERVICES                   FILE, PACKAGE                   Checks that files have the same value for the cc_generic_services option.
FILE_SAME_CSHARP_NAMESPACE                      FILE, PACKAGE                   Checks that files have the same value for the csharp_namespace option.
FILE_SAME_GO_PACKAGE                            FILE, PACKAGE                   Checks that files have the same value for the go_package option.
FILE_SAME_JAVA_GENERIC_SERVICES                 FILE, PACKAGE                   Checks that files have the same value for the java_generic_services option.
FILE_SAME_JAVA_MULTIPLE_FILES                   FILE, PACKAGE                   Checks that files have the same value for the java_multiple_files option.
FILE_SAME_JAVA_OUTER_CLASSNAME                  FILE, PACKAGE                   Checks that files have the same value for the java_outer_classname option.
FILE_SAME_JAVA_PACKAGE                          FILE, PACKAGE                   Checks that files have the same value for the java_package option.
FILE_SAME_OBJC_CLASS_PREFIX                     FILE, PACKAGE                   Checks that files have the same value for the objc_class_prefix option.
FILE_SAME_OPTIMIZE_FOR                          FILE, PACKAGE                   Checks that files have the same value for the optimize_for option.
FILE_SAME_PHP_CLASS_PREFIX                      FILE, PACKAGE                   Checks that files have the same value for the php_class_prefix option.
FILE_SAME_PHP_METADATA_NAMESPACE                FILE, PACKAGE                   Checks that files have the same value for the php_metadata_namespace option.
FILE_SAME_PHP_NAMESPACE                         FILE, PACKAGE                   Checks that files have the same value for the php_namespace option.
FILE_SAME_PY_GENERIC_SERVICES                   FILE, PACKAGE                   Checks that files have the same value for the py_generic_services option.
FILE_SAME_RUBY_PACKAGE                          FILE, PACKAGE                   Checks that files have the same value for the ruby_package option.
FILE_SAME_SWIFT_PREFIX                          FILE, PACKAGE                   Checks that files have the same value for the swift_prefix option.
FILE_SAME_SYNTAX                                FILE, PACKAGE                   Checks that files have the same syntax.
MESSAGE_NO_REMOVE_STANDARD_DESCRIPTOR_ACCESSOR  FILE, PACKAGE                   Checks that messages do not change the no_standard_descriptor_accessor option from false or unset to true.
ONEOF_NO_DELETE                                 FILE, PACKAGE                   Checks that oneofs are not deleted from a given message.
RPC_NO_DELETE                                   FILE, PACKAGE                   Checks that rpcs are not deleted from a given service.
ENUM_SAME_JSON_FORMAT                           FILE, PACKAGE, WIRE_JSON        Checks that enums have the same JSON format support.
ENUM_VALUE_SAME_NAME                            FILE, PACKAGE, WIRE_JSON        Checks that enum values have the same name.
FIELD_SAME_JSON_NAME                            FILE, PACKAGE, WIRE_JSON        Checks that fields have the same value for the json_name option.
FIELD_SAME_NAME                                 FILE, PACKAGE, WIRE_JSON        Checks that fields have the same names in a given message.
MESSAGE_SAME_JSON_FORMAT                        FILE, PACKAGE, WIRE_JSON        Checks that messages have the same JSON format support.
FIELD_SAME_DEFAULT                              FILE, PACKAGE, WIRE_JSON, WIRE  Checks that fields have the same default value, if a default is specified.
FIELD_SAME_ONEOF                                FILE, PACKAGE, WIRE_JSON, WIRE  Checks that fields have the same oneofs in a given message.
FILE_SAME_PACKAGE                               FILE, PACKAGE, WIRE_JSON, WIRE  Checks that files have the same package.
MESSAGE_SAME_MESSAGE_SET_WIRE_FORMAT            FILE, PACKAGE, WIRE_JSON, WIRE  Checks that messages have the same value for the message_set_wire_format option.
MESSAGE_SAME_REQUIRED_FIELDS                    FILE, PACKAGE, WIRE_JSON, WIRE  Checks that messages have no added or deleted required fields.
RESERVED_ENUM_NO_DELETE                         FILE, PACKAGE, WIRE_JSON, WIRE  Checks that reserved ranges and names are not deleted from a given enum.
RESERVED_MESSAGE_NO_DELETE                      FILE, PACKAGE, WIRE_JSON, WIRE  Checks that reserved ranges and names are not deleted from a given message.
RPC_SAME_CLIENT_STREAMING                       FILE, PACKAGE, WIRE_JSON, WIRE  Checks that rpcs have the same client streaming value.
RPC_SAME_IDEMPOTENCY_LEVEL                      FILE, PACKAGE, WIRE_JSON, WIRE  Checks that rpcs have the same value for the idempotency_level option.
RPC_SAME_REQUEST_TYPE                           FILE, PACKAGE, WIRE_JSON, WIRE  Checks that rpcs are have the same request type.
RPC_SAME_RESPONSE_TYPE                          FILE, PACKAGE, WIRE_JSON, WIRE  Checks that rpcs are have the same response type.
RPC_SAME_SERVER_STREAMING                       FILE, PACKAGE, WIRE_JSON, WIRE  Checks that rpcs have the same server streaming value.
PACKAGE_ENUM_NO_DELETE                          PACKAGE                         Checks that enums are not deleted from a given package.
PACKAGE_EXTENSION_NO_DELETE                     PACKAGE                         Checks that extensions are not deleted from a given package.
PACKAGE_MESSAGE_NO_DELETE                       PACKAGE                         Checks that messages are not deleted from a given package.
PACKAGE_NO_DELETE                               PACKAGE                         Checks that packages are not deleted.
PACKAGE_SERVICE_NO_DELETE                       PACKAGE                         Checks that services are not deleted from a given package.
ENUM_VALUE_NO_DELETE_UNLESS_NAME_RESERVED       WIRE_JSON                       Checks that enum values are not deleted from a given enum unless the name is reserved.
FIELD_NO_DELETE_UNLESS_NAME_RESERVED            WIRE_JSON                       Checks that fields are not deleted from a given message unless the name is reserved.
FIELD_WIRE_JSON_COMPATIBLE_CARDINALITY          WIRE_JSON                       Checks that fields have wire and JSON compatible cardinalities in a given message.
FIELD_WIRE_JSON_COMPATIBLE_TYPE                 WIRE_JSON                       Checks that fields have wire and JSON compatible types in a given message.
ENUM_VALUE_NO_DELETE_UNLESS_NUMBER_RESERVED     WIRE_JSON, WIRE                 Checks that enum values are not deleted from a given enum unless the number is reserved.
FIELD_NO_DELETE_UNLESS_NUMBER_RESERVED          WIRE_JSON, WIRE                 Checks that fields are not deleted from a given message unless the number is reserved.
FIELD_WIRE_COMPATIBLE_CARDINALITY               WIRE                            Checks that fields have wire-compatible cardinalities in a given message.
FIELD_WIRE_COMPATIBLE_TYPE                      WIRE                            Checks that fields have wire-compatible types in a given message.
		`
	testRunStdout(
		t,
		nil,
		0,
		expectedStdout,
		"config",
		"ls-breaking-rules",
		"--version",
		"v2",
	)
}

func TestCheckLsBreakingRulesFromConfig(t *testing.T) {
	t.Parallel()
	testRunStdout(
		t,
		nil,
		0,
		`
		ID                    CATEGORIES     PURPOSE
		ENUM_VALUE_NO_DELETE  FILE, PACKAGE  Checks that enum values are not deleted from a given enum.
		FIELD_SAME_JSTYPE     FILE, PACKAGE  Checks that fields have the same value for the jstype option.
		`,
		"mod",
		"ls-breaking-rules",
		"--config",
		filepath.Join("testdata", "small_list_rules", "buf.yaml"),
	)
}

func TestCheckLsBreakingRulesFromConfigNotNamedBufYAML(t *testing.T) {
	t.Parallel()
	testRunStdout(
		t,
		nil,
		0,
		`
		ID                    CATEGORIES     PURPOSE
		ENUM_VALUE_NO_DELETE  FILE, PACKAGE  Checks that enum values are not deleted from a given enum.
		FIELD_SAME_JSTYPE     FILE, PACKAGE  Checks that fields have the same value for the jstype option.
		`,
		"mod",
		"ls-breaking-rules",
		"--config",
		// making sure that .yml works
		filepath.Join("testdata", "small_list_rules_yml", "config.yml"),
	)
}

func TestCheckLsBreakingRulesFromConfigExceptDeprecated(t *testing.T) {
	t.Parallel()

	for _, version := range bufconfig.AllFileVersions {
		version := version
		t.Run(version.String(), func(t *testing.T) {
			t.Parallel()
			allRules, err := bufbreaking.GetAllRules(version)
			require.NoError(t, err)
			allPackageIDs := make([]string, 0, len(allRules))
			for _, rule := range allRules {
				if rule.Deprecated() {
					// Deprecated rules should not be associated with a category.
					// Instead, their replacements are associated with categories.
					assert.Empty(t, rule.Categories())
					continue
				}
				var found bool
				for _, category := range rule.Categories() {
					if category == "PACKAGE" {
						found = true
						break
					}
				}
				if found {
					allPackageIDs = append(allPackageIDs, rule.ID())
				}
			}
			sort.Strings(allPackageIDs)
			deprecations, err := bufbreaking.GetRelevantDeprecations(version)
			require.NoError(t, err)

			for deprecatedRule := range deprecations {
				deprecatedRule := deprecatedRule
				t.Run(deprecatedRule, func(t *testing.T) {
					t.Parallel()
					ids := getRuleIDsFromLsBreaking(t, version.String(), []string{"PACKAGE"}, []string{deprecatedRule})
					expectedIDs := make([]string, 0, len(allPackageIDs))
					replacements := deprecations[deprecatedRule]
					for _, id := range allPackageIDs {
						var skip bool
						for _, replacement := range replacements {
							if id == replacement {
								skip = true
								break
							}
						}
						if skip {
							continue
						}
						expectedIDs = append(expectedIDs, id)
					}
					require.Equal(t, expectedIDs, ids)
				})
			}
		})
	}
}

func TestLsModulesWorkspaceV1(t *testing.T) {
	// Cannot be parallel since we chdir.
	pwd, err := osext.Getwd()
	require.NoError(t, err)
	defer func() {
		r := recover()
		assert.NoError(t, osext.Chdir(pwd))
		if r != nil {
			panic(r)
		}
	}()

	require.NoError(t, osext.Chdir(filepath.Join(pwd, "testdata", "lsmodules", "workspacev1")))
	testRunStdout(
		t,
		nil,
		0,
		// default format is path
		`
a_v1
b_no_name_v1
c_v1beta1
d_no_file
e_no_file
f_no_name_v1beta1
`,
		"config",
		"ls-modules",
	)
	testRunStdout(
		t,
		nil,
		0,
		// format as path
		`
a_v1
b_no_name_v1
c_v1beta1
d_no_file
e_no_file
f_no_name_v1beta1
`,
		"config",
		"ls-modules",
		"--format",
		"path",
	)
	testRunStdout(
		t,
		nil,
		0,
		// format as name
		`
buf.build/bar/baz
buf.build/foo/bar
`,
		"config",
		"ls-modules",
		"--format",
		"name",
	)
	testRunStdout(
		t,
		nil,
		0,
		// format as json, sort by path
		`
{"path":"a_v1","name":"buf.build/foo/bar"}
{"path":"b_no_name_v1","name":""}
{"path":"c_v1beta1","name":"buf.build/bar/baz"}
{"path":"d_no_file","name":""}
{"path":"e_no_file","name":""}
{"path":"f_no_name_v1beta1","name":""}
`,
		"config",
		"ls-modules",
		"--format",
		"json",
	)
}

func TestLsModulesWorkspaceV2(t *testing.T) {
	// Cannot be parallel since we chdir.
	pwd, err := osext.Getwd()
	require.NoError(t, err)
	defer func() {
		r := recover()
		assert.NoError(t, osext.Chdir(pwd))
		if r != nil {
			panic(r)
		}
	}()

	require.NoError(t, osext.Chdir(filepath.Join(pwd, "testdata", "lsmodules", "workspacev2")))
	testRunStdout(
		t,
		nil,
		0,
		// default format is path
		`
a
b_no_name
c
d_no_name
`,
		"config",
		"ls-modules",
	)
	testRunStdout(
		t,
		nil,
		0,
		// format as path
		`
a
b_no_name
c
d_no_name
`,
		"config",
		"ls-modules",
		"--format",
		"path",
	)
	testRunStdout(
		t,
		nil,
		0,
		// format as name
		`
buf.build/bar/baz
buf.build/foo/bar
`,
		"config",
		"ls-modules",
		"--format",
		"name",
	)
	testRunStdout(
		t,
		nil,
		0,
		// format as json, sort by path
		`
{"path":"a","name":"buf.build/foo/bar"}
{"path":"b_no_name","name":""}
{"path":"c","name":"buf.build/bar/baz"}
{"path":"d_no_name","name":""}
`,
		"config",
		"ls-modules",
		"--format",
		"json",
	)
}

func TestLsModulesModuleV1(t *testing.T) {
	// Cannot be parallel since we chdir.
	pwd, err := osext.Getwd()
	require.NoError(t, err)
	defer func() {
		r := recover()
		assert.NoError(t, osext.Chdir(pwd))
		if r != nil {
			panic(r)
		}
	}()

	// with name
	require.NoError(t, osext.Chdir(filepath.Join(pwd, "testdata", "lsmodules", "workspacev1", "a_v1")))
	testRunStdout(
		t,
		nil,
		0,
		// default format is path
		".",
		"config",
		"ls-modules",
	)
	testRunStdout(
		t,
		nil,
		0,
		".",
		"config",
		"ls-modules",
		"--format",
		"path",
	)
	testRunStdout(
		t,
		nil,
		0,
		`
buf.build/foo/bar
`,
		"config",
		"ls-modules",
		"--format",
		"name",
	)
	testRunStdout(
		t,
		nil,
		0,
		`{"path":".","name":"buf.build/foo/bar"}`,
		"config",
		"ls-modules",
		"--format",
		"json",
	)
	// without name
	require.NoError(t, osext.Chdir(filepath.Join(pwd, "testdata", "lsmodules", "workspacev1", "b_no_name_v1")))
	testRunStdout(
		t,
		nil,
		0,
		// default format is path
		".",
		"config",
		"ls-modules",
	)
	testRunStdout(
		t,
		nil,
		0,
		".",
		"config",
		"ls-modules",
		"--format",
		"path",
	)
	testRunStdout(
		t,
		nil,
		0,
		"", // empty output
		"config",
		"ls-modules",
		"--format",
		"name",
	)
	testRunStdout(
		t,
		nil,
		0,
		`{"path":".","name":""}`,
		"config",
		"ls-modules",
		"--format",
		"json",
	)
}

func TestLsModulesModuleV1Beta1(t *testing.T) {
	// Cannot be parallel since we chdir.
	pwd, err := osext.Getwd()
	require.NoError(t, err)
	defer func() {
		r := recover()
		assert.NoError(t, osext.Chdir(pwd))
		if r != nil {
			panic(r)
		}
	}()

	// with name
	require.NoError(t, osext.Chdir(filepath.Join(pwd, "testdata", "lsmodules", "workspacev1", "c_v1beta1")))
	testRunStdout(
		t,
		nil,
		0,
		// default format is path
		".",
		"config",
		"ls-modules",
	)
	testRunStdout(
		t,
		nil,
		0,
		".",
		"config",
		"ls-modules",
		"--format",
		"path",
	)
	testRunStdout(
		t,
		nil,
		0,
		"buf.build/bar/baz",
		"config",
		"ls-modules",
		"--format",
		"name",
	)
	testRunStdout(
		t,
		nil,
		0,
		`{"path":".","name":"buf.build/bar/baz"}`,
		"config",
		"ls-modules",
		"--format",
		"json",
	)
	// without name
	require.NoError(t, osext.Chdir(filepath.Join(pwd, "testdata", "lsmodules", "workspacev1", "f_no_name_v1beta1")))
	testRunStdout(
		t,
		nil,
		0,
		// default format is path
		".",
		"config",
		"ls-modules",
	)
	testRunStdout(
		t,
		nil,
		0,
		".",
		"config",
		"ls-modules",
		"--format",
		"path",
	)
	testRunStdout(
		t,
		nil,
		0,
		"", // empty output
		"config",
		"ls-modules",
		"--format",
		"name",
	)
	testRunStdout(
		t,
		nil,
		0,
		`{"path":".","name":""}`,
		"config",
		"ls-modules",
		"--format",
		"json",
	)
}

func TestLsModulesNoConfig(t *testing.T) {
	// Cannot be parallel since we chdir.
	pwd, err := osext.Getwd()
	require.NoError(t, err)
	defer func() {
		r := recover()
		assert.NoError(t, osext.Chdir(pwd))
		if r != nil {
			panic(r)
		}
	}()

	// with name
	require.NoError(t, osext.Chdir(t.TempDir()))
	testRunStdout(
		t,
		nil,
		0,
		// default format is path
		".",
		"config",
		"ls-modules",
	)
	testRunStdout(
		t,
		nil,
		0,
		".",
		"config",
		"ls-modules",
		"--format",
		"path",
	)
	testRunStdout(
		t,
		nil,
		0,
		"",
		"config",
		"ls-modules",
		"--format",
		"name",
	)
	testRunStdout(
		t,
		nil,
		0,
		`{"path":".","name":""}`,
		"config",
		"ls-modules",
		"--format",
		"json",
	)
}

func TestLsModulesBothConfig(t *testing.T) {
	// Cannot be parallel since we chdir.
	pwd, err := osext.Getwd()
	require.NoError(t, err)
	defer func() {
		r := recover()
		assert.NoError(t, osext.Chdir(pwd))
		if r != nil {
			panic(r)
		}
	}()

	require.NoError(t, osext.Chdir(filepath.Join(pwd, "testdata", "lsmodules", "extraconfigv1")))
	testRunStderrContainsNoWarn(
		t,
		nil,
		1,
		[]string{"buf.yaml", "buf.work.yaml"},
		"config",
		"ls-modules",
	)

	require.NoError(t, osext.Chdir(filepath.Join(pwd, "testdata", "lsmodules", "extraconfigv2")))
	testRunStderrContainsNoWarn(
		t,
		nil,
		1,
		[]string{"buf.yaml", "buf.work.yaml"},
		"config",
		"ls-modules",
	)
}

func TestLsModulesInvalidVersion(t *testing.T) {
	// Cannot be parallel since we chdir.
	pwd, err := osext.Getwd()
	require.NoError(t, err)
	defer func() {
		r := recover()
		assert.NoError(t, osext.Chdir(pwd))
		if r != nil {
			panic(r)
		}
	}()

	require.NoError(t, osext.Chdir(filepath.Join(pwd, "testdata", "lsmodules", "workspaceinvalid")))
	testRunStderr(
		t,
		nil,
		1,
		`Failure: buf.work.yaml pointed to directory "proto" which has a v2 buf.yaml file`,
		"config",
		"ls-modules",
	)
}

func TestLsModulesConfigFlag(t *testing.T) {
	t.Parallel()

	// v1beta1
	testRunStdout(
		t,
		nil,
		0,
		`{"path":".","name":"buf.build/bar/baz"}`,
		"config",
		"ls-modules",
		"--config",
		filepath.Join("testdata", "lsmodules", "workspacev1", "c_v1beta1", "buf.yaml"),
		"--format",
		"json",
	)

	// v1
	testRunStdout(
		t,
		nil,
		0,
		`{"path":".","name":"buf.build/foo/bar"}`,
		"config",
		"ls-modules",
		"--config",
		filepath.Join("testdata", "lsmodules", "workspacev1", "a_v1", "buf.yaml"),
		"--format",
		"json",
	)

	// v2
	testRunStdout(
		t,
		nil,
		0,
		`
{"path":"a","name":"buf.build/foo/bar"}
{"path":"b_no_name","name":""}
{"path":"c","name":"buf.build/bar/baz"}
{"path":"d_no_name","name":""}
`,
		"config",
		"ls-modules",
		"--config",
		filepath.Join("testdata", "lsmodules", "workspacev2", "buf.yaml"),
		"--format",
		"json",
	)
}

func TestLsModulesConfigPrecedence(t *testing.T) {
	// Cannot be parallel since we chdir.
	pwd, err := osext.Getwd()
	require.NoError(t, err)
	defer func() {
		r := recover()
		assert.NoError(t, osext.Chdir(pwd))
		if r != nil {
			panic(r)
		}
	}()

	require.NoError(t, osext.Chdir(filepath.Join(pwd, "testdata", "lsmodules", "workspacev1")))
	testRunStdout(
		t,
		nil,
		0,
		// default format is path
		`
a
b_no_name
c
d_no_name
`,
		"config",
		"ls-modules",
		"--config",
		filepath.Join(pwd, "testdata", "lsmodules", "workspacev2", "buf.yaml"),
	)
}

func TestLsBreakingRulesDeprecated(t *testing.T) {
	t.Parallel()

	stdout := bytes.NewBuffer(nil)
	testRun(t, 0, nil, stdout, "mod", "ls-breaking-rules", "--version", "v1beta1")
	assert.NotContains(t, stdout.String(), "FIELD_SAME_CTYPE")
	assert.NotContains(t, stdout.String(), "FIELD_SAME_LABEL")
	assert.NotContains(t, stdout.String(), "FILE_SAME_JAVA_STRING_CHECK_UTF8")
	assert.NotContains(t, stdout.String(), "FILE_SAME_PHP_GENERIC_SERVICES")

	stdout = bytes.NewBuffer(nil)
	testRun(t, 0, nil, stdout, "mod", "ls-breaking-rules", "--version", "v1beta1", "--include-deprecated")
	assert.Contains(t, stdout.String(), "FIELD_SAME_CTYPE")
	assert.Contains(t, stdout.String(), "FIELD_SAME_LABEL")
	assert.Contains(t, stdout.String(), "FILE_SAME_JAVA_STRING_CHECK_UTF8")
	assert.Contains(t, stdout.String(), "FILE_SAME_PHP_GENERIC_SERVICES")

	stdout = bytes.NewBuffer(nil)
	testRun(t, 0, nil, stdout, "mod", "ls-breaking-rules", "--version", "v1")
	assert.NotContains(t, stdout.String(), "FIELD_SAME_CTYPE")
	assert.NotContains(t, stdout.String(), "FIELD_SAME_LABEL")
	assert.NotContains(t, stdout.String(), "FILE_SAME_JAVA_STRING_CHECK_UTF8")
	assert.NotContains(t, stdout.String(), "FILE_SAME_PHP_GENERIC_SERVICES")

	stdout = bytes.NewBuffer(nil)
	testRun(t, 0, nil, stdout, "mod", "ls-breaking-rules", "--version", "v1", "--include-deprecated")
	assert.Contains(t, stdout.String(), "FIELD_SAME_CTYPE")
	assert.Contains(t, stdout.String(), "FIELD_SAME_LABEL")
	assert.Contains(t, stdout.String(), "FILE_SAME_JAVA_STRING_CHECK_UTF8")
	assert.Contains(t, stdout.String(), "FILE_SAME_PHP_GENERIC_SERVICES")

	stdout = bytes.NewBuffer(nil)
	testRun(t, 0, nil, stdout, "config", "ls-breaking-rules", "--version", "v1beta1")
	assert.NotContains(t, stdout.String(), "FIELD_SAME_CTYPE")
	assert.NotContains(t, stdout.String(), "FIELD_SAME_LABEL")
	assert.NotContains(t, stdout.String(), "FILE_SAME_JAVA_STRING_CHECK_UTF8")
	assert.NotContains(t, stdout.String(), "FILE_SAME_PHP_GENERIC_SERVICES")

	stdout = bytes.NewBuffer(nil)
	testRun(t, 0, nil, stdout, "config", "ls-breaking-rules", "--version", "v1beta1", "--include-deprecated")
	assert.Contains(t, stdout.String(), "FIELD_SAME_CTYPE")
	assert.Contains(t, stdout.String(), "FIELD_SAME_LABEL")
	assert.Contains(t, stdout.String(), "FILE_SAME_JAVA_STRING_CHECK_UTF8")
	assert.Contains(t, stdout.String(), "FILE_SAME_PHP_GENERIC_SERVICES")

	stdout = bytes.NewBuffer(nil)
	testRun(t, 0, nil, stdout, "config", "ls-breaking-rules", "--version", "v1")
	assert.NotContains(t, stdout.String(), "FIELD_SAME_CTYPE")
	assert.NotContains(t, stdout.String(), "FIELD_SAME_LABEL")
	assert.NotContains(t, stdout.String(), "FILE_SAME_JAVA_STRING_CHECK_UTF8")
	assert.NotContains(t, stdout.String(), "FILE_SAME_PHP_GENERIC_SERVICES")

	stdout = bytes.NewBuffer(nil)
	testRun(t, 0, nil, stdout, "config", "ls-breaking-rules", "--version", "v1", "--include-deprecated")
	assert.Contains(t, stdout.String(), "FIELD_SAME_CTYPE")
	assert.Contains(t, stdout.String(), "FIELD_SAME_LABEL")
	assert.Contains(t, stdout.String(), "FILE_SAME_JAVA_STRING_CHECK_UTF8")
	assert.Contains(t, stdout.String(), "FILE_SAME_PHP_GENERIC_SERVICES")

	stdout = bytes.NewBuffer(nil)
	testRun(t, 0, nil, stdout, "config", "ls-breaking-rules", "--version", "v2")
	assert.NotContains(t, stdout.String(), "FIELD_SAME_CTYPE")
	assert.NotContains(t, stdout.String(), "FIELD_SAME_LABEL")
	assert.NotContains(t, stdout.String(), "FILE_SAME_JAVA_STRING_CHECK_UTF8")
	assert.NotContains(t, stdout.String(), "FILE_SAME_PHP_GENERIC_SERVICES")

	// The deprecated rules are omitted from v2.
	stdout = bytes.NewBuffer(nil)
	testRun(t, 0, nil, stdout, "config", "ls-breaking-rules", "--version", "v2", "--include-deprecated")
	assert.NotContains(t, stdout.String(), "FIELD_SAME_CTYPE")
	assert.NotContains(t, stdout.String(), "FIELD_SAME_LABEL")
	assert.NotContains(t, stdout.String(), "FILE_SAME_JAVA_STRING_CHECK_UTF8")
	assert.NotContains(t, stdout.String(), "FILE_SAME_PHP_GENERIC_SERVICES")

	// Test the non-all version too. Should never have deprecated rules.

	stdout = bytes.NewBuffer(nil)
	testRun(t, 0, nil, stdout, "mod", "ls-breaking-rules")
	assert.NotContains(t, stdout.String(), "FIELD_SAME_CTYPE")
	assert.NotContains(t, stdout.String(), "FIELD_SAME_LABEL")
	assert.NotContains(t, stdout.String(), "FILE_SAME_JAVA_STRING_CHECK_UTF8")
	assert.NotContains(t, stdout.String(), "FILE_SAME_PHP_GENERIC_SERVICES")

	stdout = bytes.NewBuffer(nil)
	testRun(t, 0, nil, stdout, "mod", "ls-breaking-rules", "--include-deprecated")
	assert.NotContains(t, stdout.String(), "FIELD_SAME_CTYPE")
	assert.NotContains(t, stdout.String(), "FIELD_SAME_LABEL")
	assert.NotContains(t, stdout.String(), "FILE_SAME_JAVA_STRING_CHECK_UTF8")
	assert.NotContains(t, stdout.String(), "FILE_SAME_PHP_GENERIC_SERVICES")

	stdout = bytes.NewBuffer(nil)
	testRun(t, 0, nil, stdout, "config", "ls-breaking-rules", "--configured-only")
	assert.NotContains(t, stdout.String(), "FIELD_SAME_CTYPE")
	assert.NotContains(t, stdout.String(), "FIELD_SAME_LABEL")
	assert.NotContains(t, stdout.String(), "FILE_SAME_JAVA_STRING_CHECK_UTF8")
	assert.NotContains(t, stdout.String(), "FILE_SAME_PHP_GENERIC_SERVICES")

	stdout = bytes.NewBuffer(nil)
	testRun(t, 0, nil, stdout, "config", "ls-breaking-rules", "--configured-only", "--include-deprecated")
	assert.NotContains(t, stdout.String(), "FIELD_SAME_CTYPE")
	assert.NotContains(t, stdout.String(), "FIELD_SAME_LABEL")
	assert.NotContains(t, stdout.String(), "FILE_SAME_JAVA_STRING_CHECK_UTF8")
	assert.NotContains(t, stdout.String(), "FILE_SAME_PHP_GENERIC_SERVICES")
}

func TestLsFiles(t *testing.T) {
	t.Parallel()
	testRunStdout(
		t,
		nil,
		0,
		filepath.FromSlash(`testdata/success/buf/buf.proto`),
		"ls-files",
		filepath.Join("testdata", "success"),
	)
	testRunStdout(
		t,
		nil,
		0,
		filepath.FromSlash(`testdata/success/buf/buf.proto`),
		"ls-files",
		filepath.Join("testdata", "success", "buf", "buf.proto"),
	)
	testRunStdout(
		t,
		nil,
		0,
		filepath.FromSlash(`testdata/protofileref/success/buf.proto`),
		"ls-files",
		// test single file ref that is not part of the module or workspace
		filepath.Join("testdata", "protofileref", "success", "buf.proto"),
	)
	testRunStdout(
		t,
		nil,
		0,
		filepath.FromSlash(`
			testdata/protofileref/success/buf.proto
			testdata/protofileref/success/other.proto
		`),
		"ls-files",
		// test single file ref that is not part of the module or workspace
		fmt.Sprintf("%s#include_package_files=true", filepath.Join("testdata", "protofileref", "success", "buf.proto")),
	)
}

func TestLsFilesIncludeImports(t *testing.T) {
	t.Parallel()
	testRunStdout(
		t,
		nil,
		0,
		`google/protobuf/descriptor.proto
`+filepath.FromSlash(`testdata/success/buf/buf.proto`),
		"ls-files",
		"--include-imports",
		filepath.Join("testdata", "success"),
	)
	testRunStdout(
		t,
		nil,
		0,
		`google/protobuf/descriptor.proto
`+filepath.FromSlash(`testdata/protofileref/success/buf.proto`),
		"ls-files",
		"--include-imports",
		filepath.Join("testdata", "protofileref", "success", "buf.proto"),
	)
	testRunStdout(
		t,
		nil,
		0,
		`google/protobuf/descriptor.proto`+filepath.FromSlash(`
		testdata/protofileref/success/buf.proto
		testdata/protofileref/success/other.proto
		`),
		"ls-files",
		"--include-imports",
		fmt.Sprintf("%s#include_package_files=true", filepath.Join("testdata", "protofileref", "success", "buf.proto")),
	)
}

func TestLsFilesIncludeImportsAsImportPaths(t *testing.T) {
	t.Parallel()
	testRunStdout(
		t,
		nil,
		0,
		`buf/buf.proto
google/protobuf/descriptor.proto`,
		"ls-files",
		"--include-imports",
		"--as-import-paths",
		filepath.Join("testdata", "success"),
	)
	testRunStdout(
		t,
		nil,
		0,
		`buf/buf.proto
google/protobuf/descriptor.proto`,
		"ls-files",
		"--include-imports",
		"--as-import-paths",
		filepath.Join("testdata", "success", "buf", "buf.proto"),
	)
}

func TestLsFilesImage1(t *testing.T) {
	t.Parallel()
	stdout := bytes.NewBuffer(nil)
	testRun(
		t,
		0,
		nil,
		stdout,
		"build",
		"-o",
		"-",
		filepath.Join("testdata", "success"),
	)
	testRunStdout(
		t,
		stdout,
		0,
		`
		buf/buf.proto
		`,
		"ls-files",
		"-",
	)
}

func TestLsFilesImage1_Yaml(t *testing.T) {
	t.Parallel()
	stdout := bytes.NewBuffer(nil)
	testRun(
		t,
		0,
		nil,
		stdout,
		"build",
		"-o",
		"-#format=yaml",
		filepath.Join("testdata", "success"),
	)
	testRunStdout(
		t,
		stdout,
		0,
		`
		buf/buf.proto
		`,
		"ls-files",
		"-#format=yaml",
	)
}

func TestLsFilesImage2(t *testing.T) {
	t.Parallel()
	stdout := bytes.NewBuffer(nil)
	testRun(
		t,
		0,
		nil,
		stdout,
		"build",
		"-o",
		"-",
		filepath.Join("testdata", "success"),
	)
	testRunStdout(
		t,
		stdout,
		0,
		`
		buf/buf.proto
		google/protobuf/descriptor.proto
		`,
		"ls-files",
		"-",
		"--include-imports",
	)
}

func TestLsFilesImage3(t *testing.T) {
	t.Parallel()
	stdout := bytes.NewBuffer(nil)
	testRun(
		t,
		0,
		nil,
		stdout,
		"build",
		"--exclude-imports",
		"-o",
		"-",
		filepath.Join("testdata", "success"),
	)
	testRunStdout(
		t,
		stdout,
		0,
		`
		buf/buf.proto
		`,
		"ls-files",
		"-",
	)
}

func TestLsFilesImage4(t *testing.T) {
	t.Parallel()
	stdout := bytes.NewBuffer(nil)
	testRun(
		t,
		0,
		nil,
		stdout,
		"build",
		"-o",
		"-",
		filepath.Join("testdata", "success", "buf", "buf.proto"),
	)
	testRunStdout(
		t,
		stdout,
		0,
		`
		buf/buf.proto
		`,
		"ls-files",
		"-",
	)
}

func TestLsFilesImage5(t *testing.T) {
	t.Parallel()
	stdout := bytes.NewBuffer(nil)
	testRun(
		t,
		0,
		nil,
		stdout,
		"build",
		"-o",
		"-",
		filepath.Join("testdata", "success", "buf", "buf.proto"),
	)
	testRunStdout(
		t,
		stdout,
		0,
		`
		buf/buf.proto
		google/protobuf/descriptor.proto
		`,
		"ls-files",
		"--include-imports",
		"-",
	)
}

func TestBuildFailProtoFileRefWithPathFlag(t *testing.T) {
	t.Parallel()
	testRunStdoutStderrNoWarn(
		t,
		nil,
		1,
		"", // stdout should be empty
		`Failure: --path is not valid for use with .proto file references`,
		"build",
		filepath.Join("testdata", "success", "buf", "buf.proto"),
		"--path",
		filepath.Join("testdata", "success", "buf", "buf.proto"),
		"-o",
		"-",
	)
}

func TestImageConvertRoundtripBinaryJSONBinary(t *testing.T) {
	t.Parallel()

	stdout := bytes.NewBuffer(nil)
	testRun(
		t,
		0,
		nil,
		stdout,
		"build",
		"-o",
		"-",
		filepath.Join("testdata", "customoptions1"),
	)

	binary1 := stdout.Bytes()
	require.NotEmpty(t, binary1)

	stdin := stdout
	stdout = bytes.NewBuffer(nil)
	testRun(
		t,
		0,
		stdin,
		stdout,
		"build",
		"-",
		"-o",
		"-#format=json",
	)

	stdin = stdout
	stdout = bytes.NewBuffer(nil)
	testRun(
		t,
		0,
		stdin,
		stdout,
		"build",
		"-#format=json",
		"-o",
		"-",
	)

	require.Equal(t, binary1, stdout.Bytes())
}

func TestImageConvertRoundtripJSONBinaryJSON(t *testing.T) {
	t.Parallel()

	stdout := bytes.NewBuffer(nil)
	testRun(
		t,
		0,
		nil,
		stdout,
		"build",
		"-o",
		"-#format=json",
		filepath.Join("testdata", "customoptions1"),
	)

	json1 := stdout.Bytes()
	require.NotEmpty(t, json1)

	stdin := stdout
	stdout = bytes.NewBuffer(nil)
	testRun(
		t,
		0,
		stdin,
		stdout,
		"build",
		"-#format=json",
		"-o",
		"-",
	)

	stdin = stdout
	stdout = bytes.NewBuffer(nil)
	testRun(
		t,
		0,
		stdin,
		stdout,
		"build",
		"-",
		"-o",
		"-#format=json",
	)

	require.Equal(t, json1, stdout.Bytes())
}

func TestModInitBasic(t *testing.T) {
	t.Parallel()
	testModInit(
		t,
		`# For details on buf.yaml configuration, visit https://buf.build/docs/configuration/v2/buf-yaml
version: v2
lint:
  use:
    - DEFAULT
breaking:
  use:
    - FILE
`,
		false,
		"",
	)
}

func TestLsFilesOverlappingPaths(t *testing.T) {
	t.Parallel()
	// It should be OK to have paths that overlap, and ls-files (and other commands)
	// should output the union.
	testRunStdout(
		t,
		nil,
		0,
		filepath.FromSlash(`testdata/paths/a/v3/a.proto
testdata/paths/a/v3/foo/bar.proto
testdata/paths/a/v3/foo/foo.proto`),
		"ls-files",
		filepath.Join("testdata", "paths"),
		"--path",
		filepath.Join("testdata", "paths", "a", "v3"),
		"--path",
		filepath.Join("testdata", "paths", "a", "v3", "foo"),
	)
}

func TestBuildOverlappingPaths(t *testing.T) {
	t.Parallel()
	// This may differ from LsFilesOverlappingPaths as we do a build of an image here.
	// Building of images results in bufmodule.ModuleSetToModuleReadBucketWithOnlyProtoFiles being
	// called, which is the original source of the issue that resulted in this test.
	testBuildLsFilesFormatImport(
		t,
		0,
		[]string{
			`a/v3/a.proto`,
			`a/v3/foo/bar.proto`,
			`a/v3/foo/foo.proto`,
		},
		filepath.Join("testdata", "paths"),
		"--path",
		filepath.Join("testdata", "paths", "a", "v3"),
		"--path",
		filepath.Join("testdata", "paths", "a", "v3", "foo"),
	)
}

func TestExportProto(t *testing.T) {
	t.Parallel()
	tempDir := t.TempDir()
	testRunStdout(
		t,
		nil,
		0,
		``,
		"export",
		"-o",
		tempDir,
		filepath.Join("testdata", "export", "proto"),
	)
	readWriteBucket, err := storageos.NewProvider().NewReadWriteBucket(tempDir)
	require.NoError(t, err)
	// This should NOT include unimported.proto
	storagetesting.AssertPaths(
		t,
		readWriteBucket,
		"",
		"request.proto",
		"rpc.proto",
	)
}

func TestExportOtherProto(t *testing.T) {
	t.Parallel()
	tempDir := t.TempDir()
	testRunStdout(
		t,
		nil,
		0,
		``,
		"export",
		"-o",
		tempDir,
		filepath.Join("testdata", "export", "other", "proto"),
	)
	readWriteBucket, err := storageos.NewProvider().NewReadWriteBucket(tempDir)
	require.NoError(t, err)
	storagetesting.AssertPaths(
		t,
		readWriteBucket,
		"",
		"request.proto",
		"unimported.proto",
		"another.proto",
	)
}

func TestExportAll(t *testing.T) {
	t.Parallel()
	tempDir := t.TempDir()
	testRunStdout(
		t,
		nil,
		0,
		``,
		"export",
		"-o",
		tempDir,
		filepath.Join("testdata", "export"),
	)
	readWriteBucket, err := storageos.NewProvider().NewReadWriteBucket(tempDir)
	require.NoError(t, err)
	storagetesting.AssertPaths(
		t,
		readWriteBucket,
		"",
		"another.proto",
		"request.proto",
		"rpc.proto",
		"unimported.proto",
	)
}

func TestExportExcludeImports(t *testing.T) {
	t.Parallel()
	tempDir := t.TempDir()
	testRunStdout(
		t,
		nil,
		0,
		``,
		"export",
		"--exclude-imports",
		"-o",
		tempDir,
		filepath.Join("testdata", "export", "proto"),
	)
	readWriteBucket, err := storageos.NewProvider().NewReadWriteBucket(tempDir)
	require.NoError(t, err)
	storagetesting.AssertPaths(
		t,
		readWriteBucket,
		"",
		"rpc.proto",
	)
}

func TestExportPaths(t *testing.T) {
	t.Parallel()
	tempDir := t.TempDir()
	testRunStdout(
		t,
		nil,
		0,
		``,
		"export",
		"--path",
		filepath.Join("testdata", "export", "other", "proto", "request.proto"),
		"-o",
		tempDir,
		filepath.Join("testdata", "export"),
	)
	readWriteBucket, err := storageos.NewProvider().NewReadWriteBucket(tempDir)
	require.NoError(t, err)
	storagetesting.AssertPaths(
		t,
		readWriteBucket,
		"",
		"request.proto",
	)
}

func TestExportPathsAndExcludes(t *testing.T) {
	t.Parallel()
	tempDir := t.TempDir()
	testRunStdout(
		t,
		nil,
		0,
		``,
		"export",
		filepath.Join("testdata", "paths"),
		"--path",
		filepath.Join("testdata", "paths", "a", "v3"),
		"--exclude-path",
		filepath.Join("testdata", "paths", "a", "v3", "foo"),
		"-o",
		tempDir,
	)
	readWriteBucket, err := storageos.NewProvider().NewReadWriteBucket(tempDir)
	require.NoError(t, err)
	storagetesting.AssertPaths(
		t,
		readWriteBucket,
		"",
		"a/v3/a.proto",
	)
	storagetesting.AssertNotExist(
		t,
		readWriteBucket,
		"a/v3/foo/foo.proto",
	)
	storagetesting.AssertNotExist(
		t,
		readWriteBucket,
		"a/v3/foo/bar.proto",
	)
}

func TestExportProtoFileRef(t *testing.T) {
	t.Parallel()
	tempDir := t.TempDir()
	testRunStdout(
		t,
		nil,
		0,
		``,
		"export",
		"-o",
		tempDir,
		filepath.Join("testdata", "export", "proto", "rpc.proto"),
	)
	readWriteBucket, err := storageos.NewProvider().NewReadWriteBucket(tempDir)
	require.NoError(t, err)
	storagetesting.AssertPaths(
		t,
		readWriteBucket,
		"",
		"request.proto",
		"rpc.proto",
	)
}

func TestExportProtoFileRefExcludeImports(t *testing.T) {
	t.Parallel()
	tempDir := t.TempDir()
	testRunStdout(
		t,
		nil,
		0,
		``,
		"export",
		"--exclude-imports",
		"-o",
		tempDir,
		filepath.Join("testdata", "export", "proto", "rpc.proto"),
	)
	readWriteBucket, err := storageos.NewProvider().NewReadWriteBucket(tempDir)
	require.NoError(t, err)
	storagetesting.AssertPaths(
		t,
		readWriteBucket,
		"",
		"rpc.proto",
	)
}

func TestExportProtoFileRefIncludePackageFiles(t *testing.T) {
	t.Parallel()
	tempDir := t.TempDir()
	testRunStdout(
		t,
		nil,
		0,
		``,
		"export",
		"-o",
		tempDir,
		fmt.Sprintf("%s#include_package_files=true", filepath.Join("testdata", "export", "other", "proto", "request.proto")),
	)
	readWriteBucket, err := storageos.NewProvider().NewReadWriteBucket(tempDir)
	require.NoError(t, err)
	storagetesting.AssertPaths(
		t,
		readWriteBucket,
		"",
		"request.proto",
		"unimported.proto",
		"another.proto",
	)
}

func TestExportProtoFileRefIncludePackageFilesExcludeImports(t *testing.T) {
	t.Parallel()
	tempDir := t.TempDir()
	testRunStdout(
		t,
		nil,
		0,
		``,
		"export",
		"--exclude-imports",
		"-o",
		tempDir,
		fmt.Sprintf("%s#include_package_files=true", filepath.Join("testdata", "export", "other", "proto", "request.proto")),
	)
	readWriteBucket, err := storageos.NewProvider().NewReadWriteBucket(tempDir)
	require.NoError(t, err)
	storagetesting.AssertPaths(
		t,
		readWriteBucket,
		"",
		"request.proto",
		"unimported.proto",
	)
}

func TestExportProtoFileRefWithPathFlag(t *testing.T) {
	t.Parallel()
	tempDir := t.TempDir()
	testRunStdoutStderrNoWarn(
		t,
		nil,
		1,
		"", // stdout should be empty
		`Failure: --path is not valid for use with .proto file references`,
		"export",
		filepath.Join("testdata", "protofileref", "success", "buf.proto"),
		"-o",
		tempDir,
		"--path",
		filepath.Join("testdata", "protofileref", "success", "buf.proto"),
	)
}

func TestBuildWithPaths(t *testing.T) {
	t.Parallel()
	testRunStdout(t, nil, 0, ``, "build", filepath.Join("testdata", "paths"), "--path", filepath.Join("testdata", "paths", "a", "v3"), "--exclude-path", filepath.Join("testdata", "paths", "a", "v3", "foo"))
	testRunStdoutStderrNoWarn(
		t,
		nil,
		1,
		``,
		// This is new post-refactor. Before, we gave precedence to --path. While a change,
		// doing --path foo/bar --exclude-path foo seems like a bug rather than expected behavior to maintain.
		filepath.FromSlash(`Failure: excluded path "testdata/paths/a/v3" contains targeted path "testdata/paths/a/v3/foo", which means all paths in "testdata/paths/a/v3/foo" will be excluded`),
		"build",
		filepath.Join("testdata", "paths"),
		"--path",
		filepath.Join("testdata", "paths", "a", "v3", "foo"),
		"--exclude-path",
		filepath.Join("testdata", "paths", "a", "v3"),
	)
}

func TestLintWithPaths(t *testing.T) {
	t.Parallel()
	testRunStdoutStderrNoWarn(
		t,
		nil,
		bufctl.ExitCodeFileAnnotation,
		filepath.FromSlash(`testdata/paths/a/v3/a.proto:7:10:Field name "Value" should be lower_snake_case, such as "value".`),
		"",
		"lint",
		filepath.Join("testdata", "paths"),
		"--path",
		filepath.Join("testdata", "paths", "a", "v3"),
		"--exclude-path",
		filepath.Join("testdata", "paths", "a", "v3", "foo"),
	)
	testRunStdoutStderrNoWarn(
		t,
		nil,
		1,
		"",
		// This is new post-refactor. Before, we gave precedence to --path. While a change,
		// doing --path foo/bar --exclude-path foo seems like a bug rather than expected behavior to maintain.
		filepath.FromSlash(`Failure: excluded path "testdata/paths/a/v3" contains targeted path "testdata/paths/a/v3/foo", which means all paths in "testdata/paths/a/v3/foo" will be excluded`),
		"lint",
		filepath.Join("testdata", "paths"),
		"--path",
		filepath.Join("testdata", "paths", "a", "v3", "foo"),
		"--exclude-path",
		filepath.Join("testdata", "paths", "a", "v3"),
	)
}

func TestBreakingWithPaths(t *testing.T) {
	t.Parallel()
	tempDir := t.TempDir()
	testRunStdout(t, nil, 0, ``, "build", filepath.Join("command", "generate", "testdata", "paths"), "-o", filepath.Join(tempDir, "previous.binpb"))
	testRunStdout(t, nil, 0, ``, "build", filepath.Join("testdata", "paths"), "-o", filepath.Join(tempDir, "current.binpb"))
	readWriteBucket, err := storageos.NewProvider().NewReadWriteBucket(tempDir)
	require.NoError(t, err)
	storagetesting.AssertPaths(
		t,
		readWriteBucket,
		"",
		"previous.binpb",
		"current.binpb",
	)
	testRunStdoutStderrNoWarn(
		t,
		nil,
		bufctl.ExitCodeFileAnnotation,
		`a/v3/a.proto:6:3:Field "1" with name "key" on message "Foo" changed type from "string" to "int32".
a/v3/a.proto:7:3:Field "2" with name "Value" on message "Foo" changed option "json_name" from "value" to "Value".
a/v3/a.proto:7:10:Field "2" on message "Foo" changed name from "value" to "Value".`,
		"",
		"breaking",
		filepath.Join(tempDir, "current.binpb"),
		"--against",
		filepath.Join(tempDir, "previous.binpb"),
		"--path",
		filepath.Join("a", "v3"),
		"--exclude-path",
		filepath.Join("a", "v3", "foo"),
	)
	testRunStdoutStderrNoWarn(
		t,
		nil,
		bufctl.ExitCodeFileAnnotation,
		`a/v3/a.proto:6:3:Field "1" with name "key" on message "Foo" changed type from "string" to "int32". See https://developers.google.com/protocol-buffers/docs/proto3#updating for wire compatibility rules.`,
		"",
		"breaking",
		filepath.Join(tempDir, "current.binpb"),
		"--against",
		filepath.Join(tempDir, "previous.binpb"),
		"--path",
		filepath.Join("a", "v3"),
		"--exclude-path",
		filepath.Join("a", "v3", "foo"),
		"--config",
		`{"version":"v2","breaking":{"use":["WIRE"]}}`,
	)
}

func TestVersion(t *testing.T) {
	t.Parallel()
	testRunStdout(t, nil, 0, bufcli.Version, "--version")
}

func TestConvertWithImage(t *testing.T) {
	t.Parallel()
	tempDir := t.TempDir()
	testRunStdout(
		t,
		nil,
		0,
		``,
		"build",
		filepath.Join("testdata", "success"),
		"-o",
		filepath.Join(tempDir, "image.binpb"),
	)

	t.Run("stdin input", func(t *testing.T) {
		t.Parallel()
		stdin, err := os.Open(filepath.Join(convertTestDataDir, "descriptor.plain.binpb"))
		require.NoError(t, err)
		defer stdin.Close()
		stdout := bytes.NewBuffer(nil)
		testRun(
			t,
			0,
			stdin,
			stdout,
			"convert",
			filepath.Join(tempDir, "image.binpb"),
			"--type",
			"buf.Foo",
		)
		assert.JSONEq(t, `{"one":"55"}`, stdout.String())
	})

	t.Run("no stdin input", func(t *testing.T) {
		t.Parallel()
		testRunStdoutStderrNoWarn(
			t,
			nil,
			1,
			"",
			`Failure: --from: length of data read from "-" was zero`,
			"convert",
			filepath.Join(tempDir, "image.binpb"),
			"--type",
			"buf.Foo",
		)
	})
}

func TestConvertOutput(t *testing.T) {
	t.Parallel()
	tempDir := t.TempDir()
	testRunStdout(
		t,
		nil,
		0,
		``,
		"build",
		filepath.Join("testdata", "success"),
		"-o",
		filepath.Join(tempDir, "image.binpb"),
	)
	t.Run("json file output", func(t *testing.T) {
		t.Parallel()
		stdin, err := os.Open(filepath.Join(convertTestDataDir, "descriptor.plain.binpb"))
		require.NoError(t, err)
		defer stdin.Close()
		outputTempDir := t.TempDir()
		testRunStdout(
			t,
			stdin,
			0,
			``,
			"convert",
			filepath.Join(tempDir, "image.binpb"),
			"--type",
			"buf.Foo",
			"--to",
			filepath.Join(outputTempDir, "result.json"),
		)
		readWriteBucket, err := storageos.NewProvider().NewReadWriteBucket(outputTempDir)
		require.NoError(t, err)
		storagetesting.AssertPathToContent(
			t,
			readWriteBucket,
			"",
			map[string]string{
				"result.json": `{"one":"55"}`,
			},
		)
	})
	t.Run("txt file output", func(t *testing.T) {
		t.Parallel()
		stdin, err := os.Open(filepath.Join(convertTestDataDir, "descriptor.plain.binpb"))
		require.NoError(t, err)
		defer stdin.Close()
		outputTempDir := t.TempDir()
		testRunStdout(
			t,
			stdin,
			0,
			``,
			"convert",
			filepath.Join(tempDir, "image.binpb"),
			"--type",
			"buf.Foo",
			"--to",
			filepath.Join(outputTempDir, "result.txt"),
		)
		readWriteBucket, err := storageos.NewProvider().NewReadWriteBucket(outputTempDir)
		require.NoError(t, err)
		storagetesting.AssertPathToContent(
			t,
			readWriteBucket,
			"",
			map[string]string{
				"result.txt": `{"one":"55"}`,
			},
		)
	})
	t.Run("stdout with dash", func(t *testing.T) {
		t.Parallel()
		stdin, err := os.Open(filepath.Join(convertTestDataDir, "descriptor.plain.binpb"))
		require.NoError(t, err)
		defer stdin.Close()
		stdout := bytes.NewBuffer(nil)
		testRun(
			t,
			0,
			stdin,
			stdout,
			"convert",
			filepath.Join(tempDir, "image.binpb"),
			"--type",
			"buf.Foo",
			"--to",
			"-",
		)
		assert.JSONEq(t, `{"one":"55"}`, stdout.String())
	})
}

func TestConvertInvalidTypeName(t *testing.T) {
	t.Parallel()
	tempDir := t.TempDir()
	testRunStdout(
		t,
		nil,
		0,
		``,
		"build",
		filepath.Join("testdata", "success"),
		"-o",
		filepath.Join(tempDir, "image.binpb"),
	)
	stdin, err := os.Open(filepath.Join(convertTestDataDir, "descriptor.plain.binpb"))
	require.NoError(t, err)
	defer stdin.Close()
	testRunStdoutStderrNoWarn(
		t,
		stdin,
		1,
		"",
		`Failure: --from: ".foo" is not a valid fully qualified type name`,
		"convert",
		filepath.Join(tempDir, "image.binpb"),
		"--type",
		".foo",
	)
}

func TestConvert(t *testing.T) {
	t.Parallel()
	t.Run("binpb-to-json-file-proto", func(t *testing.T) {
		t.Parallel()
		testRunStdoutFile(t,
			nil,
			0,
			convertTestDataDir+"/bin_json/payload.json",
			"convert",
			"--type=buf.Foo",
			"--from="+convertTestDataDir+"/bin_json/payload.binpb",
			convertTestDataDir+"/bin_json/buf.proto",
		)
	})
	t.Run("json-to-binpb-file-proto", func(t *testing.T) {
		t.Parallel()
		testRunStdoutFile(t,
			nil,
			0,
			convertTestDataDir+"/bin_json/payload.binpb",
			"convert",
			"--type=buf.Foo",
			"--from="+convertTestDataDir+"/bin_json/payload.json",
			convertTestDataDir+"/bin_json/buf.proto",
		)
	})
	t.Run("stdin-json-to-binpb-proto", func(t *testing.T) {
		t.Parallel()
		testRunStdoutFile(t,
			strings.NewReader(`{"one":"55"}`),
			0,
			convertTestDataDir+"/bin_json/payload.binpb",
			"convert",
			"--type=buf.Foo",
			"--from",
			"-#format=json",
			convertTestDataDir+"/bin_json/buf.proto",
		)
	})
	t.Run("stdin-binpb-to-json-proto", func(t *testing.T) {
		t.Parallel()
		file, err := os.Open(convertTestDataDir + "/bin_json/payload.binpb")
		require.NoError(t, err)
		testRunStdoutFile(t, file,
			0,
			convertTestDataDir+"/bin_json/payload.json",
			"convert",
			"--type=buf.Foo",
			"--from",
			"-#format=binpb",
			convertTestDataDir+"/bin_json/buf.proto",
		)
	})
	t.Run("stdin-json-to-json-proto", func(t *testing.T) {
		t.Parallel()
		testRunStdoutFile(t,
			strings.NewReader(`{"one":"55"}`),
			0,
			convertTestDataDir+"/bin_json/payload.json",
			"convert",
			"--type=buf.Foo",
			convertTestDataDir+"/bin_json/buf.proto",
			"--from",
			"-#format=json",
			"--to",
			"-#format=json")
	})
	t.Run("stdin-input-to-json-image", func(t *testing.T) {
		t.Parallel()
		file, err := os.Open(convertTestDataDir + "/bin_json/image.binpb")
		require.NoError(t, err)
		testRunStdoutFile(t, file,
			0,
			convertTestDataDir+"/bin_json/payload.json",
			"convert",
			"--type=buf.Foo",
			"-",
			"--from="+convertTestDataDir+"/bin_json/payload.binpb",
			"--to",
			"-#format=json",
		)
	})
	t.Run("stdin-json-to-json-image", func(t *testing.T) {
		t.Parallel()
		file, err := os.Open(convertTestDataDir + "/bin_json/payload.binpb")
		require.NoError(t, err)
		testRunStdoutFile(t,
			file,
			0,
			convertTestDataDir+"/bin_json/payload.json",
			"convert",
			"--type=buf.Foo",
			convertTestDataDir+"/bin_json/image.binpb",
			"--from",
			"-#format=binpb",
			"--to",
			"-#format=json")
	})
	t.Run("stdin-binpb-payload-to-json-with-image", func(t *testing.T) {
		t.Parallel()
		file, err := os.Open(convertTestDataDir + "/bin_json/payload.binpb")
		require.NoError(t, err)
		testRunStdoutFile(t,
			file,
			0,
			convertTestDataDir+"/bin_json/payload.json",
			"convert",
			"--type=buf.Foo",
			convertTestDataDir+"/bin_json/image.binpb",
			"--to",
			"-#format=json",
		)
	})
	t.Run("stdin-json-payload-to-binpb-with-image", func(t *testing.T) {
		t.Parallel()
		file, err := os.Open(convertTestDataDir + "/bin_json/payload.json")
		require.NoError(t, err)
		testRunStdoutFile(t,
			file,
			0,
			convertTestDataDir+"/bin_json/payload.binpb",
			"convert",
			"--type=buf.Foo",
			convertTestDataDir+"/bin_json/image.binpb",
			"--from",
			"-#format=json",
			"--to",
			"-#format=binpb",
		)
	})
	t.Run("stdin-json-payload-to-yaml-with-image", func(t *testing.T) {
		t.Parallel()
		file, err := os.Open(convertTestDataDir + "/bin_json/payload.json")
		require.NoError(t, err)
		testRunStdoutFile(t,
			file,
			0,
			convertTestDataDir+"/bin_json/payload.yaml",
			"convert",
			"--type=buf.Foo",
			convertTestDataDir+"/bin_json/image.yaml",
			"--from",
			"-#format=json",
			"--to",
			"-#format=yaml",
		)
	})
	t.Run("stdin-image-json-to-binpb", func(t *testing.T) {
		t.Parallel()
		file, err := os.Open(convertTestDataDir + "/bin_json/image.json")
		require.NoError(t, err)
		testRunStdoutFile(t,
			file,
			0,
			convertTestDataDir+"/bin_json/payload.binpb",
			"convert",
			"--type=buf.Foo",
			"-#format=json",
			"--from="+convertTestDataDir+"/bin_json/payload.json",
			"--to",
			"-#format=binpb",
		)
	})
	t.Run("stdin-image-json-to-yaml", func(t *testing.T) {
		t.Parallel()
		file, err := os.Open(convertTestDataDir + "/bin_json/image.json")
		require.NoError(t, err)
		testRunStdoutFile(t,
			file,
			0,
			convertTestDataDir+"/bin_json/payload.yaml",
			"convert",
			"--type=buf.Foo",
			"-#format=json",
			"--from="+convertTestDataDir+"/bin_json/payload.json",
			"--to",
			"-#format=yaml",
		)
	})
	t.Run("stdin-image-txtpb-to-binpb", func(t *testing.T) {
		t.Parallel()
		file, err := os.Open(convertTestDataDir + "/bin_json/image.txtpb")
		require.NoError(t, err)
		testRunStdoutFile(t,
			file,
			0,
			convertTestDataDir+"/bin_json/payload.binpb",
			"convert",
			"--type=buf.Foo",
			"-#format=txtpb",
			"--from="+convertTestDataDir+"/bin_json/payload.txtpb",
			"--to",
			"-#format=binpb",
		)
	})
	t.Run("stdin-image-yaml-to-binpb", func(t *testing.T) {
		t.Parallel()
		file, err := os.Open(convertTestDataDir + "/bin_json/image.yaml")
		require.NoError(t, err)
		testRunStdoutFile(t,
			file,
			0,
			convertTestDataDir+"/bin_json/payload.binpb",
			"convert",
			"--type=buf.Foo",
			"-#format=yaml",
			"--from="+convertTestDataDir+"/bin_json/payload.yaml",
			"--to",
			"-#format=binpb",
		)
	})
}

func TestFormat(t *testing.T) {
	t.Parallel()
	testRunStdout(
		t,
		nil,
		0,
		`
syntax = "proto3";

package simple;

message Object {
  string key = 1;
  bytes value = 2;
}
		`,
		"format",
		filepath.Join("testdata", "format", "simple"),
	)
}

func TestFormatSingleFile(t *testing.T) {
	t.Parallel()
	tempDir := t.TempDir()
	testRunStdout(
		t,
		nil,
		0,
		``,
		"format",
		filepath.Join("testdata", "format", "simple"),
		"-o",
		filepath.Join(tempDir, "simple.formatted"),
	)
	testRunStdout(
		t,
		nil,
		0,
		``,
		"format",
		filepath.Join(tempDir, "simple.formatted"),
		"-d",
	)
}

func TestFormatDiff(t *testing.T) {
	t.Parallel()
	tempDir := t.TempDir()
	stdout := bytes.NewBuffer(nil)
	testRun(
		t,
		0,
		nil,
		stdout,
		"format",
		filepath.Join("testdata", "format", "diff"),
		"-d",
		"-o",
		filepath.Join(tempDir, "formatted"),
	)
	assert.Contains(
		t,
		stdout.String(),
		`
@@ -1,13 +1,7 @@
-
 syntax = "proto3";
`,
	)
	testRunStdout(
		t,
		nil,
		0,
		``,
		"format",
		filepath.Join(tempDir, "formatted"),
		"-d",
	)
}

// Tests if the exit code is set for common invocations of buf format
// with the --exit-code flag.
func TestFormatExitCode(t *testing.T) {
	t.Parallel()
	stdout := bytes.NewBuffer(nil)
	testRun(
		t,
		bufctl.ExitCodeFileAnnotation,
		nil,
		stdout,
		"format",
		filepath.Join("testdata", "format", "diff"),
		"--exit-code",
	)
	assert.NotEmpty(t, stdout.String())
	stdout = bytes.NewBuffer(nil)
	testRun(
		t,
		bufctl.ExitCodeFileAnnotation,
		nil,
		stdout,
		"format",
		filepath.Join("testdata", "format", "diff"),
		"-d",
		"--exit-code",
	)
	assert.NotEmpty(t, stdout.String())
}

// Tests if the image produced by the formatted result is
// equivalent to the original result.
func TestFormatEquivalence(t *testing.T) {
	t.Parallel()
	tempDir := t.TempDir()
	testRunStdout(
		t,
		nil,
		0,
		``,
		"build",
		filepath.Join("testdata", "format", "complex"),
		"-o",
		filepath.Join(tempDir, "image.binpb"),
		"--exclude-source-info",
	)
	testRunStdout(
		t,
		nil,
		0,
		``,
		"format",
		filepath.Join("testdata", "format", "complex"),
		"-o",
		filepath.Join(tempDir, "formatted"),
	)
	testRunStdout(
		t,
		nil,
		0,
		``,
		"build",
		filepath.Join(tempDir, "formatted"),
		"-o",
		filepath.Join(tempDir, "formatted.binpb"),
		"--exclude-source-info",
	)
	originalImageData, err := os.ReadFile(filepath.Join(tempDir, "image.binpb"))
	require.NoError(t, err)
	formattedImageData, err := os.ReadFile(filepath.Join(tempDir, "formatted.binpb"))
	require.NoError(t, err)
	require.Equal(t, originalImageData, formattedImageData)
}

func TestFormatInvalidFlagCombination(t *testing.T) {
	t.Parallel()
	tempDir := t.TempDir()
	testRunStderrContainsNoWarn(
		t,
		nil,
		1,
		[]string{
			`Failure: cannot use --output when using --write`,
		},
		"format",
		filepath.Join("testdata", "format", "diff"),
		"-w",
		"-o",
		filepath.Join(tempDir, "formatted"),
	)
}

func TestFormatInvalidWriteWithModuleReference(t *testing.T) {
	t.Parallel()
	testRunStderrContainsNoWarn(
		t,
		nil,
		1,
		[]string{
			`Failure: invalid input "buf.build/acme/weather" when using --write: must be a directory or proto file`,
		},
		"format",
		"buf.build/acme/weather",
		"-w",
	)
}

func TestFormatInvalidIncludePackageFiles(t *testing.T) {
	t.Parallel()
	testRunStderrContainsNoWarn(
		t,
		nil,
		1,
		[]string{
			"Failure: cannot specify include_package_files=true with format",
		},
		"format",
		filepath.Join("testdata", "format", "simple", "simple.proto#include_package_files=true"),
	)
}

func TestFormatInvalidInputDoesNotCreateDirectory(t *testing.T) {
	t.Parallel()
	tempDir := t.TempDir()
	testRunStdoutStderrNoWarn(
		t,
		nil,
		1,
		"",
		filepath.FromSlash(`Failure: testdata/format/invalid/invalid.proto:4:12: syntax error: unexpected '.', expecting '{'`),
		"format",
		filepath.Join("testdata", "format", "invalid"),
		"-o",
		filepath.Join(tempDir, "formatted", "invalid"), // Directory output.
	)
	_, err := os.Stat(filepath.Join(tempDir, "formatted", "invalid"))
	assert.True(t, os.IsNotExist(err))
	testRunStdoutStderrNoWarn(
		t,
		nil,
		1,
		"",
		filepath.FromSlash(`Failure: testdata/format/invalid/invalid.proto:4:12: syntax error: unexpected '.', expecting '{'`),
		"format",
		filepath.Join("testdata", "format", "invalid"),
		"-o",
		filepath.Join(tempDir, "formatted", "invalid", "invalid.proto"), // Single file output.
	)
	_, err = os.Stat(filepath.Join(tempDir, "formatted", "invalid"))
	assert.True(t, os.IsNotExist(err))
}

func TestConvertRoundTrip(t *testing.T) {
	t.Parallel()
	tempDir := t.TempDir()
	testRunStdout(
		t,
		nil,
		0,
		``,
		"build",
		filepath.Join("testdata", "success"),
		"-o",
		filepath.Join(tempDir, "image.binpb"),
	)
	t.Run("stdin and stdout", func(t *testing.T) {
		t.Parallel()
		stdin := bytes.NewBufferString(`{"one":"55"}`)
		encodedMessage := bytes.NewBuffer(nil)
		decodedMessage := bytes.NewBuffer(nil)
		testRun(
			t,
			0,
			stdin,
			encodedMessage,
			"convert",
			filepath.Join(tempDir, "image.binpb"),
			"--type",
			"buf.Foo",
			"--from",
			"-#format=json",
		)
		testRun(
			t,
			0,
			encodedMessage,
			decodedMessage,
			"convert",
			filepath.Join(tempDir, "image.binpb"),
			"--type",
			"buf.Foo",
		)
		assert.JSONEq(t, `{"one":"55"}`, decodedMessage.String())
	})
	t.Run("stdin and stdout with type specified", func(t *testing.T) {
		t.Parallel()
		stdin := bytes.NewBufferString(`{"one":"55"}`)
		encodedMessage := bytes.NewBuffer(nil)
		decodedMessage := bytes.NewBuffer(nil)
		testRun(
			t,
			0,
			stdin,
			encodedMessage,
			"convert",
			filepath.Join(tempDir, "image.binpb"),
			"--type",
			"buf.Foo",
			"--from",
			"-#format=json",
			"--to",
			"-#format=binpb",
		)
		testRun(
			t,
			0,
			encodedMessage,
			decodedMessage,
			"convert",
			filepath.Join(tempDir, "image.binpb"),
			"--type",
			"buf.Foo",
			"--from",
			"-#format=binpb",
			"--to",
			"-#format=json",
		)
		assert.JSONEq(t, `{"one":"55"}`, decodedMessage.String())
	})
	t.Run("file output and input", func(t *testing.T) {
		t.Parallel()
		stdin := bytes.NewBufferString(`{"one":"55"}`)
		decodedMessage := bytes.NewBuffer(nil)
		testRun(
			t,
			0,
			stdin,
			nil,
			"convert",
			filepath.Join(tempDir, "image.binpb"),
			"--type",
			"buf.Foo",
			"--from",
			"-#format=json",
			"--to",
			filepath.Join(tempDir, "decoded_message.binpb"),
		)
		testRun(
			t,
			0,
			nil,
			decodedMessage,
			"convert",
			filepath.Join(tempDir, "image.binpb"),
			"--type",
			"buf.Foo",
			"--from",
			filepath.Join(tempDir, "decoded_message.binpb"),
		)
		assert.JSONEq(t, `{"one":"55"}`, decodedMessage.String())
	})
}

func TestProtoFileNoWorkspaceOrModule(t *testing.T) {
	t.Parallel()
	// We can build a simple proto file re that does not belong to any workspace or module
	// based on the directory of the input.
	testRunStdout(
		t,
		nil,
		0,
		"",
		"build",
		filepath.Join("testdata", "protofileref", "noworkspaceormodule", "success", "simple.proto"),
	)
	// However, we should fail if there is any complexity (e.g. an import that cannot be
	// resolved) since there is no workspace or module config to base this off of.
	testRunStdoutStderrNoWarn(
		t,
		nil,
		bufctl.ExitCodeFileAnnotation,
		"", // no stdout
		filepath.FromSlash(`testdata/protofileref/noworkspaceormodule/fail/import.proto:3:8:import "`)+`google/type/date.proto": file does not exist`,
		"build",
		filepath.Join("testdata", "protofileref", "noworkspaceormodule", "fail", "import.proto"),
	)
}

func TestModuleArchiveDir(t *testing.T) {
	// Archive that defines module at input path
	t.Parallel()
	zipDir := createZipFromDir(
		t,
		filepath.Join("testdata", "failarchive"),
		"archive.zip",
	)
	testRunStdout(
		t,
		nil,
		bufctl.ExitCodeFileAnnotation,
		filepath.FromSlash(`fail/buf/buf.proto:3:1:Files with package "other" must be within a directory "other" relative to root but were in directory "buf".
fail/buf/buf.proto:6:9:Field name "oneTwo" should be lower_snake_case, such as "one_two".`),
		"lint",
		filepath.Join(zipDir, "archive.zip#subdir=fail"),
	)
}

func TestLintDisabledForModuleInWorkspace(t *testing.T) {
	t.Parallel()
	testRunStdout(
		t,
		nil,
		bufctl.ExitCodeFileAnnotation,
		filepath.FromSlash(`testdata/lint_ignore_disabled/proto/a.proto:3:9:Message name "foo" should be PascalCase, such as "Foo".`),
		"lint",
		filepath.Join("testdata", "lint_ignore_disabled"),
	)
}

// testBuildLsFilesFormatImport does effectively an ls-files, but via doing a build of an Image, and then
// listing the files from the image as if --format=import was set.
func testBuildLsFilesFormatImport(t *testing.T, expectedExitCode int, expectedFiles []string, buildArgs ...string) {
	buffer := bytes.NewBuffer(nil)
	testRun(t, expectedExitCode, nil, buffer, append([]string{"build", "-o", "-"}, buildArgs...)...)
	protoImage := &imagev1.Image{}
	err := proto.Unmarshal(buffer.Bytes(), protoImage)
	require.NoError(t, err)
	image, err := bufimage.NewImageForProto(protoImage)
	require.NoError(t, err)
	var paths []string
	for _, imageFile := range image.Files() {
		paths = append(paths, imageFile.Path())
	}
	require.Equal(t, expectedFiles, paths)
}

func testModInit(t *testing.T, expectedData string, document bool, name string, deps ...string) {
	tempDir := t.TempDir()
	baseArgs := []string{"mod", "init"}
	args := append(baseArgs, "-o", tempDir)
	if document {
		args = append(args, "--doc")
	}
	if name != "" {
		args = append(args, "--name", name)
	}
	testRun(t, 0, nil, nil, args...)
	data, err := os.ReadFile(filepath.Join(tempDir, "buf.yaml"))
	require.NoError(t, err)
	require.Equal(t, expectedData, string(data))
}

func testRunStdout(t *testing.T, stdin io.Reader, expectedExitCode int, expectedStdout string, args ...string) {
	appcmdtesting.RunCommandExitCodeStdout(
		t,
		func(use string) *appcmd.Command { return NewRootCommand(use) },
		expectedExitCode,
		expectedStdout,
		internaltesting.NewEnvFunc(t),
		stdin,
		args...,
	)
}

func testRunStderr(t *testing.T, stdin io.Reader, expectedExitCode int, expectedStderr string, args ...string) {
	appcmdtesting.RunCommandExitCodeStderr(
		t,
		func(use string) *appcmd.Command { return NewRootCommand(use) },
		expectedExitCode,
		expectedStderr,
		internaltesting.NewEnvFunc(t),
		stdin,
		args...,
	)
}

func testRunStdoutStderrNoWarn(t *testing.T, stdin io.Reader, expectedExitCode int, expectedStdout string, expectedStderr string, args ...string) {
	appcmdtesting.RunCommandExitCodeStdoutStderr(
		t,
		func(use string) *appcmd.Command { return NewRootCommand(use) },
		expectedExitCode,
		expectedStdout,
		expectedStderr,
		internaltesting.NewEnvFunc(t),
		stdin,
		// we do not want warnings to be part of our stderr test calculation
		append(
			args,
			"--no-warn",
		)...,
	)
}

func testRunStderrContainsNoWarn(t *testing.T, stdin io.Reader, expectedExitCode int, expectedStderrPartials []string, args ...string) {
	appcmdtesting.RunCommandExitCodeStderrContains(
		t,
		func(use string) *appcmd.Command { return NewRootCommand(use) },
		expectedExitCode,
		expectedStderrPartials,
		internaltesting.NewEnvFunc(t),
		stdin,
		// we do not want warnings to be part of our stderr test calculation
		append(
			args,
			"--no-warn",
		)...,
	)
}

func testRunStdoutProfile(t *testing.T, stdin io.Reader, expectedExitCode int, expectedStdout string, args ...string) {
	tempDirPath := t.TempDir()
	testRunStdout(
		t,
		stdin,
		0,
		``,
		append(
			args,
			"--profile",
			fmt.Sprintf("--profile-path=%s", tempDirPath),
			"--profile-loops=1",
			"--profile-type=cpu",
		)...,
	)
}

func testRunStdoutFile(t *testing.T, stdin io.Reader, expectedExitCode int, wantFile string, args ...string) {
	wantReader, err := os.Open(wantFile)
	require.NoError(t, err)
	wantBytes, err := io.ReadAll(wantReader)
	require.NoError(t, err)
	testRunStdout(
		t,
		stdin,
		expectedExitCode,
		string(wantBytes),
		args...,
	)
}

func testRun(
	t *testing.T,
	expectedExitCode int,
	stdin io.Reader,
	stdout io.Writer,
	args ...string,
) {
	stderr := bytes.NewBuffer(nil)
	appcmdtesting.RunCommandExitCode(
		t,
		func(use string) *appcmd.Command { return NewRootCommand(use) },
		expectedExitCode,
		internaltesting.NewEnvFunc(t),
		stdin,
		stdout,
		stderr,
		args...,
	)
}

func getRuleIDsFromLsBreaking(t *testing.T, fileVersion string, useIDs []string, exceptIDs []string) []string {
	t.Helper()
	var stdout bytes.Buffer
	appcmdtesting.RunCommandExitCode(
		t,
		func(use string) *appcmd.Command { return NewRootCommand(use) },
		0,
		internaltesting.NewEnvFunc(t),
		nil,
		&stdout,
		nil,
		"config",
		"ls-breaking-rules",
		"--format=json",
		"--configured-only",
		"--config",
		fmt.Sprintf(
			`{ "version": %q, "breaking": { "use": %s, "except": %s } }`,
			fileVersion,
			"["+strings.Join(slicesext.Map(useIDs, func(s string) string { return strconv.Quote(s) }), ",")+"]",
			"["+strings.Join(slicesext.Map(exceptIDs, func(s string) string { return strconv.Quote(s) }), ",")+"]",
		),
	)
	var ids []string
	decoder := json.NewDecoder(&stdout)
	type entry struct {
		ID string
	}
	for {
		var entry entry
		err := decoder.Decode(&entry)
		if errors.Is(err, io.EOF) {
			break
		}
		require.NoError(t, err)
		ids = append(ids, entry.ID)
	}
	sort.Strings(ids)
	return ids
}<|MERGE_RESOLUTION|>--- conflicted
+++ resolved
@@ -680,7 +680,6 @@
 func TestCheckLsLintRulesV2(t *testing.T) {
 	t.Parallel()
 	expectedStdout := `
-<<<<<<< HEAD
 ID                                 CATEGORIES               PURPOSE
 DIRECTORY_SAME_PACKAGE             MINIMAL, BASIC, DEFAULT  Checks that all files in a given directory are in the same package.
 PACKAGE_DEFINED                    MINIMAL, BASIC, DEFAULT  Checks that all files have a package defined.
@@ -710,14 +709,14 @@
 SERVICE_PASCAL_CASE                BASIC, DEFAULT           Checks that services are PascalCase.
 SYNTAX_SPECIFIED                   BASIC, DEFAULT           Checks that all files have a syntax specified.
 ENUM_VALUE_PREFIX                  DEFAULT                  Checks that enum values are prefixed with ENUM_NAME_UPPER_SNAKE_CASE.
-ENUM_ZERO_VALUE_SUFFIX             DEFAULT                  Checks that enum zero values are suffixed with _UNSPECIFIED (suffix is configurable).
+ENUM_ZERO_VALUE_SUFFIX             DEFAULT                  Checks that enum zero values have a consistent suffix (configurable, default suffix is "_UNSPECIFIED").
 FILE_LOWER_SNAKE_CASE              DEFAULT                  Checks that filenames are lower_snake_case.
 PACKAGE_VERSION_SUFFIX             DEFAULT                  Checks that the last component of all packages is a version of the form v\d+, v\d+test.*, v\d+(alpha|beta)\d+, or v\d+p\d+(alpha|beta)\d+, where numbers are >=1.
 PROTOVALIDATE                      DEFAULT                  Checks that protovalidate rules are valid and all CEL expressions compile.
 RPC_REQUEST_RESPONSE_UNIQUE        DEFAULT                  Checks that RPC request and response types are only used in one RPC (configurable).
 RPC_REQUEST_STANDARD_NAME          DEFAULT                  Checks that RPC request type names are RPCNameRequest or ServiceNameRPCNameRequest (configurable).
 RPC_RESPONSE_STANDARD_NAME         DEFAULT                  Checks that RPC response type names are RPCNameResponse or ServiceNameRPCNameResponse (configurable).
-SERVICE_SUFFIX                     DEFAULT                  Checks that services are suffixed with Service (suffix is configurable).
+SERVICE_SUFFIX                     DEFAULT                  Checks that services have a consistent suffix (configurable, default suffix is "Service").
 COMMENT_ENUM                       COMMENTS                 Checks that enums have non-empty comments.
 COMMENT_ENUM_VALUE                 COMMENTS                 Checks that enum values have non-empty comments.
 COMMENT_FIELD                      COMMENTS                 Checks that fields have non-empty comments.
@@ -728,54 +727,6 @@
 RPC_NO_CLIENT_STREAMING            UNARY_RPC                Checks that RPCs are not client streaming.
 RPC_NO_SERVER_STREAMING            UNARY_RPC                Checks that RPCs are not server streaming.
 STABLE_PACKAGE_NO_IMPORT_UNSTABLE                           Checks that all files that have stable versioned packages do not import packages with unstable version packages.
-=======
-ID                                CATEGORIES               PURPOSE
-DIRECTORY_SAME_PACKAGE            MINIMAL, BASIC, DEFAULT  Checks that all files in a given directory are in the same package.
-PACKAGE_DEFINED                   MINIMAL, BASIC, DEFAULT  Checks that all files have a package defined.
-PACKAGE_DIRECTORY_MATCH           MINIMAL, BASIC, DEFAULT  Checks that all files are in a directory that matches their package name.
-PACKAGE_NO_IMPORT_CYCLE           MINIMAL, BASIC, DEFAULT  Checks that packages do not have import cycles.
-PACKAGE_SAME_DIRECTORY            MINIMAL, BASIC, DEFAULT  Checks that all files with a given package are in the same directory.
-ENUM_FIRST_VALUE_ZERO             BASIC, DEFAULT           Checks that all first values of enums have a numeric value of 0.
-ENUM_NO_ALLOW_ALIAS               BASIC, DEFAULT           Checks that enums do not have the allow_alias option set.
-ENUM_PASCAL_CASE                  BASIC, DEFAULT           Checks that enums are PascalCase.
-ENUM_VALUE_UPPER_SNAKE_CASE       BASIC, DEFAULT           Checks that enum values are UPPER_SNAKE_CASE.
-FIELD_LOWER_SNAKE_CASE            BASIC, DEFAULT           Checks that field names are lower_snake_case.
-FIELD_NOT_REQUIRED                BASIC, DEFAULT           Checks that fields are not configured to be required.
-IMPORT_NO_PUBLIC                  BASIC, DEFAULT           Checks that imports are not public.
-IMPORT_NO_WEAK                    BASIC, DEFAULT           Checks that imports are not weak.
-IMPORT_USED                       BASIC, DEFAULT           Checks that imports are used.
-MESSAGE_PASCAL_CASE               BASIC, DEFAULT           Checks that messages are PascalCase.
-ONEOF_LOWER_SNAKE_CASE            BASIC, DEFAULT           Checks that oneof names are lower_snake_case.
-PACKAGE_LOWER_SNAKE_CASE          BASIC, DEFAULT           Checks that packages are lower_snake.case.
-PACKAGE_SAME_CSHARP_NAMESPACE     BASIC, DEFAULT           Checks that all files with a given package have the same value for the csharp_namespace option.
-PACKAGE_SAME_GO_PACKAGE           BASIC, DEFAULT           Checks that all files with a given package have the same value for the go_package option.
-PACKAGE_SAME_JAVA_MULTIPLE_FILES  BASIC, DEFAULT           Checks that all files with a given package have the same value for the java_multiple_files option.
-PACKAGE_SAME_JAVA_PACKAGE         BASIC, DEFAULT           Checks that all files with a given package have the same value for the java_package option.
-PACKAGE_SAME_PHP_NAMESPACE        BASIC, DEFAULT           Checks that all files with a given package have the same value for the php_namespace option.
-PACKAGE_SAME_RUBY_PACKAGE         BASIC, DEFAULT           Checks that all files with a given package have the same value for the ruby_package option.
-PACKAGE_SAME_SWIFT_PREFIX         BASIC, DEFAULT           Checks that all files with a given package have the same value for the swift_prefix option.
-RPC_PASCAL_CASE                   BASIC, DEFAULT           Checks that RPCs are PascalCase.
-SERVICE_PASCAL_CASE               BASIC, DEFAULT           Checks that services are PascalCase.
-SYNTAX_SPECIFIED                  BASIC, DEFAULT           Checks that all files have a syntax specified.
-ENUM_VALUE_PREFIX                 DEFAULT                  Checks that enum values are prefixed with ENUM_NAME_UPPER_SNAKE_CASE.
-ENUM_ZERO_VALUE_SUFFIX            DEFAULT                  Checks that enum zero values have a consistent suffix (configurable, default suffix is "_UNSPECIFIED").
-FILE_LOWER_SNAKE_CASE             DEFAULT                  Checks that filenames are lower_snake_case.
-PACKAGE_VERSION_SUFFIX            DEFAULT                  Checks that the last component of all packages is a version of the form v\d+, v\d+test.*, v\d+(alpha|beta)\d+, or v\d+p\d+(alpha|beta)\d+, where numbers are >=1.
-PROTOVALIDATE                     DEFAULT                  Checks that protovalidate rules are valid and all CEL expressions compile.
-RPC_REQUEST_RESPONSE_UNIQUE       DEFAULT                  Checks that RPC request and response types are only used in one RPC (configurable).
-RPC_REQUEST_STANDARD_NAME         DEFAULT                  Checks that RPC request type names are RPCNameRequest or ServiceNameRPCNameRequest (configurable).
-RPC_RESPONSE_STANDARD_NAME        DEFAULT                  Checks that RPC response type names are RPCNameResponse or ServiceNameRPCNameResponse (configurable).
-SERVICE_SUFFIX                    DEFAULT                  Checks that services have a consistent suffix (configurable, default suffix is "Service").
-COMMENT_ENUM                      COMMENTS                 Checks that enums have non-empty comments.
-COMMENT_ENUM_VALUE                COMMENTS                 Checks that enum values have non-empty comments.
-COMMENT_FIELD                     COMMENTS                 Checks that fields have non-empty comments.
-COMMENT_MESSAGE                   COMMENTS                 Checks that messages have non-empty comments.
-COMMENT_ONEOF                     COMMENTS                 Checks that oneof have non-empty comments.
-COMMENT_RPC                       COMMENTS                 Checks that RPCs have non-empty comments.
-COMMENT_SERVICE                   COMMENTS                 Checks that services have non-empty comments.
-RPC_NO_CLIENT_STREAMING           UNARY_RPC                Checks that RPCs are not client streaming.
-RPC_NO_SERVER_STREAMING           UNARY_RPC                Checks that RPCs are not server streaming.
->>>>>>> 4c9c2eb6
 		`
 	testRunStdout(
 		t,
