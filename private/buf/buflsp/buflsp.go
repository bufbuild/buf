--- conflicted
+++ resolved
@@ -29,7 +29,6 @@
 	"github.com/bufbuild/buf/private/pkg/app/appext"
 	"github.com/bufbuild/buf/private/pkg/storage"
 	"github.com/bufbuild/buf/private/pkg/storage/storageos"
-	"github.com/bufbuild/buf/private/pkg/zaputil"
 	"go.lsp.dev/jsonrpc2"
 	"go.lsp.dev/protocol"
 	"go.uber.org/zap"
@@ -139,25 +138,11 @@
 func (l *lsp) newHandler() jsonrpc2.Handler {
 	actual := protocol.ServerHandler(newServer(l), nil)
 	return func(ctx context.Context, reply jsonrpc2.Replier, req jsonrpc2.Request) (retErr error) {
-<<<<<<< HEAD
-		ctx, span := l.tracer.Start(
-			ctx,
-			tracing.WithErr(&retErr),
-			tracing.WithAttributes(attribute.String("method", req.Method())),
-		)
-		defer span.End()
-
 		l.logger.Debug(
 			"processing request",
 			zap.String("method", req.Method()),
 			zap.ByteString("params", req.Params()),
 		)
-=======
-		defer zaputil.DebugProfile(l.logger, zap.String("method", req.Method()), zap.ByteString("params", req.Params()))()
-
-		ctx = withRequestID(ctx)
-
->>>>>>> 55ab2f58
 		replier := l.wrapReplier(reply, req)
 
 		// Verify that the server has been initialized if this isn't the initialization
