--- conflicted
+++ resolved
@@ -612,7 +612,6 @@
 			}
 		}
 	}
-<<<<<<< HEAD
 	var lastImportLine uint32
 	currentImportPaths := map[string]struct{}{}
 	for currentFileImport := range seq.Values(current.ir.Imports()) {
@@ -654,10 +653,8 @@
 			Character: 0,
 		}
 	}
-=======
 	parentPrefix := string(parentFullName) + "."
 	packagePrefix := string(current.ir.Package()) + "."
->>>>>>> 6a6c7350
 	return func(yield func(protocol.CompletionItem) bool) {
 		editRange := reportSpanToProtocolRange(span)
 		prefix, suffix := splitSpan(span, offset)
