--- conflicted
+++ resolved
@@ -312,14 +312,6 @@
 			continue
 		}
 		f.referenceableSymbols[def.ast.Name().Span()] = sym
-<<<<<<< HEAD
-		f.lsp.logger.Debug(
-			"referenceable symbol",
-			slog.String("file", f.objectInfo.Path()),
-			slog.String("name", def.ast.Name().Canonicalized()),
-		)
-=======
->>>>>>> 71011ecb
 	}
 
 	// TODO: this could use a refactor, probably.
