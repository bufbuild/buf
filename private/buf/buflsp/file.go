--- conflicted
+++ resolved
@@ -32,12 +32,8 @@
 	"github.com/bufbuild/buf/private/bufpkg/bufimage"
 	"github.com/bufbuild/buf/private/bufpkg/bufmodule"
 	"github.com/bufbuild/buf/private/pkg/ioext"
-<<<<<<< HEAD
+	"github.com/bufbuild/buf/private/pkg/slogext"
 	"github.com/bufbuild/buf/private/pkg/storage"
-	"github.com/bufbuild/buf/private/pkg/zaputil"
-=======
-	"github.com/bufbuild/buf/private/pkg/slogext"
->>>>>>> 3be1615c
 	"github.com/bufbuild/protocompile"
 	"github.com/bufbuild/protocompile/ast"
 	"github.com/bufbuild/protocompile/linker"
@@ -159,14 +155,7 @@
 func (f *file) Update(ctx context.Context, version int32, text string) {
 	f.Reset(ctx)
 
-<<<<<<< HEAD
-	f.lsp.logger.Sugar().Infof("new file version: %v, %v -> %v", f.uri, f.version, version)
-=======
-	f.lock.Lock(ctx)
-	defer f.lock.Unlock(ctx)
-
 	f.lsp.logger.Info(fmt.Sprintf("new file version: %v, %v -> %v", f.uri, f.version, version))
->>>>>>> 3be1615c
 	f.version = version
 	f.text = text
 	f.hasText = true
@@ -304,17 +293,12 @@
 
 	importable, err := findImportable(ctx, f.uri, f.lsp)
 	if err != nil {
-<<<<<<< HEAD
-		f.lsp.logger.Sugar().Warnf("could not compute importable files for %s: %s", f.uri, err)
+		f.lsp.logger.Warn(fmt.Sprintf("could not compute importable files for %s: %s", f.uri, err))
 		if f.importablePathToObject == nil {
 			return
 		}
 	} else {
 		f.importablePathToObject = importable
-=======
-		f.lsp.logger.Warn(fmt.Sprintf("could not compute importable files for %s: %s", f.uri, err))
-		return
->>>>>>> 3be1615c
 	}
 
 	// Find the FileInfo for this path. The crazy thing is that it may appear in importable
@@ -345,8 +329,8 @@
 
 		f.lsp.logger.Debug(
 			"mapped import -> path",
-			zap.String("import", name),
-			zap.String("path", fileInfo.LocalPath()),
+			slog.String("import", name),
+			slog.String("path", fileInfo.LocalPath()),
 		)
 
 		var imported *file
@@ -709,7 +693,7 @@
 		return nil, err
 	}
 
-	lsp.logger.Sugar().Debugf("found imports for %q: %#v", uri, imports)
+	lsp.logger.Debug(fmt.Sprintf("found imports for %q: %#v", uri, imports))
 
 	return imports, nil
 }
