--- conflicted
+++ resolved
@@ -91,21 +91,13 @@
 
 // Reset clears all bookkeeping information on this file and resets it.
 func (f *file) Reset(ctx context.Context) {
-<<<<<<< HEAD
-	f.lsp.logger.Debug(fmt.Sprintf("resetting file %v", f.uri))
+	f.lsp.logger.DebugContext(ctx, "resetting file", slog.String("uri", f.uri.Filename()))
 	if f.workspace != nil {
 		f.workspace.Release()
 		f.workspace = nil
 	}
 	// Clear the file as nothing should use it after reset. This asserts that.
 	*f = file{}
-=======
-	f.lsp.logger.DebugContext(ctx, "resetting file", slog.String("uri", f.uri.Filename()))
-
-	f.ir = ir.File{}
-	f.diagnostics = nil
-	f.symbols = nil
->>>>>>> 14cc3046
 }
 
 // Close marks a file as closed.
@@ -165,36 +157,19 @@
 // Update updates the contents of this file with the given text received from
 // the LSP client.
 func (f *file) Update(ctx context.Context, version int32, text string) {
-<<<<<<< HEAD
-	f.lsp.logger.Info(fmt.Sprintf("new file version: %v, %v -> %v", f.uri, f.version, version))
-=======
-	f.Reset(ctx)
-	f.CancelChecks(ctx)
-
 	f.lsp.logger.InfoContext(ctx, "file updated", slog.String("uri", f.uri.Filename()), slog.Int("old_version", int(f.version)), slog.Int("new_version", int(version)))
->>>>>>> 14cc3046
 	f.version = version
 	f.file = report.NewFile(f.uri.Filename(), text)
 	f.hasText = true
 
+	f.CancelChecks(ctx)
 	f.RefreshIR(ctx)
 	f.IndexSymbols(ctx)
-<<<<<<< HEAD
-	if f.IsOpenInEditor() {
-		f.BuildImage(ctx)
-		f.RunLints(ctx)
-	}
-=======
-
-	progress.Report(ctx, "Running Checks", 4.0/4)
 	f.RunChecks(ctx)
-
-	progress.Done(ctx)
 
 	// NOTE: Diagnostics are published unconditionally. This is necessary even
 	// if we have zero diagnostics, so that the client correctly ticks over from
 	// n > 0 diagnostics to 0 diagnostics.
->>>>>>> 14cc3046
 	f.PublishDiagnostics(ctx)
 }
 
@@ -695,49 +670,11 @@
 	return symbol
 }
 
-<<<<<<< HEAD
-// newFileOpener returns a fileOpener for the context of this file.
-//
-// May return nil, if insufficient information is present to open the file.
-func (f *file) newFileOpener() fileOpener {
-	return func(path string) (io.ReadCloser, error) {
-		var file *file
-		if f.objectInfo.Path() == path {
-			file = f
-		} else {
-			file = f.workspace.PathToFile()[path]
-		}
-		if file == nil {
-			return nil, fmt.Errorf("%s: %w", path, fs.ErrNotExist)
-		}
-		return io.NopCloser(strings.NewReader(file.file.Text())), nil
-	}
-}
-
-// BuildImage builds an image for linting.
-// routines.
-//
-// This operation requires a workspace.
-func (f *file) BuildImage(ctx context.Context) {
-	if f.objectInfo == nil {
-		return
-	}
-
-	if opener := f.newFileOpener(); opener != nil {
-		image, diagnostics := buildImage(ctx, f.objectInfo.Path(), f.lsp.logger, opener)
-		if len(diagnostics) > 0 {
-			f.diagnostics = diagnostics
-		}
-		f.image = image
-	} else {
-		f.lsp.logger.Warn("not building image", slog.String("uri", string(f.uri)))
-=======
 // CancelChecks cancels any currently running checks for this file.
 func (f *file) CancelChecks(ctx context.Context) {
 	if f.cancelChecks != nil {
 		f.cancelChecks()
 		f.cancelChecks = nil
->>>>>>> 14cc3046
 	}
 }
 
