--- conflicted
+++ resolved
@@ -197,7 +197,6 @@
 		// Check to see if the user setting is a valid Git ref.
 		err := git.IsValidRef(
 			ctx,
-			f.lsp.runner,
 			f.lsp.container,
 			normalpath.Dir(f.uri.Filename()),
 			f.againstGitRef,
@@ -583,7 +582,6 @@
 		if f.againstGitRef != "" {
 			data, err = git.ReadFileAtRef(
 				ctx,
-				f.lsp.runner,
 				f.lsp.container,
 				fileInfo.LocalPath(),
 				f.againstGitRef,
@@ -644,18 +642,14 @@
 		return false
 	}
 
-<<<<<<< HEAD
-	f.lsp.logger.Debug(fmt.Sprintf("running lint for %q in %v", f.uri, f.module.ModuleFullName()))
-	return f.appendLintErrors("buf breaking", f.lsp.checkClient.Lint(
+	f.lsp.logger.Debug(fmt.Sprintf("running lint for %q in %v", f.uri, f.module.FullName()))
+	return f.appendLintErrors("buf lint", f.lsp.checkClient.Lint(
 		ctx,
 		f.workspace.GetLintConfigForOpaqueID(f.module.OpaqueID()),
 		f.image,
 		bufcheck.WithPluginConfigs(f.workspace.PluginConfigs()...),
 	))
 }
-=======
-	f.lsp.logger.Debug(fmt.Sprintf("running lint for %q in %v", f.uri, module.FullName()))
->>>>>>> dfeacfa8
 
 // RunBreaking runs breaking lints on this file. Returns whether any lints failed.
 //
@@ -671,7 +665,7 @@
 		return false
 	}
 
-	f.lsp.logger.Debug(fmt.Sprintf("running breaking for %q in %v", f.uri, f.module.ModuleFullName()))
+	f.lsp.logger.Debug(fmt.Sprintf("running breaking for %q in %v", f.uri, f.module.FullName()))
 	return f.appendLintErrors("buf breaking", f.lsp.checkClient.Breaking(
 		ctx,
 		f.workspace.GetBreakingConfigForOpaqueID(f.module.OpaqueID()),
@@ -711,11 +705,7 @@
 			},
 			Code:     annotation.Type(),
 			Severity: protocol.DiagnosticSeverityError,
-<<<<<<< HEAD
 			Source:   source,
-=======
-			Source:   serverName,
->>>>>>> dfeacfa8
 			Message:  annotation.Message(),
 		})
 	}
