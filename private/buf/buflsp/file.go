// Copyright 2020-2025 Buf Technologies, Inc.
//
// Licensed under the Apache License, Version 2.0 (the "License");
// you may not use this file except in compliance with the License.
// You may obtain a copy of the License at
//
//      http://www.apache.org/licenses/LICENSE-2.0
//
// Unless required by applicable law or agreed to in writing, software
// distributed under the License is distributed on an "AS IS" BASIS,
// WITHOUT WARRANTIES OR CONDITIONS OF ANY KIND, either express or implied.
// See the License for the specific language governing permissions and
// limitations under the License.

// This file defines file manipulation operations.

package buflsp

import (
	"bytes"
	"context"
	"errors"
	"fmt"
	"io"
	"io/fs"
	"log/slog"
	"os"
	"slices"
	"strings"
	"time"

	"buf.build/go/standard/xio"
	"buf.build/go/standard/xlog/xslog"
	"buf.build/go/standard/xslices"
	"github.com/bufbuild/buf/private/buf/bufworkspace"
	"github.com/bufbuild/buf/private/bufpkg/bufanalysis"
	"github.com/bufbuild/buf/private/bufpkg/bufcheck"
	"github.com/bufbuild/buf/private/bufpkg/bufimage"
	"github.com/bufbuild/buf/private/bufpkg/bufmodule"
	"github.com/bufbuild/buf/private/pkg/git"
	"github.com/bufbuild/buf/private/pkg/normalpath"
	"github.com/bufbuild/buf/private/pkg/storage"
	"github.com/bufbuild/protocompile/experimental/ast/predeclared"
	"github.com/bufbuild/protocompile/experimental/incremental"
	"github.com/bufbuild/protocompile/experimental/incremental/queries"
	"github.com/bufbuild/protocompile/experimental/ir"
	"github.com/bufbuild/protocompile/experimental/seq"
	"github.com/bufbuild/protocompile/experimental/source"
	"go.lsp.dev/protocol"
	"go.lsp.dev/uri"
)

const (
	descriptorPath     = "google/protobuf/descriptor.proto"
	checkRefreshPeriod = 3 * time.Second
)

// file is a file that has been opened by the client.
//
// Mutating a file is thread-safe.
type file struct {
	lsp       *lsp
	uri       protocol.URI
	checkWork chan<- struct{}

	file *report.File
	// Version is an opaque version identifier given to us by the LSP client. This
	// is used in the protocol to disambiguate which version of a file e.g. publishing
	// diagnostics or symbols an operating refers to.
	version int32
	hasText bool // Whether this file has ever had text read into it.

	workspace   bufworkspace.Workspace
	module      bufmodule.Module
	checkClient bufcheck.Client

	againstStrategy againstStrategy
	againstGitRef   string

	objectInfo   storage.ObjectInfo
	importToFile map[string]*file

	ir                   ir.File
	referenceableSymbols map[string]*symbol
	referenceSymbols     []*symbol
	symbols              []*symbol
	diagnostics          []protocol.Diagnostic
	image, againstImage  bufimage.Image
}

// IsLocal returns whether this is a local file, i.e. a file that the editor
// is editing and not something from e.g. the BSR.
func (f *file) IsLocal() bool {
	if f.objectInfo == nil {
		return false
	}

	return f.objectInfo.LocalPath() == f.objectInfo.ExternalPath()
}

// IsWKT returns whether this file corresponds to a well-known type.
func (f *file) IsWKT() bool {
	_, ok := f.objectInfo.(wktObjectInfo)
	return ok
}

// Manager returns the file manager that owns this file.
func (f *file) Manager() *fileManager {
	return f.lsp.fileManager
}

// Reset clears all bookkeeping information on this file.
func (f *file) Reset(ctx context.Context) {
	f.lsp.logger.Debug(fmt.Sprintf("resetting file %v", f.uri))

	f.ir = ir.File{}
	f.diagnostics = nil
	f.symbols = nil
	f.image = nil
	for _, imported := range f.importToFile {
		imported.Close(ctx)
	}
	f.importToFile = nil
}

// Close marks a file as closed.
//
// This will not necessarily evict the file, since there may be more than one user
// for this file.
func (f *file) Close(ctx context.Context) {
	f.Manager().Close(ctx, f.uri)
	if f.checkWork != nil {
		close(f.checkWork)
		f.checkWork = nil
	}
}

// IsOpenInEditor returns whether this file was opened in the LSP client's
// editor.
//
// Some files may be opened as dependencies, so we want to avoid doing extra
// work like sending progress notifications.
func (f *file) IsOpenInEditor() bool {
	return f.version != -1 // See [file.ReadFromDisk].
}

// ReadFromDisk reads this file from disk if it has never had data loaded into it before.
//
// If it has been read from disk before, or has received updates from the LSP client, this
// function returns nil.
func (f *file) ReadFromDisk(ctx context.Context) (err error) {
	if f.hasText {
		return nil
	}

	reader, err := os.Open(f.uri.Filename())
	if err != nil {
		return fmt.Errorf("could not open file %q from disk: %w", f.uri, err)
	}
	defer reader.Close()
	text, err := readAllAsString(reader)
	if err != nil {
		return fmt.Errorf("could not read file %q from disk: %w", f.uri, err)
	}

	f.version = -1
	f.file = report.NewFile(f.objectInfo.Path(), text)
	f.hasText = true
	return nil
}

// Update updates the contents of this file with the given text received from
// the LSP client.
func (f *file) Update(ctx context.Context, version int32, text string) {
	f.Reset(ctx)

	f.lsp.logger.Info(fmt.Sprintf("new file version: %v, %v -> %v", f.uri, f.version, version))
	f.version = version
	f.file = report.NewFile(f.objectInfo.Path(), text)
	f.hasText = true
}

// RefreshSettings refreshes configuration settings for this file.
//
// This only needs to happen when the file is open or when the client signals
// that configuration settings have changed.
func (f *file) RefreshSettings(ctx context.Context) {
	settings, err := f.lsp.client.Configuration(ctx, &protocol.ConfigurationParams{
		Items: []protocol.ConfigurationItem{
			{ScopeURI: f.uri, Section: ConfigBreakingStrategy},
			{ScopeURI: f.uri, Section: ConfigBreakingGitRef},
		},
	})
	if err != nil {
		// We can throw the error away, since the handler logs it for us.
		return
	}

	// NOTE: indices here are those from the array in the call to Configuration above.
	f.againstStrategy = getSetting(f, settings, ConfigBreakingStrategy, 0, parseAgainstStrategy)
	f.againstGitRef = getSetting(f, settings, ConfigBreakingGitRef, 1, func(s string) (string, bool) { return s, true })

	switch f.againstStrategy {
	case againstDisk:
		f.againstGitRef = ""
	case againstGit:
		// Check to see if the user setting is a valid Git ref.
		err := git.IsValidRef(
			ctx,
			f.lsp.container,
			normalpath.Dir(f.uri.Filename()),
			f.againstGitRef,
		)
		if err != nil {
			f.lsp.logger.Warn(
				"failed to validate buf.againstGit",
				slog.String("uri", string(f.uri)),
				xslog.ErrorAttr(err),
			)
			f.againstGitRef = ""
		} else {
			f.lsp.logger.Debug(
				"found remote branch",
				slog.String("uri", string(f.uri)),
				slog.String("ref", f.againstGitRef),
			)
		}
	}
}

// getSetting is a helper that extracts a configuration setting from the return
// value of [protocol.Client.Configuration].
//
// The parse function should convert the JSON value we get from the protocol
// (such as a string), potentially performing validation, and returning a default
// value on validation failure.
func getSetting[T, U any](f *file, settings []any, name string, index int, parse func(T) (U, bool)) (value U) {
	if len(settings) <= index {
		f.lsp.logger.Warn(
			"missing config setting",
			slog.String("setting", name),
			slog.String("uri", string(f.uri)),
		)
	}

	if raw, ok := settings[index].(T); ok {
		// For invalid settings, this will default to againstTrunk for us!
		value, ok = parse(raw)
		if !ok {
			f.lsp.logger.Warn(
				"invalid config setting",
				slog.String("setting", name),
				slog.String("uri", string(f.uri)),
				slog.Any("raw", raw),
			)
		}
	} else {
		f.lsp.logger.Warn(
			"invalid config setting",
			slog.String("setting", name),
			slog.String("uri", string(f.uri)),
			slog.Any("raw", raw),
		)
	}

	f.lsp.logger.Debug(
		"parsed config setting",
		slog.String("setting", name),
		slog.String("uri", string(f.uri)),
		slog.Any("value", value),
	)

	return value
}

// Refresh rebuilds all of a file's internal book-keeping.
func (f *file) Refresh(ctx context.Context) {
	var progress *progress
	if f.IsOpenInEditor() {
		// NOTE: Nil progress does nothing when methods are called. This helps
		// minimize RPC spam from the client when indexing lots of files.
		progress = newProgress(f.lsp)
	}
	progress.Begin(ctx, "Indexing")

	progress.Report(ctx, "Setting workspace", 1.0/5)
	f.RefreshWorkspace(ctx)

	progress.Report(ctx, "Indexing imports", 2.0/5)
	f.IndexImports(ctx)

	progress.Report(ctx, "Parsing IR", 3.0/5)
	f.RefreshIR(ctx)

	progress.Report(ctx, "Indexing Symbols", 4.0/5)
	f.IndexSymbols(ctx)

	progress.Report(ctx, "Running Checks", 5.0/5)
	f.RunChecks(ctx)

	progress.Done(ctx)

	// NOTE: Diagnostics are published unconditionally. This is necessary even
	// if we have zero diagnostics, so that the client correctly ticks over from
	// n > 0 diagnostics to 0 diagnostics.
	f.PublishDiagnostics(ctx)
}

// RefreshWorkspace builds the workspace for the current file and sets the workspace it.
//
// The Buf workspace provides the sources for the compiler to work with.
func (f *file) RefreshWorkspace(ctx context.Context) {
	f.lsp.logger.Debug(
		"getting workspace",
		slog.String("file", f.uri.Filename()),
		slog.Int("version", int(f.version)),
	)
	workspace, err := f.lsp.controller.GetWorkspace(ctx, f.uri.Filename())
	if err != nil {
		f.lsp.logger.Error(
			"could not load workspace",
			slog.String("uri", string(f.uri)),
			xslog.ErrorAttr(err),
		)
		return
	}
	f.workspace = workspace

	var module bufmodule.Module
	for _, mod := range workspace.Modules() {
		// We do not care about this error, so we discard it.
		_ = mod.WalkFileInfos(ctx, func(fileInfo bufmodule.FileInfo) error {
			if fileInfo.LocalPath() == f.uri.Filename() {
				module = mod
			}
			return nil
		})
		if module != nil {
			break
		}
	}
	if module == nil {
		f.lsp.logger.Warn("could not find module", slog.String("file", f.uri.Filename()))
	}
	f.module = module

	checkClient, err := f.lsp.controller.GetCheckClientForWorkspace(ctx, workspace, f.lsp.wasmRuntime)
	if err != nil {
		f.lsp.logger.Warn("could not get check client", xslog.ErrorAttr(err))
	}
	f.checkClient = checkClient
}

// IndexImports keeps track of importable files.
//
// This operation requires RefreshWorkspace.
func (f *file) IndexImports(ctx context.Context) {
	defer xslog.DebugProfile(f.lsp.logger, slog.String("uri", string(f.uri)))
	if f.importToFile != nil {
		return
	}
	importables, err := f.findImportable(ctx)
	if err != nil {
		f.lsp.logger.Error(
			"failed to get importable files",
			slog.String("file", f.uri.Filename()),
		)
	}
	f.importToFile = make(map[string]*file)
	for _, importable := range importables {
		if importable.ExternalPath() == f.uri.Filename() {
			f.objectInfo = importable
			if err := f.ReadFromDisk(ctx); err != nil {
				f.lsp.logger.Error(
					"failed to read contents for file",
					xslog.ErrorAttr(err),
					slog.String("file", importable.Path()),
				)
			}
			continue
		}
		importableFile := f.Manager().Track(uri.File(importable.LocalPath()))
		if importableFile.objectInfo == nil {
			importableFile.objectInfo = importable
		}
		if err := importableFile.ReadFromDisk(ctx); err != nil {
			f.lsp.logger.Error(
				"failed to read contents for file",
				xslog.ErrorAttr(err),
				slog.String("file", importable.Path()),
			)
		}
		f.importToFile[importableFile.objectInfo.Path()] = importableFile
	}
}

// findImportable finds all files that can potentially be imported by the proto file, f.
//
// Note that this performs no validation on these files, because those files might be open in the
// editor and might contain invalid syntax at the moment. We only want to get their paths and nothing
// more.
//
// This operation requires RefreshWorkspace.
func (f *file) findImportable(ctx context.Context) ([]storage.ObjectInfo, error) {
	// This does not use Controller.GetImportableImageFileInfos because that function does
	// not specify which of the files it returns are well-known types. We can use heuristics
	// based on the path to try and guess which files are well-known types, but this can be
	// fragile. Instead we explicitly walk the well-known types bucket instead.
	//
	// We track the imports in a map to dedup by import path.
	imports := make(map[string]storage.ObjectInfo)
	for _, module := range f.workspace.Modules() {
		if err := module.WalkFileInfos(ctx, func(fileInfo bufmodule.FileInfo) error {
			if fileInfo.FileType() != bufmodule.FileTypeProto {
				return nil
			}
			imports[fileInfo.Path()] = fileInfo
			return nil
		}); err != nil {
			return nil, err
		}
	}
	if err := f.lsp.wktBucket.Walk(ctx, "", func(objectInfo storage.ObjectInfo) error {
		imports[objectInfo.Path()] = wktObjectInfo{objectInfo}
		return nil
	}); err != nil {
		return nil, err
	}
	return xslices.MapValuesToSlice(imports), nil
}

// RefreshIR queries for the IR of the file and the IR of each import file.
// Diagnostics from the compiler are returned when applicable.
//
// This operation requires IndexImports.
func (f *file) RefreshIR(ctx context.Context) {
	f.lsp.logger.Info(
		"parsing IR for file",
		slog.String("uri", string(f.uri)),
		slog.Int("version", int(f.version)),
	)

	openerMap := map[string]string{
		f.objectInfo.Path(): f.file.Text(),
	}
	files := []*file{f}
	for path, file := range f.importToFile {
<<<<<<< HEAD
		openerMap[path] = file.file.Text()
=======
		openerMap[path] = file.text
		files = append(files, file)
>>>>>>> 67490490
	}
	opener := source.NewMap(openerMap)
	session := new(ir.Session)
	queries := xslices.Map(files, func(file *file) incremental.Query[ir.File] {
		return queries.IR{
			Opener:  opener,
			Path:    file.objectInfo.Path(),
			Session: session,
		}
	})
	results, report, err := incremental.Run(
		ctx,
		f.lsp.queryExecutor,
		queries...,
	)
	if err != nil {
		f.lsp.logger.Error(
			"failed to parse IR for file",
			slog.String("uri", string(f.uri)),
			slog.Int("version", int(f.version)),
			xslog.ErrorAttr(err),
		)
		return
	}
	for i, file := range files {
		file.ir = results[i].Value
	}
	diagnostics, err := xslices.MapError(
		report.Diagnostics,
		reportDiagnosticToProtocolDiagnostic,
	)
	if err != nil {
		f.lsp.logger.Error(
			"failed to parse report diagnostics",
			xslog.ErrorAttr(err),
		)
	}
	f.diagnostics = diagnostics
	f.lsp.logger.Debug(
		fmt.Sprintf("got %v diagnostic(s) for %s", len(f.diagnostics), f.uri.Filename()),
		slog.Any("diagnostics", f.diagnostics),
	)
}

// IndexSymbols processes the IR of a file and generates symbols for each symbol in
// the document.
//
// This operation requires RefreshIR.
func (f *file) IndexSymbols(ctx context.Context) {
	defer xslog.DebugProfile(f.lsp.logger, slog.String("uri", string(f.uri)))()
	// We cannot index symbols without the IR, so we keep the symbols as-is.
	if f.ir.IsZero() {
		return
	}

	// Throw away all the old symbols and rebuild symbols unconditionally. This is because if
	// this file depends on a file that has since been modified, we may need to update references.
	f.symbols = nil
	f.referenceSymbols = nil
	f.referenceableSymbols = make(map[string]*symbol)

	// Process all imports as symbols
	f.symbols = xslices.Map(seq.ToSlice(f.ir.Imports()), f.importToSymbol)

	resolved, unresolved := f.indexSymbols()
	f.symbols = append(f.symbols, resolved...)
	f.symbols = append(f.symbols, unresolved...)
	f.referenceSymbols = append(f.referenceSymbols, unresolved...)

	// Index all referenceable symbols
	for _, sym := range resolved {
		def, ok := sym.kind.(*referenceable)
		if !ok {
			continue
		}
		f.referenceableSymbols[def.ast.Name().Canonicalized()] = sym
	}

	// TODO: this could use a refactor, probably.

	// Resolve all unresolved symbols from this file
	for _, sym := range unresolved {
		ref, ok := sym.kind.(*reference)
		if !ok {
			// This shouldn't happen, logging a warning
			f.lsp.logger.Warn(
				"found unresolved non-reference symbol",
				slog.String("file", f.uri.Filename()),
				slog.Any("symbol", sym),
			)
			continue
		}
		file, ok := f.importToFile[ref.def.Span().Path()]
		if !ok {
			// Check current file
			if ref.def.Span().Path() != f.objectInfo.Path() {
				// This can happen if this references a predeclared type or if the file we are
				// checking has not indexed imports.
				continue
			}
			file = f
		}
		def, ok := file.referenceableSymbols[ref.def.Name().Canonicalized()]
		if !ok {
			// This could happen in the case where we are in the cache for example, and we do not
			// have access to a buildable workspace.
			continue
		}
		sym.def = def
		referenceable, ok := def.kind.(*referenceable)
		if !ok {
			// This shouldn't happen, logging a warning
			f.lsp.logger.Warn(
				"found non-referenceable symbol in index",
				slog.String("file", f.uri.Filename()),
				slog.Any("symbol", def),
			)
			continue
		}
		referenceable.references = append(referenceable.references, sym)
	}

	// Resolve all references outside of this file to symbols in this file
	for _, file := range f.importToFile {
		for _, sym := range file.referenceSymbols {
			ref, ok := sym.kind.(*reference)
			if !ok {
				// This shouldn't happen, logging a warning
				f.lsp.logger.Warn(
					"found unresolved non-reference symbol",
					slog.String("file", f.uri.Filename()),
					slog.Any("symbol", sym),
				)
				continue
			}
			if ref.def.Span().Path() != f.objectInfo.Path() {
				continue
			}
			def, ok := f.referenceableSymbols[ref.def.Name().Canonicalized()]
			if !ok {
				// This shouldn't happen, if a symbol is pointing at this file, all definitions
				// should be resolved, logging a warning
				f.lsp.logger.Warn(
					"found reference to unknown symbol",
					slog.String("file", f.uri.Filename()),
					slog.Any("reference", sym),
				)
				continue
			}
			referenceable, ok := def.kind.(*referenceable)
			if !ok {
				// This shouldn't happen, logging a warning
				f.lsp.logger.Warn(
					"found non-referenceable symbol in index",
					slog.String("file", f.uri.Filename()),
					slog.Any("symbol", def),
				)
				continue
			}
			referenceable.references = append(referenceable.references, sym)
		}
	}

	// Finally, sort the symbols in position order, with shorter symbols sorting smaller.
	slices.SortFunc(f.symbols, func(s1, s2 *symbol) int {
		diff := s1.span.Start - s2.span.Start
		if diff == 0 {
			return s1.span.End - s2.span.End
		}
		return diff
	})

	f.lsp.logger.DebugContext(ctx, fmt.Sprintf("symbol indexing complete %s", f.uri))
}

// indexSymbols takes the IR [ir.File] for each [file] and returns all the file symbols in
// two slices:
//   - The first slice contains definition symbols that are ready to go
//   - The second slice contains reference symbols need to be resolved
//
// For unresolved symbols, we need to track the definition we're attempting to resolve.
func (f *file) indexSymbols() ([]*symbol, []*symbol) {
	var resolved, unresolved []*symbol
	for i := range f.ir.Symbols().Len() {
		// We only index the symbols for this file.
		symbol := f.ir.Symbols().At(i)
		if symbol.File().Path() != f.objectInfo.Path() {
			continue
		}
		resolvedSyms, unresolvedSyms := f.irToSymbols(symbol)
		resolved = append(resolved, resolvedSyms...)
		unresolved = append(unresolved, unresolvedSyms...)
	}
	return resolved, unresolved
}

// irToSymbols takes the [ir.Symbol] and returns the corresponding symbols used by the LSP
// in two slices:
//   - The first slice contains resolved symbols that are ready to go
//   - The second slice contains symbols that resolution for their defs
func (f *file) irToSymbols(irSymbol ir.Symbol) ([]*symbol, []*symbol) {
	var resolved, unresolved []*symbol
	switch irSymbol.Kind() {
	case ir.SymbolKindMessage:
		msg := &symbol{
			ir:   irSymbol,
			file: f,
			span: irSymbol.AsType().AST().AsMessage().Name.Span(),
			kind: &referenceable{
				ast: irSymbol.AsType().AST(),
			},
		}
		msg.def = msg
		resolved = append(resolved, msg)
		unresolved = append(unresolved, f.messageToSymbols(irSymbol.AsType().Options())...)
	case ir.SymbolKindEnum:
		enum := &symbol{
			ir:   irSymbol,
			file: f,
			span: irSymbol.AsType().AST().AsEnum().Name.Span(),
			kind: &referenceable{
				ast: irSymbol.AsType().AST(),
			},
		}
		enum.def = enum
		resolved = append(resolved, enum)
		unresolved = append(unresolved, f.messageToSymbols(irSymbol.AsType().Options())...)
	case ir.SymbolKindEnumValue:
		name := &symbol{
			ir:   irSymbol,
			file: f,
			span: irSymbol.AsMember().AST().AsEnumValue().Name.Span(),
			kind: &static{
				ast: irSymbol.AsMember().AST(),
			},
		}
		name.def = name
		resolved = append(resolved, name)

		tag := &symbol{
			ir:   irSymbol,
			file: f,
			span: irSymbol.AsMember().AST().AsEnumValue().Tag.Span(),
			kind: &tag{},
		}
		tag.def = tag
		resolved = append(resolved, tag)
		unresolved = append(unresolved, f.messageToSymbols(irSymbol.AsMember().Options())...)
	case ir.SymbolKindField:
		typ := &symbol{
			ir:   irSymbol,
			file: f,
			span: irSymbol.AsMember().TypeAST().Span(),
		}
		kind, needsResolution := getKindForMember(irSymbol.AsMember())
		typ.kind = kind
		if needsResolution {
			unresolved = append(unresolved, typ)
		} else {
			resolved = append(resolved, typ)
		}

		field := &symbol{
			ir:   irSymbol,
			file: f,
			span: irSymbol.AsMember().AST().AsField().Name.Span(),
			kind: &referenceable{
				ast: irSymbol.AsMember().AST(),
			},
		}
		field.def = field
		resolved = append(resolved, field)

		tag := &symbol{
			ir:   irSymbol,
			file: f,
			span: irSymbol.AsMember().AST().AsField().Tag.Span(),
			kind: &tag{},
		}
		tag.def = tag
		resolved = append(resolved, tag)
		unresolved = append(unresolved, f.messageToSymbols(irSymbol.AsMember().Options())...)
	case ir.SymbolKindExtension:
		// TODO: we should figure out if we need to do any resolution here.
		ext := &symbol{
			ir:   irSymbol,
			file: f,
			span: irSymbol.AsMember().AST().AsExtend().Extendee.Span(),
			kind: &static{
				ast: irSymbol.AsMember().AST(),
			},
		}
		resolved = append(resolved, ext)
		unresolved = append(unresolved, f.messageToSymbols(irSymbol.AsMember().Options())...)
	case ir.SymbolKindOneof:
		oneof := &symbol{
			ir:   irSymbol,
			file: f,
			span: irSymbol.AsOneof().AST().AsOneof().Name.Span(),
			kind: &referenceable{
				ast: irSymbol.AsOneof().AST(),
			},
		}
		oneof.def = oneof
		resolved = append(resolved, oneof)
		unresolved = append(unresolved, f.messageToSymbols(irSymbol.AsOneof().Options())...)
	case ir.SymbolKindService:
		service := &symbol{
			ir:   irSymbol,
			file: f,
			span: irSymbol.AsService().AST().AsService().Name.Span(),
			kind: &static{
				ast: irSymbol.AsService().AST(),
			},
		}
		service.def = service
		resolved = append(resolved, service)
		unresolved = append(unresolved, f.messageToSymbols(irSymbol.AsService().Options())...)
	case ir.SymbolKindMethod:
		method := &symbol{
			ir:   irSymbol,
			file: f,
			span: irSymbol.AsMethod().AST().AsMethod().Name.Span(),
			kind: &static{
				ast: irSymbol.AsMethod().AST(),
			},
		}
		method.def = method
		resolved = append(resolved, method)

		input, _ := irSymbol.AsMethod().Input()
		inputSym := &symbol{
			ir:   irSymbol,
			file: f,
			span: irSymbol.AsMethod().AST().AsMethod().Signature.Inputs().Span(),
			kind: &reference{
				def: input.AST(), // Only messages can be method inputs and outputs
			},
		}
		unresolved = append(unresolved, inputSym)

		output, _ := irSymbol.AsMethod().Output()
		outputSym := &symbol{
			ir:   irSymbol,
			file: f,
			span: irSymbol.AsMethod().AST().AsMethod().Signature.Outputs().Span(),
			kind: &reference{
				def: output.AST(), // Only messages can be method inputs and outputs
			},
		}
		unresolved = append(unresolved, outputSym)
		unresolved = append(unresolved, f.messageToSymbols(irSymbol.AsMethod().Options())...)
	}
	return resolved, unresolved
}

// getKindForMember takes a [ir.Member] and returns the symbol kind and whether or not the
// symbol is currently resolved.
func getKindForMember(member ir.Member) (kind, bool) {
	if member.TypeAST().AsPath().AsPredeclared() != predeclared.Unknown {
		return &builtin{
			predeclared: member.TypeAST().AsPath().AsPredeclared(),
		}, false
	}
	return &reference{
		def: member.Element().AST(),
	}, true
}

// importToSymbol takes an [ir.Import] and returns a symbol for it.
func (f *file) importToSymbol(imp ir.Import) *symbol {
	return &symbol{
		file: f,
		span: imp.Decl.Span(),
		kind: &imported{
			file: f.importToFile[imp.File.Path()],
		},
	}
}

func (f *file) messageToSymbols(msg ir.MessageValue) []*symbol {
	var symbols []*symbol
	for field := range msg.Fields() {
		if field.ValueAST().IsZero() {
			continue
		}
		for element := range seq.Values(field.Elements()) {
			span := element.Value().KeyASTs().At(element.ValueNodeIndex()).Span()
			elem := &symbol{
				// NOTE: no [ir.Symbol] for option elements
				file: f,
				span: span,
				kind: &reference{
					def: element.Field().AST(),
				},
				isOption: true,
			}
			symbols = append(symbols, elem)
			if !element.AsMessage().IsZero() {
				symbols = append(symbols, f.messageToSymbols(element.AsMessage())...)
			}
		}
	}
	return symbols
}

// SymbolAt finds a symbol in this file at the given cursor position, if one exists.
//
// Returns nil if no symbol is found.
func (f *file) SymbolAt(ctx context.Context, cursor protocol.Position) *symbol {
	// Binary search for the symbol whose start is before or equal to cursor.
	idx, found := slices.BinarySearchFunc(f.symbols, cursor, func(sym *symbol, cursor protocol.Position) int {
		return comparePositions(sym.Range().Start, cursor)
	})
	if !found {
		if idx == 0 {
			return nil
		}
		idx--
	}
	symbol := f.symbols[idx]
	f.lsp.logger.DebugContext(ctx, "found symbol", slog.Any("symbol", symbol))
	// Check that cursor is before the end of the symbol. Range is half-open [Start, End).
	if comparePositions(symbol.Range().End, cursor) < 0 {
		return nil
	}

	return symbol
}

// RunChecks initiates background checks (lint and breaking) on this file and
// returns immediately.
//
// Checks are executed in a background goroutine to avoid blocking the LSP
// call. Each call to RunChecks invalidates any ongoing checks, triggering a
// fresh run. However, previous checks are not interrupted. The checks acquire
// the LSP mutex. Subsequent LSP calls will wait for the current check to
// complete before proceeding.
//
// Checks are debounce (with the delay defined by checkRefreshPeriod) to avoid
// overwhelming the client with expensive checks. If the file is not open in the
// editor, checks are skipped. Diagnostics are published after checks are run.
//
// This operation requires IndexImports..
func (f *file) RunChecks(ctx context.Context) {
	// If we have not yet started a goroutine to run checks, start one.
	// This goroutine will run checks in the background and publish diagnostics.
	// We debounce checks to avoid spamming the client.
	if f.checkWork == nil {
		// We use a buffered channel of length one as the check invalidation mechanism.
		work := make(chan struct{}, 1)
		f.checkWork = work
		runChecks := func(ctx context.Context) {
			f.lsp.lock.Lock()
			defer f.lsp.lock.Unlock()
			if !f.IsOpenInEditor() {
				// Skip checks if the file is not open in the editor.
				return
			}
			f.lsp.logger.Info(fmt.Sprintf("running checks for %v, %v", f.uri, f.version))
			f.BuildImages(ctx)
			f.RunLints(ctx)
			f.RunBreaking(ctx)
			f.PublishDiagnostics(ctx) // Publish the latest diagnostics.
		}
		// Start a goroutine to process checks.
		go func() {
			// Detach from the parent RPC context.
			ctx := context.WithoutCancel(ctx)
			for range work {
				runChecks(ctx)
				// Debounce checks to prevent thrashing expensive checks.
				time.Sleep(checkRefreshPeriod)
			}
		}()
	}
	// Signal the goroutine to invalidate and rerun checks.
	select {
	case f.checkWork <- struct{}{}:
	default:
		// Channel is full, checks are already invalidated and will be rerun.
	}
}

// newFileOpener returns a fileOpener for the context of this file.
//
// May return nil, if insufficient information is present to open the file.
func (f *file) newFileOpener() fileOpener {
	return func(path string) (io.ReadCloser, error) {
		var file *file
		if f.objectInfo.Path() == path {
			file = f
		} else {
			file = f.importToFile[path]
		}
		if file == nil {
			return nil, fmt.Errorf("%s: %w", path, fs.ErrNotExist)
		}
		return xio.CompositeReadCloser(strings.NewReader(file.file.Text()), xio.NopCloser), nil
	}
}

// newAgainstFileOpener returns a fileOpener for building the --against file
// for this file. In other words, this pulls files out of the git index, if
// necessary.
//
// May return nil, if there is insufficient information to build an --against
// file.
func (f *file) newAgainstFileOpener(ctx context.Context) fileOpener {
	if !f.IsLocal() {
		return nil
	}

	if f.againstStrategy == againstGit && f.againstGitRef == "" {
		return nil
	}

	return func(path string) (io.ReadCloser, error) {
		var file *file
		if f.objectInfo.Path() == path {
			file = f
		} else {
			file = f.importToFile[path]
		}
		if file == nil {
			return nil, fmt.Errorf("%s: %w", path, fs.ErrNotExist)
		}
		var (
			data []byte
			err  error
		)
		if f.againstGitRef != "" {
			data, err = git.ReadFileAtRef(
				ctx,
				f.lsp.container,
				file.objectInfo.LocalPath(),
				f.againstGitRef,
			)
		}

		if data == nil || errors.Is(err, git.ErrInvalidGitCheckout) {
			return os.Open(file.objectInfo.LocalPath())
		}

		return xio.CompositeReadCloser(bytes.NewReader(data), xio.NopCloser), err
	}
}

// BuildImages builds Buf Images for this file, to be used with linting
// routines.
//
// This operation requires IndexImports.
func (f *file) BuildImages(ctx context.Context) {
	if f.objectInfo == nil {
		return
	}

	if opener := f.newFileOpener(); opener != nil {
		image, diagnostics := buildImage(ctx, f.objectInfo.Path(), f.lsp.logger, opener)
		if len(diagnostics) > 0 {
			f.diagnostics = diagnostics
		}
		f.image = image
	} else {
		f.lsp.logger.Warn("not building image", slog.String("uri", string(f.uri)))
	}

	if opener := f.newAgainstFileOpener(ctx); opener != nil {
		// We explicitly throw the diagnostics away.
		image, diagnostics := buildImage(ctx, f.objectInfo.Path(), f.lsp.logger, opener)

		f.againstImage = image
		if image == nil {
			f.lsp.logger.Warn("failed to build --against image", slog.Any("diagnostics", diagnostics))
		}
	} else {
		f.lsp.logger.Warn("not building --against image", slog.String("uri", string(f.uri)))
	}
}

// RunLints runs linting on this file. Returns whether any lints failed.
//
// This operation requires BuildImage.
func (f *file) RunLints(ctx context.Context) bool {
	if f.IsWKT() {
		// Well-known types are not linted.
		return false
	}

	if f.module == nil || f.image == nil {
		f.lsp.logger.Warn(fmt.Sprintf("could not find image for %q", f.uri))
		return false
	}
	if f.checkClient == nil {
		f.lsp.logger.Warn(fmt.Sprintf("could not find check client for %q", f.uri))
		return false
	}

	f.lsp.logger.Debug(fmt.Sprintf("running lint for %q in %v", f.uri, f.module.FullName()))
	return f.appendLintErrors("buf lint", f.checkClient.Lint(
		ctx,
		f.workspace.GetLintConfigForOpaqueID(f.module.OpaqueID()),
		f.image,
		bufcheck.WithPluginConfigs(f.workspace.PluginConfigs()...),
		bufcheck.WithPolicyConfigs(f.workspace.PolicyConfigs()...),
	))
}

// RunBreaking runs breaking lints on this file. Returns whether any lints failed.
//
// This operation requires BuildImage.
func (f *file) RunBreaking(ctx context.Context) bool {
	if f.IsWKT() {
		// Well-known types are not linted.
		return false
	}

	if f.module == nil || f.image == nil || f.againstImage == nil {
		f.lsp.logger.Warn(fmt.Sprintf("could not find --against image for %q", f.uri))
		return false
	}
	if f.checkClient == nil {
		f.lsp.logger.Warn(fmt.Sprintf("could not find check client for %q", f.uri))
		return false
	}

	f.lsp.logger.Debug(fmt.Sprintf("running breaking for %q in %v", f.uri, f.module.FullName()))
	return f.appendLintErrors("buf breaking", f.checkClient.Breaking(
		ctx,
		f.workspace.GetBreakingConfigForOpaqueID(f.module.OpaqueID()),
		f.image,
		f.againstImage,
		bufcheck.WithPluginConfigs(f.workspace.PluginConfigs()...),
		bufcheck.WithPolicyConfigs(f.workspace.PolicyConfigs()...),
	))
}

func (f *file) appendLintErrors(source string, err error) bool {
	if err == nil {
		f.lsp.logger.Debug(fmt.Sprintf("%s generated no errors for %s", source, f.uri))
		return false
	}

	var annotations bufanalysis.FileAnnotationSet
	if !errors.As(err, &annotations) {
		f.lsp.logger.Warn(
			"error while linting",
			slog.String("uri", string(f.uri)),
			xslog.ErrorAttr(err),
		)
		return false
	}

	for _, annotation := range annotations.FileAnnotations() {
		// Convert 1-indexed byte-based line/column to byte offset.
		startOffset := f.lineColumnToByteOffset(annotation.StartLine(), annotation.StartColumn())
		endOffset := f.lineColumnToByteOffset(annotation.EndLine(), annotation.EndColumn())
		startLoc := f.file.Location(startOffset, positionalEncoding)
		endLoc := f.file.Location(endOffset, positionalEncoding)

		f.diagnostics = append(f.diagnostics, protocol.Diagnostic{
			Range: protocol.Range{
				Start: protocol.Position{
					Line:      uint32(annotation.StartLine() - 1),
					Character: uint32(startLoc.Column - 1),
				},
				End: protocol.Position{
					Line:      uint32(annotation.EndLine() - 1),
					Character: uint32(endLoc.Column - 1),
				},
			},
			Code:     annotation.Type(),
			Severity: protocol.DiagnosticSeverityWarning,
			Source:   source,
			Message:  annotation.Message(),
		})
	}

	return true
}

// lineColumnToByteOffset converts a 1-indexed line and 1-indexed byte-based column to a byte offset in the file.
func (f *file) lineColumnToByteOffset(line, col int) int {
	currentLine := 1
	byteOffset := 0

	// Find the start of the target line.
	text := f.file.Text()
	for i := 0; i < len(text) && currentLine < line; i++ {
		if text[i] == '\n' {
			currentLine++
			byteOffset = i + 1
		}
	}

	// Add the column offset (col is 1-indexed, so subtract 1).
	byteOffset += col - 1
	return byteOffset
}

// PublishDiagnostics publishes all of this file's diagnostics to the LSP client.
func (f *file) PublishDiagnostics(ctx context.Context) {
	if !f.IsOpenInEditor() {
		// If the file does get opened by the editor, the server will call
		// Refresh() and this function will retry sending diagnostics. Which is
		// to say: returning here does not result in stale diagnostics on the
		// client.
		return
	}

	defer xslog.DebugProfile(f.lsp.logger, slog.String("uri", string(f.uri)))()

	// NOTE: We need to avoid sending a JSON null here, so we replace it with
	// a non-nil empty slice when the diagnostics slice is nil.
	diagnostics := f.diagnostics
	if f.diagnostics == nil {
		diagnostics = []protocol.Diagnostic{}
	}

	// Publish the diagnostics. This error is automatically logged by the LSP framework.
	_ = f.lsp.client.PublishDiagnostics(ctx, &protocol.PublishDiagnosticsParams{
		URI: f.uri,
		// NOTE: For some reason, Version is int32 in the document struct, but uint32 here.
		// This seems like a bug in the LSP protocol package.
		Version:     uint32(f.version),
		Diagnostics: diagnostics,
	})
}

// wktObjectInfo is a concrete type to help us identify WKTs among the importable files.
type wktObjectInfo struct {
	storage.ObjectInfo
}

func readAllAsString(reader io.Reader) (string, error) {
	var builder strings.Builder
	if _, err := io.Copy(&builder, reader); err != nil {
		return "", err
	}
	return builder.String(), nil
}<|MERGE_RESOLUTION|>--- conflicted
+++ resolved
@@ -445,12 +445,8 @@
 	}
 	files := []*file{f}
 	for path, file := range f.importToFile {
-<<<<<<< HEAD
 		openerMap[path] = file.file.Text()
-=======
-		openerMap[path] = file.text
 		files = append(files, file)
->>>>>>> 67490490
 	}
 	opener := source.NewMap(openerMap)
 	session := new(ir.Session)
