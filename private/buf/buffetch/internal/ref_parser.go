--- conflicted
+++ resolved
@@ -335,18 +335,7 @@
 	return git.NewTagName(tag), nil
 }
 
-<<<<<<< HEAD
-func getDefaultGitDepth(gitRef string) uint32 {
-	if gitRef == "" {
-		return 1
-	}
-	return 50
-}
-
-func getProtoFileRef(rawRef *RawRef) ParsedProtoFileRef {
-=======
 func getProtoFileRef(rawRef *RawRef) (ParsedProtoFileRef, error) {
->>>>>>> fece8ff2
 	return newProtoFileRef(
 		rawRef.Format,
 		rawRef.Path,
