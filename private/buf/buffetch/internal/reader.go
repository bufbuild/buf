--- conflicted
+++ resolved
@@ -247,15 +247,11 @@
 	default:
 		return nil, fmt.Errorf("unknown ArchiveType: %v", archiveType)
 	}
-<<<<<<< HEAD
 	readBucket, err := readBucketBuilder.ToReadBucket()
 	if err != nil {
 		return nil, err
 	}
 	terminateFilesPriority, err := findTerminateFileDirectoryPathFromBucket(ctx, readBucket, subDirPath, terminateFileNames)
-=======
-	terminateFileDirectoryPath, err := findTerminateFileDirectoryPathFromBucket(ctx, readWriteBucket, subDirPath, terminateFileNames)
->>>>>>> de7b218f
 	if err != nil {
 		return nil, err
 	}
@@ -274,13 +270,8 @@
 		if err != nil {
 			return nil, err
 		}
-<<<<<<< HEAD
 		readBucketCloser, err := newReadBucketCloser(
 			storage.NopReadBucketCloser(storage.MapReadBucket(readBucket, storage.MapOnPrefix(terminateFileDirectoryPath))),
-=======
-		return newReadBucketCloser(
-			storage.NopReadBucketCloser(storage.MapReadBucket(readWriteBucket, storage.MapOnPrefix(terminateFileDirectoryPath))),
->>>>>>> de7b218f
 			terminateFileDirectoryPath,
 			relativeSubDirPath,
 		)
@@ -548,7 +539,6 @@
 	); err != nil {
 		return nil, fmt.Errorf("could not clone %s: %v", gitURL, err)
 	}
-<<<<<<< HEAD
 	readBucket, err := readBucketBuilder.ToReadBucket()
 	if err != nil {
 		return nil, err
@@ -567,9 +557,6 @@
 			break
 		}
 	}
-=======
-	terminateFileDirectoryPath, err := findTerminateFileDirectoryPathFromBucket(ctx, readWriteBucket, subDirPath, terminateFileNames)
->>>>>>> de7b218f
 	if err != nil {
 		return nil, err
 	}
@@ -578,13 +565,8 @@
 		if err != nil {
 			return nil, err
 		}
-<<<<<<< HEAD
 		readBucketCloser, err := newReadBucketCloser(
 			storage.NopReadBucketCloser(storage.MapReadBucket(readBucket, storage.MapOnPrefix(terminateFileDirectoryPath))),
-=======
-		return newReadBucketCloser(
-			storage.NopReadBucketCloser(storage.MapReadBucket(readWriteBucket, storage.MapOnPrefix(terminateFileDirectoryPath))),
->>>>>>> de7b218f
 			terminateFileDirectoryPath,
 			relativeSubDirPath,
 		)
