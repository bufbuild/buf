--- conflicted
+++ resolved
@@ -111,16 +111,11 @@
 	// bufio.Scanner.Scan() inline
 	newline := []byte{'\n'}
 	var found bool
-<<<<<<< HEAD
 	for i := 0; targetScanner.Scan(); i++ {
 		if i > 0 {
 			// These writes cannot fail, they will panic if they cannot allocate.
 			_, _ = postInsertionContent.Write(newline)
 		}
-
-=======
-	for targetScanner.Scan() {
->>>>>>> 605d119b
 		targetLine := targetScanner.Bytes()
 		if !bytes.Contains(targetLine, match) {
 			// These writes cannot fail, they will panic if they cannot allocate.
@@ -143,29 +138,15 @@
 		// These writes cannot fail, they will panic if they cannot
 		// allocate
 		_, _ = postInsertionContent.Write(targetLine)
-<<<<<<< HEAD
-=======
-		_, _ = postInsertionContent.Write(newline)
->>>>>>> 605d119b
 		found = true
 	}
 	if err := targetScanner.Err(); err != nil {
 		return nil, err
 	}
-<<<<<<< HEAD
 	if !found {
 		return nil, fmt.Errorf("could not find insertion point %q in %q", insertionPointFile.GetInsertionPoint(), insertionPointFile.GetName())
 	}
 	return postInsertionContent.Bytes(), nil
-=======
-
-	if !found {
-		return nil, fmt.Errorf("could not find insertion point %q in %q", insertionPointFile.GetInsertionPoint(), insertionPointFile.GetName())
-	}
-	// trim the trailing newline
-	postInsertionBytes := postInsertionContent.Bytes()
-	return bytes.TrimSuffix(postInsertionBytes, newline), nil
->>>>>>> 605d119b
 }
 
 // leadingWhitespace iterates through the given string,
