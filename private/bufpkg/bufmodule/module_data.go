--- conflicted
+++ resolved
@@ -53,13 +53,8 @@
 	V1Beta1OrV1BufYAMLObjectData() (ObjectData, error)
 	// V1Beta1OrV1BufLockObjectData gets the v1beta1 or v1 buf.lock ObjectData.
 	//
-<<<<<<< HEAD
 	// This is present even if the Module was created with a v2 buf.lock file. The BSR will
 	// synthesize a value. It may not be present if the module did not contain a buf.lock file.
-=======
-	// This is always present, even if the Module was created from a v2 buf.yaml file. The BSR will
-	// synthesize a value for v2 buf.yamls.
->>>>>>> 339e0230
 	//
 	// This is used for digest calculations. It is not used otherwise.
 	V1Beta1OrV1BufLockObjectData() (ObjectData, error)
