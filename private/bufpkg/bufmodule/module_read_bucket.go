// Copyright 2020-2024 Buf Technologies, Inc.
//
// Licensed under the Apache License, Version 2.0 (the "License");
// you may not use this file except in compliance with the License.
// You may obtain a copy of the License at
//
//      http://www.apache.org/licenses/LICENSE-2.0
//
// Unless required by applicable law or agreed to in writing, software
// distributed under the License is distributed on an "AS IS" BASIS,
// WITHOUT WARRANTIES OR CONDITIONS OF ANY KIND, either express or implied.
// See the License for the specific language governing permissions and
// limitations under the License.

package bufmodule

import (
	"context"
	"errors"
	"io/fs"
	"sort"
	"strings"

	"github.com/bufbuild/buf/private/bufpkg/bufprotocompile"
	"github.com/bufbuild/buf/private/pkg/cache"
	"github.com/bufbuild/buf/private/pkg/normalpath"
	"github.com/bufbuild/buf/private/pkg/slicesext"
	"github.com/bufbuild/buf/private/pkg/storage"
	"github.com/bufbuild/buf/private/pkg/storage/storagemem"
	"github.com/bufbuild/buf/private/pkg/syserror"
	"github.com/bufbuild/protocompile/parser/fastscan"
	"go.uber.org/multierr"
)

// ModuleReadBucket is an object analogous to storage.ReadBucket that supplements ObjectInfos
// and Objects with the data on the Module that supplied them.
//
// ModuleReadBuckets talk in terms of Files and FileInfos. They are easily converted into
// storage.ReadBuckets.
//
// The contents of a ModuleReadBucket are specific to its context. In the context of a Module,
// a ModuleReadBucket will return .proto files, documentation file(s), and license file(s). However,
// in the context of converting a Workspace into its corresponding .proto files, a ModuleReadBucket
// will only contain .proto files.
type ModuleReadBucket interface {
	// GetFile gets the File within the Module as specified by the path.
	//
	// Returns an error with fs.ErrNotExist if the path is not part of the Module.
	GetFile(ctx context.Context, path string) (File, error)
	// StatFileInfo gets the FileInfo for the File within the Module as specified by the path.
	//
	// Returns an error with fs.ErrNotExist if the path is not part of the Module.
	StatFileInfo(ctx context.Context, path string) (FileInfo, error)
	// WalkFileInfos walks all Files in the Module, passing the FileInfo to a specified function.
	//
	// This will walk the .proto files, documentation file(s), and license files(s). This package
	// currently exposes functionality to walk just the .proto files, and get the singular
	// documentation and license files, via WalkProtoFileInfos, GetDocFile, and GetLicenseFile.
	//
	// GetDocFile and GetLicenseFile may change in the future if other paths are accepted for
	// documentation or licenses, or if we allow multiple documentation or license files to
	// exist within a Module (currently, only one of each is allowed).
	//
	// A ModuleReadBucket directly derived from a Module will always have at least one .proto file.
	// If this is not the case, WalkFileInfos will return an error when called.
	WalkFileInfos(ctx context.Context, f func(FileInfo) error, options ...WalkFileInfosOption) error

	// ShouldBeSelfContained returns true if the ModuleReadBucket was constructed with the intention
	// that it would be self-contained with respect to its .proto files. That is, every .proto
	// file in the ModuleReadBucket only imports other files from the ModuleReadBucket.
	//
	// It is possible for a bucket to be marked as ShouldBeSelfContained without it actually
	// being self-contained.
	//
	// A ModuleReadBucket is self-contained if it was constructed from
	// ModuleSetToModuleReadBucketWithOnlyProtoFiles or
	// ModuleToSelfContainedModuleReadBucketWithOnlyProtoFiles.
	//
	// A ModuleReadBucket as inherited from a Module is not self-contained.
	//
	// A ModuleReadBucket filtered to anything but FileTypeProto is not self-contained.
	ShouldBeSelfContained() bool

	// getFastscanResultForPath gets the fastscan.Result for the File path of a File within the ModuleReadBucket.
	//
	// This should only be used by Modules and FileInfos.
	//
	// returns errIsWKT if the filePath is a WKT.
	// returns an error with fs.ErrNotExist if the file is not found.
	getFastscanResultForPath(ctx context.Context, path string) (fastscan.Result, error)

	isModuleReadBucket()
}

// WalkFileInfosOption is an option for WalkFileInfos
type WalkFileInfosOption func(*walkFileInfosOptions)

// WalkFileInfosWithOnlyTargetFiles returns a new WalkFileInfosOption that only walks the target files.
func WalkFileInfosWithOnlyTargetFiles() WalkFileInfosOption {
	return func(walkFileInfosOptions *walkFileInfosOptions) {
		walkFileInfosOptions.onlyTargetFiles = true
	}
}

// ModuleReadBucketToStorageReadBucket converts the given ModuleReadBucket to a storage.ReadBucket.
//
// All Files (whether targets or non-targets) are added.
func ModuleReadBucketToStorageReadBucket(bucket ModuleReadBucket) storage.ReadBucket {
	return newStorageReadBucket(bucket)
}

// ModuleReadBucketWithOnlyTargetFiles returns a new ModuleReadBucket that only contains
// target Files.
func ModuleReadBucketWithOnlyTargetFiles(moduleReadBucket ModuleReadBucket) ModuleReadBucket {
	return newTargetedModuleReadBucket(moduleReadBucket)
}

// ModuleReadBucketWithOnlyFileTypes returns a new ModuleReadBucket that only contains the given
// FileTypes.
//
// Common use case is to get only the .proto files.
func ModuleReadBucketWithOnlyFileTypes(
	moduleReadBucket ModuleReadBucket,
	fileTypes ...FileType,
) ModuleReadBucket {
	return newFilteredModuleReadBucket(moduleReadBucket, fileTypes)
}

// ModuleReadBucketWithOnlyProtoFiles is a convenience function that returns a new
// ModuleReadBucket that only contains the .proto files.
func ModuleReadBucketWithOnlyProtoFiles(moduleReadBucket ModuleReadBucket) ModuleReadBucket {
	return ModuleReadBucketWithOnlyFileTypes(moduleReadBucket, FileTypeProto)
}

// GetFileInfos is a convenience function that walks the ModuleReadBucket and gets
// all the FileInfos.
//
// Sorted by path.
func GetFileInfos(ctx context.Context, moduleReadBucket ModuleReadBucket) ([]FileInfo, error) {
	var fileInfos []FileInfo
	if err := moduleReadBucket.WalkFileInfos(
		ctx,
		func(fileInfo FileInfo) error {
			fileInfos = append(fileInfos, fileInfo)
			return nil
		},
	); err != nil {
		return nil, err
	}
	sort.Slice(
		fileInfos,
		func(i int, j int) bool {
			return fileInfos[i].Path() < fileInfos[j].Path()
		},
	)
	return fileInfos, nil
}

// GetTargetFileInfos is a convenience function that walks the ModuleReadBucket and gets
// all the FileInfos where IsTargetFile() is set to true.
//
// Sorted by path.
func GetTargetFileInfos(ctx context.Context, moduleReadBucket ModuleReadBucket) ([]FileInfo, error) {
	var fileInfos []FileInfo
	if err := moduleReadBucket.WalkFileInfos(
		ctx,
		func(fileInfo FileInfo) error {
			fileInfos = append(fileInfos, fileInfo)
			return nil
		},
		WalkFileInfosWithOnlyTargetFiles(),
	); err != nil {
		return nil, err
	}
	sort.Slice(
		fileInfos,
		func(i int, j int) bool {
			return fileInfos[i].Path() < fileInfos[j].Path()
		},
	)
	return fileInfos, nil
}

// GetFilePaths is a convenience function that gets all the target and non-target
// file paths for the ModuleReadBucket.
//
// Sorted.
func GetFilePaths(ctx context.Context, moduleReadBucket ModuleReadBucket) ([]string, error) {
	fileInfos, err := GetFileInfos(ctx, moduleReadBucket)
	if err != nil {
		return nil, err
	}
	return slicesext.Map(fileInfos, func(fileInfo FileInfo) string { return fileInfo.Path() }), nil
}

// GetTargetFilePaths is a convenience function that gets all the target
// file paths for the ModuleReadBucket.
//
// Sorted.
func GetTargetFilePaths(ctx context.Context, moduleReadBucket ModuleReadBucket) ([]string, error) {
	fileInfos, err := GetTargetFileInfos(ctx, moduleReadBucket)
	if err != nil {
		return nil, err
	}
	return slicesext.Map(fileInfos, func(fileInfo FileInfo) string { return fileInfo.Path() }), nil
}

// GetDocFile gets the singular documentation File for the Module, if it exists.
//
// When creating a Module from a Bucket, we check the file paths buf.md, README.md, and README.markdown
// to exist, in that order. The first one to exist is chosen as the documentation File that is considered
// part of the Module, and any others are discarded. This function will return that File that was chosen.
//
// Returns an error with fs.ErrNotExist if no documentation file exists.
func GetDocFile(ctx context.Context, moduleReadBucket ModuleReadBucket) (File, error) {
	if docFilePath := getDocFilePathForModuleReadBucket(ctx, moduleReadBucket); docFilePath != "" {
		return moduleReadBucket.GetFile(ctx, docFilePath)
	}
	return nil, fs.ErrNotExist
}

// GetLicenseFile gets the license File for the Module, if it exists.
//
// Returns an error with fs.ErrNotExist if the license File does not exist.
func GetLicenseFile(ctx context.Context, moduleReadBucket ModuleReadBucket) (File, error) {
	return moduleReadBucket.GetFile(ctx, licenseFilePath)
}

// GetDocStorageReadBucket gets a storage.ReadBucket that just contains the documentation file(s).
//
// This is needed for i.e. using RootToExcludes in NewWorkspaceForBucket.
<<<<<<< HEAD
func GetDocStorageReadBucket(ctx context.Context, bucket storage.ReadBucket) storage.ReadBucket {
	return storage.FilterReadBucket(
		bucket,
		storage.MatchPathEqual(getDocFilePathForStorageReadBucket(ctx, bucket)),
=======
func GetDocStorageReadBucket(ctx context.Context, bucket storage.ReadBucket) (storage.ReadBucket, error) {
	// Store the documentation file in a new memory bucket for performance reasons.
	docFilePath := getDocFilePathForStorageReadBucket(ctx, bucket)
	if docFilePath == "" {
		return storage.MultiReadBucket(), nil // nop bucket
	}
	content, err := storage.ReadPath(ctx, bucket, docFilePath)
	if err != nil {
		return nil, err
	}
	return storagemem.NewReadBucket(
		map[string][]byte{
			docFilePath: content,
		},
>>>>>>> 5aafd9cb
	)
}

// GetLicenseStorageReadBucket gets a storage.ReadBucket that just contains the license file(s).
//
// This is needed for i.e. using RootToExcludes in NewWorkspaceForBucket.
<<<<<<< HEAD
func GetLicenseStorageReadBucket(bucket storage.ReadBucket) storage.ReadBucket {
	return storage.FilterReadBucket(
		bucket,
		storage.MatchPathEqual(licenseFilePath),
=======
func GetLicenseStorageReadBucket(ctx context.Context, bucket storage.ReadBucket) (storage.ReadBucket, error) {
	// Store the license file in a new memory bucket for performance reasons.
	content, err := storage.ReadPath(ctx, bucket, licenseFilePath)
	if err != nil {
		if errors.Is(err, fs.ErrNotExist) {
			return storage.MultiReadBucket(), nil // nop bucket
		}
		return nil, err
	}
	return storagemem.NewReadBucket(
		map[string][]byte{
			licenseFilePath: content,
		},
>>>>>>> 5aafd9cb
	)
}

// *** PRIVATE ***

// moduleReadBucket

type moduleReadBucket struct {
	getBucket func() (storage.ReadBucket, error)
	module    Module
	// We have to store a deterministic ordering of targetPaths so that Walk
	// has the same iteration order every time. We could have a different iteration order,
	// as storage.ReadBucket.Walk doesn't guarantee any iteration order, but that seems wonky.
	targetPaths          []string
	targetPathMap        map[string]struct{}
	targetExcludePathMap map[string]struct{}
	protoFileTargetPath  string
	includePackageFiles  bool

	pathToFileInfoCache       cache.Cache[string, FileInfo]
	pathToFastscanResultCache cache.Cache[string, fastscan.Result]
}

// module cannot be assumed to be functional yet.
// Do not call any functions on module.
func newModuleReadBucketForModule(
	ctx context.Context,
	// This function must already be filtered to include only module files and must be sync.OnceValues wrapped!
	syncOnceValuesGetBucketWithStorageMatcherApplied func() (storage.ReadBucket, error),
	module Module,
	targetPaths []string,
	targetExcludePaths []string,
	protoFileTargetPath string,
	includePackageFiles bool,
) (*moduleReadBucket, error) {
	// TODO FUTURE: get these validations into a common place
	if protoFileTargetPath != "" && (len(targetPaths) > 0 || len(targetExcludePaths) > 0) {
		return nil, syserror.Newf("cannot set both protoFileTargetPath %q and either targetPaths %v or targetExcludePaths %v", protoFileTargetPath, targetPaths, targetExcludePaths)
	}
	if protoFileTargetPath != "" && normalpath.Ext(protoFileTargetPath) != ".proto" {
		return nil, syserror.Newf("protoFileTargetPath %q is not a .proto file", protoFileTargetPath)
	}
	return &moduleReadBucket{
		getBucket:            syncOnceValuesGetBucketWithStorageMatcherApplied,
		module:               module,
		targetPaths:          targetPaths,
		targetPathMap:        slicesext.ToStructMap(targetPaths),
		targetExcludePathMap: slicesext.ToStructMap(targetExcludePaths),
		protoFileTargetPath:  protoFileTargetPath,
		includePackageFiles:  includePackageFiles,
	}, nil
}

func (b *moduleReadBucket) GetFile(ctx context.Context, path string) (File, error) {
	fileInfo, err := b.StatFileInfo(ctx, path)
	if err != nil {
		return nil, err
	}
	bucket, err := b.getBucket()
	if err != nil {
		return nil, err
	}
	readObjectCloser, err := bucket.Get(ctx, path)
	if err != nil {
		return nil, err
	}
	return newFile(fileInfo, readObjectCloser), nil
}

func (b *moduleReadBucket) StatFileInfo(ctx context.Context, path string) (FileInfo, error) {
	bucket, err := b.getBucket()
	if err != nil {
		return nil, err
	}
	objectInfo, err := bucket.Stat(ctx, path)
	if err != nil {
		return nil, err
	}
	return b.getFileInfo(ctx, objectInfo)
}

func (b *moduleReadBucket) WalkFileInfos(
	ctx context.Context,
	fn func(FileInfo) error,
	options ...WalkFileInfosOption,
) error {
	// Note that we must verify that at least one file in this ModuleReadBucket is
	// a .proto file, per the documentation on Module.
	protoFileTracker := newProtoFileTracker()

	walkFileInfosOptions := newWalkFileInfosOptions()
	for _, option := range options {
		option(walkFileInfosOptions)
	}
	bucket, err := b.getBucket()
	if err != nil {
		return err
	}

	if !walkFileInfosOptions.onlyTargetFiles {
		// We only want to call trackModule if we are walking all the files, not just
		// the target files. By not calling trackModule outside of this if statement,
		// we will not produce NoProtoFilesErrors, per the documention on trackModule.
		protoFileTracker.trackModule(b.module)
		if err := bucket.Walk(
			ctx,
			"",
			func(objectInfo storage.ObjectInfo) error {
				fileInfo, err := b.getFileInfo(ctx, objectInfo)
				if err != nil {
					return err
				}
				protoFileTracker.trackFileInfo(fileInfo)
				return fn(fileInfo)
			},
		); err != nil {
			return err
		}
		return protoFileTracker.validate()
	}

	// If we are walking all files, then we track the module if it is the target module
	if b.module.IsTarget() {
		protoFileTracker.trackModule(b.module)
	}

	targetFileWalkFunc := func(objectInfo storage.ObjectInfo) error {
		fileInfo, err := b.getFileInfo(ctx, objectInfo)
		if err != nil {
			return err
		}
		protoFileTracker.trackFileInfo(fileInfo)
		if !fileInfo.IsTargetFile() {
			return nil
		}
		return fn(fileInfo)
	}

	// If we have target paths, we do not want to walk to whole bucket.
	// For example, we do --path path/to/file.proto for googleapis, we don't want to
	// walk all of googleapis to find the single file.
	//
	// Instead, we walk the specific targets.
	// Note that storage.ReadBucket.Walk allows calling a file path as a prefix.
	//
	// Use targetPaths instead of targetPathMap to have a deterministic iteration order at this level.
	if len(b.targetPaths) > 0 {
		// Target paths may have overlapping files, for example if you do --path a --path a/b,
		// you get the union of the files. We need to make sure that we only walk a given
		// file path once.
		seenPaths := make(map[string]struct{})
		multiTargetFileWalkFunc := func(objectInfo storage.ObjectInfo) error {
			path := objectInfo.Path()
			if _, ok := seenPaths[path]; ok {
				return nil
			}
			seenPaths[path] = struct{}{}
			return targetFileWalkFunc(objectInfo)
		}
		for _, targetPath := range b.targetPaths {
			// Still need to determine IsTargetFile as a file could be excluded with excludeTargetPaths.
			if err := bucket.Walk(ctx, targetPath, multiTargetFileWalkFunc); err != nil {
				return err
			}
		}
		// We can't determine if the Module had any .proto file paths, as we only walked
		// the target paths. We don't return any value from protoFileTracker.validate().
		return nil
	}
	if err := bucket.Walk(ctx, "", targetFileWalkFunc); err != nil {
		return err
	}
	return protoFileTracker.validate()
}

func (b *moduleReadBucket) withModule(module Module) *moduleReadBucket {
	// We want to avoid sync.OnceValueing getBucket Twice, so we have a special copy function here
	// instead of calling newModuleReadBucket.
	//
	// This technically doesn't matter anymore since we don't sync.OnceValue getBucket inside newModuleReadBucket
	// anymore, but we keep this around in case we change that back.
	return &moduleReadBucket{
		getBucket:            b.getBucket,
		module:               module,
		targetPaths:          b.targetPaths,
		targetPathMap:        b.targetPathMap,
		targetExcludePathMap: b.targetExcludePathMap,
		protoFileTargetPath:  b.protoFileTargetPath,
		includePackageFiles:  b.includePackageFiles,
	}
}

func (b *moduleReadBucket) ShouldBeSelfContained() bool {
	return false
}

func (*moduleReadBucket) isModuleReadBucket() {}

func (b *moduleReadBucket) getFileInfo(ctx context.Context, objectInfo storage.ObjectInfo) (FileInfo, error) {
	return b.pathToFileInfoCache.GetOrAdd(
		// We know that storage.ObjectInfo will always have the same values for the same
		// ObjectInfo returned from a common bucket, this is documented. Therefore, we
		// can cache based on just the path.
		objectInfo.Path(),
		func() (FileInfo, error) {
			return b.getFileInfoUncached(ctx, objectInfo)
		},
	)
}

func (b *moduleReadBucket) getFileInfoUncached(ctx context.Context, objectInfo storage.ObjectInfo) (FileInfo, error) {
	fileType, err := FileTypeForPath(objectInfo.Path())
	if err != nil {
		// Given our matching in the constructor, all file paths should be classified.
		// A lack of classification is a system error.
		return nil, syserror.Wrap(err)
	}
	isTargetFile, err := b.getIsTargetFileForPathUncached(ctx, objectInfo.Path())
	if err != nil {
		return nil, err
	}
	return newFileInfo(
		objectInfo,
		b.module,
		fileType,
		isTargetFile,
		func() ([]string, error) {
			if fileType != FileTypeProto {
				return nil, nil
			}
			fastscanResult, err := b.getFastscanResultForPath(ctx, objectInfo.Path())
			if err != nil {
				return nil, err
			}
			// This also has the effect of copying the slice.
			return slicesext.ToUniqueSorted(slicesext.Map(fastscanResult.Imports, func(imp fastscan.Import) string { return imp.Path })), nil
		},
		func() (string, error) {
			if fileType != FileTypeProto {
				return "", nil
			}
			fastscanResult, err := b.getFastscanResultForPath(ctx, objectInfo.Path())
			if err != nil {
				return "", err
			}
			return fastscanResult.PackageName, nil
		},
	), nil
}

func (b *moduleReadBucket) getIsTargetFileForPathUncached(ctx context.Context, path string) (bool, error) {
	if !b.module.IsTarget() {
		// If the Module is not targeted, the file is automatically not targeted.
		//
		// Note we can change IsTarget via setIsTarget during ModuleSetBuilder building,
		// so we do not want to cache this value.
		return false, nil
	}
	// We already validate that we don't set this alongside targetPaths and targetExcludePaths
	if b.protoFileTargetPath != "" {
		fileType, err := FileTypeForPath(path)
		if err != nil {
			return false, err
		}
		if fileType != FileTypeProto {
			// We are targeting a .proto file and this file is not a .proto file, therefore
			// this file is not targeted.
			return false, nil
		}
		isProtoFileTargetPath := path == b.protoFileTargetPath
		if isProtoFileTargetPath {
			// Regardless of includePackageFiles, we always return true.
			return true, nil
		}
		if !b.includePackageFiles {
			// If we don't include package files, then we don't have a match, return false.
			return false, nil
		}
		// We now need to see if we have the same package as the protoFileTargetPath file.
		//
		// We've now deferred having to get fastscan.Results as much as we can.
		protoFileTargetFastscanResult, err := b.getFastscanResultForPath(ctx, b.protoFileTargetPath)
		if err != nil {
			return false, err
		}
		if protoFileTargetFastscanResult.PackageName == "" {
			// Don't do anything if the target file does not have a package.
			return false, nil
		}
		fastscanResult, err := b.getFastscanResultForPath(ctx, path)
		if err != nil {
			return false, err
		}
		// If the package is the same, this is a target.
		return protoFileTargetFastscanResult.PackageName == fastscanResult.PackageName, nil
	}
	switch {
	case len(b.targetPathMap) == 0 && len(b.targetExcludePathMap) == 0:
		// If we did not target specific Files, all Files in a targeted Module are targeted.
		return true, nil
	case len(b.targetPathMap) == 0 && len(b.targetExcludePathMap) != 0:
		// We only have exclude paths, no paths.
		return !normalpath.MapHasEqualOrContainingPath(b.targetExcludePathMap, path, normalpath.Relative), nil
	case len(b.targetPathMap) != 0 && len(b.targetExcludePathMap) == 0:
		// We only have paths, no exclude paths.
		return normalpath.MapHasEqualOrContainingPath(b.targetPathMap, path, normalpath.Relative), nil
	default:
		// We have both paths and exclude paths.
		return normalpath.MapHasEqualOrContainingPath(b.targetPathMap, path, normalpath.Relative) &&
			!normalpath.MapHasEqualOrContainingPath(b.targetExcludePathMap, path, normalpath.Relative), nil
	}
}

// Only will work for .proto files.
func (b *moduleReadBucket) getFastscanResultForPath(ctx context.Context, path string) (fastscan.Result, error) {
	return b.pathToFastscanResultCache.GetOrAdd(
		path,
		func() (fastscan.Result, error) {
			return b.getFastscanResultForPathUncached(ctx, path)
		},
	)
}

func (b *moduleReadBucket) getFastscanResultForPathUncached(
	ctx context.Context,
	path string,
) (fastscanResult fastscan.Result, retErr error) {
	fileType, err := FileTypeForPath(path)
	if err != nil {
		return fastscan.Result{}, err
	}
	if fileType != FileTypeProto {
		// We should have validated this WAY before.
		return fastscan.Result{}, syserror.Newf("cannot get fastscan.Result for non-proto file %q", path)
	}
	// We *cannot* use GetFile here, because getFileInfo -> getFastscanResultForPath -> getFileInfo,
	// and this causes a circular wait with the cache locks.
	bucket, err := b.getBucket()
	if err != nil {
		return fastscan.Result{}, err
	}
	readObjectCloser, err := bucket.Get(ctx, path)
	if err != nil {
		return fastscan.Result{}, err
	}
	defer func() {
		retErr = multierr.Append(retErr, readObjectCloser.Close())
	}()
	fastscanResult, err = fastscan.Scan(path, readObjectCloser)
	if err != nil {
		var syntaxError fastscan.SyntaxError
		if errors.As(err, &syntaxError) {
			fileAnnotationSet, err := bufprotocompile.FileAnnotationSetForErrorsWithPos(
				syntaxError,
				bufprotocompile.WithExternalPathResolver(
					func(path string) string {
						fileInfo, err := bucket.Stat(ctx, path)
						if err != nil {
							return path
						}
						return fileInfo.ExternalPath()
					},
				),
			)
			if err != nil {
				return fastscan.Result{}, err
			}
			return fastscan.Result{}, fileAnnotationSet
		}
		return fastscan.Result{}, err
	}
	return fastscanResult, nil
}

// targetedModuleReadBucket

type targetedModuleReadBucket struct {
	delegate ModuleReadBucket
}

func newTargetedModuleReadBucket(delegate ModuleReadBucket) *targetedModuleReadBucket {
	return &targetedModuleReadBucket{
		delegate: delegate,
	}
}

func (t *targetedModuleReadBucket) GetFile(ctx context.Context, path string) (File, error) {
	// Stat'ing the targeted bucket, not the delegate.
	if _, err := t.StatFileInfo(ctx, path); err != nil {
		return nil, err
	}
	return t.delegate.GetFile(ctx, path)
}

func (t *targetedModuleReadBucket) StatFileInfo(ctx context.Context, path string) (FileInfo, error) {
	fileInfo, err := t.delegate.StatFileInfo(ctx, path)
	if err != nil {
		return nil, err
	}
	if !fileInfo.IsTargetFile() {
		return nil, &fs.PathError{Op: "stat", Path: path, Err: fs.ErrNotExist}
	}
	return fileInfo, nil
}

func (t *targetedModuleReadBucket) WalkFileInfos(
	ctx context.Context,
	fn func(FileInfo) error,
	options ...WalkFileInfosOption,
) error {
	return t.delegate.WalkFileInfos(
		ctx,
		func(fileInfo FileInfo) error {
			return fn(fileInfo)
		},
		slicesext.Concat(
			options,
			[]WalkFileInfosOption{WalkFileInfosWithOnlyTargetFiles()},
		)...,
	)
}

func (*targetedModuleReadBucket) ShouldBeSelfContained() bool {
	// We've filtered out non-target files, this should not be considered self-contained.
	return false
}

func (t *targetedModuleReadBucket) getFastscanResultForPath(ctx context.Context, path string) (fastscan.Result, error) {
	if _, err := t.StatFileInfo(ctx, path); err != nil {
		return fastscan.Result{}, err
	}
	return t.delegate.getFastscanResultForPath(ctx, path)
}

func (*targetedModuleReadBucket) isModuleReadBucket() {}

// filteredModuleReadBucket

type filteredModuleReadBucket struct {
	delegate              ModuleReadBucket
	fileTypeMap           map[FileType]struct{}
	shouldBeSelfContained bool
}

func newFilteredModuleReadBucket(
	delegate ModuleReadBucket,
	fileTypes []FileType,
) *filteredModuleReadBucket {
	fileTypeMap := slicesext.ToStructMap(fileTypes)
	_, containsFileTypeProto := fileTypeMap[FileTypeProto]
	return &filteredModuleReadBucket{
		delegate:              delegate,
		fileTypeMap:           fileTypeMap,
		shouldBeSelfContained: delegate.ShouldBeSelfContained() && containsFileTypeProto,
	}
}

func (f *filteredModuleReadBucket) GetFile(ctx context.Context, path string) (File, error) {
	// Stat'ing the filtered bucket, not the delegate.
	if _, err := f.StatFileInfo(ctx, path); err != nil {
		return nil, err
	}
	return f.delegate.GetFile(ctx, path)
}

func (f *filteredModuleReadBucket) StatFileInfo(ctx context.Context, path string) (FileInfo, error) {
	fileInfo, err := f.delegate.StatFileInfo(ctx, path)
	if err != nil {
		return nil, err
	}
	if _, ok := f.fileTypeMap[fileInfo.FileType()]; !ok {
		return nil, &fs.PathError{Op: "stat", Path: path, Err: fs.ErrNotExist}
	}
	return fileInfo, nil
}

func (f *filteredModuleReadBucket) WalkFileInfos(
	ctx context.Context,
	fn func(FileInfo) error,
	options ...WalkFileInfosOption,
) error {
	return f.delegate.WalkFileInfos(
		ctx,
		func(fileInfo FileInfo) error {
			if _, ok := f.fileTypeMap[fileInfo.FileType()]; !ok {
				return nil
			}
			return fn(fileInfo)
		},
		options...,
	)
}

func (f *filteredModuleReadBucket) ShouldBeSelfContained() bool {
	return f.shouldBeSelfContained
}

func (f *filteredModuleReadBucket) getFastscanResultForPath(ctx context.Context, path string) (fastscan.Result, error) {
	if _, err := f.StatFileInfo(ctx, path); err != nil {
		return fastscan.Result{}, err
	}
	return f.delegate.getFastscanResultForPath(ctx, path)
}

func (*filteredModuleReadBucket) isModuleReadBucket() {}

// multiProtoFileModuleReadBucket

type multiProtoFileModuleReadBucket[T ModuleReadBucket, S []T] struct {
	delegates             S
	shouldBeSelfContained bool
}

func newMultiProtoFileModuleReadBucket[T ModuleReadBucket, S []T](
	delegates S,
	shouldBeSelfContained bool,
) *multiProtoFileModuleReadBucket[T, S] {
	return &multiProtoFileModuleReadBucket[T, S]{
		delegates:             delegates,
		shouldBeSelfContained: shouldBeSelfContained,
	}
}

func (m *multiProtoFileModuleReadBucket[T, S]) GetFile(ctx context.Context, path string) (File, error) {
	_, delegateIndex, err := m.getFileInfoAndDelegateIndex(ctx, "read", path)
	if err != nil {
		return nil, err
	}
	return m.delegates[delegateIndex].GetFile(ctx, path)
}

func (m *multiProtoFileModuleReadBucket[T, S]) StatFileInfo(ctx context.Context, path string) (FileInfo, error) {
	fileInfo, _, err := m.getFileInfoAndDelegateIndex(ctx, "stat", path)
	return fileInfo, err
}

func (m *multiProtoFileModuleReadBucket[T, S]) WalkFileInfos(
	ctx context.Context,
	fn func(FileInfo) error,
	options ...WalkFileInfosOption,
) error {
	seenPathToFileInfo := make(map[string]FileInfo)
	protoFileTracker := newProtoFileTracker()
	for _, delegate := range m.delegates {
		if err := delegate.WalkFileInfos(
			ctx,
			func(fileInfo FileInfo) error {
				if fileInfo.FileType() != FileTypeProto {
					return nil
				}
				path := fileInfo.Path()
				protoFileTracker.trackFileInfo(fileInfo)
				if existingFileInfo, ok := seenPathToFileInfo[path]; ok {
					// If we detected the same .proto file, this is an error.
					if err := protoFileTracker.validate(); err != nil {
						return err
					}
					// If we detected a non-proto file duplicate, this means we constructed the multiProtoFileModuleReadBucket
					// incorrectly, as we should not do union buckets for non-proto files. It is totally valid
					// for LICENSE and README.md to be duplicated.
					//
					// This does not return all paths that are matching, unlike GetFile and StatFileInfo.
					// We do not want to continue iterating, as calling WalkFileInfos on the same path
					// could cause errors downstream as callers expect a single call per path.
					return newExistsMultipleModulesError(path, existingFileInfo, fileInfo)
				}
				seenPathToFileInfo[path] = fileInfo
				return fn(fileInfo)
			},
			options...,
		); err != nil {
			return err
		}
	}
	return nil
}

func (m *multiProtoFileModuleReadBucket[T, S]) ShouldBeSelfContained() bool {
	return m.shouldBeSelfContained
}

func (m *multiProtoFileModuleReadBucket[T, S]) getFastscanResultForPath(ctx context.Context, path string) (fastscan.Result, error) {
	_, delegateIndex, err := m.getFileInfoAndDelegateIndex(ctx, "stat", path)
	if err != nil {
		return fastscan.Result{}, err
	}
	return m.delegates[delegateIndex].getFastscanResultForPath(ctx, path)
}

func (m *multiProtoFileModuleReadBucket[T, S]) getFileInfoAndDelegateIndex(
	ctx context.Context,
	op string,
	path string,
) (FileInfo, int, error) {
	var fileInfos []FileInfo
	var delegateIndexes []int
	protoFileTracker := newProtoFileTracker()
	for i, delegate := range m.delegates {
		fileInfo, err := delegate.StatFileInfo(ctx, path)
		if err != nil {
			if errors.Is(err, fs.ErrNotExist) {
				continue
			}
			return nil, 0, err
		}
		if fileInfo.FileType() != FileTypeProto {
			continue
		}
		protoFileTracker.trackFileInfo(fileInfo)
		fileInfos = append(fileInfos, fileInfo)
		delegateIndexes = append(delegateIndexes, i)
	}
	// If we detected the same .proto file, this is an error.
	if err := protoFileTracker.validate(); err != nil {
		return nil, 0, err
	}
	switch len(fileInfos) {
	case 0:
		return nil, 0, &fs.PathError{Op: op, Path: path, Err: fs.ErrNotExist}
	case 1:
		return fileInfos[0], delegateIndexes[0], nil
	default:
		// If we detected a non-proto file duplicate, this means we constructed the multiProtoFileModuleReadBucket
		// incorrectly, as we should not do union buckets for non-proto files. It is totally valid
		// for LICENSE and README.md to be duplicated.
		return nil, 0, newExistsMultipleModulesError(path, fileInfos...)
	}
}

func (*multiProtoFileModuleReadBucket[T, S]) isModuleReadBucket() {}

// storageReadBucket

type storageReadBucket struct {
	delegate ModuleReadBucket
}

func newStorageReadBucket(delegate ModuleReadBucket) *storageReadBucket {
	return &storageReadBucket{
		delegate: delegate,
	}
}

func (s *storageReadBucket) Get(ctx context.Context, path string) (storage.ReadObjectCloser, error) {
	return s.delegate.GetFile(ctx, path)
}

func (s *storageReadBucket) Stat(ctx context.Context, path string) (storage.ObjectInfo, error) {
	return s.delegate.StatFileInfo(ctx, path)
}

func (s *storageReadBucket) Walk(ctx context.Context, prefix string, f func(storage.ObjectInfo) error) error {
	prefix, err := normalpath.NormalizeAndValidate(prefix)
	if err != nil {
		return err
	}
	return s.delegate.WalkFileInfos(
		ctx,
		func(fileInfo FileInfo) error {
			if !normalpath.EqualsOrContainsPath(prefix, fileInfo.Path(), normalpath.Relative) {
				return nil
			}
			return f(fileInfo)
		},
	)
}

func newExistsMultipleModulesError(path string, fileInfos ...FileInfo) error {
	return syserror.Newf(
		"%s was detected as part of a multiProtoFileModuleReadBucket exists in multiple locations: %v. This should only happen if the multiProtoFileModuleReadBucket was incorrectly constructed",
		path,
		strings.Join(
			slicesext.Map(
				fileInfos,
				func(fileInfo FileInfo) string {
					return fileInfo.ExternalPath()
				},
			),
			" ",
		),
	)
}

type walkFileInfosOptions struct {
	onlyTargetFiles bool
}

func newWalkFileInfosOptions() *walkFileInfosOptions {
	return &walkFileInfosOptions{}
}<|MERGE_RESOLUTION|>--- conflicted
+++ resolved
@@ -229,12 +229,6 @@
 // GetDocStorageReadBucket gets a storage.ReadBucket that just contains the documentation file(s).
 //
 // This is needed for i.e. using RootToExcludes in NewWorkspaceForBucket.
-<<<<<<< HEAD
-func GetDocStorageReadBucket(ctx context.Context, bucket storage.ReadBucket) storage.ReadBucket {
-	return storage.FilterReadBucket(
-		bucket,
-		storage.MatchPathEqual(getDocFilePathForStorageReadBucket(ctx, bucket)),
-=======
 func GetDocStorageReadBucket(ctx context.Context, bucket storage.ReadBucket) (storage.ReadBucket, error) {
 	// Store the documentation file in a new memory bucket for performance reasons.
 	docFilePath := getDocFilePathForStorageReadBucket(ctx, bucket)
@@ -249,19 +243,12 @@
 		map[string][]byte{
 			docFilePath: content,
 		},
->>>>>>> 5aafd9cb
 	)
 }
 
 // GetLicenseStorageReadBucket gets a storage.ReadBucket that just contains the license file(s).
 //
 // This is needed for i.e. using RootToExcludes in NewWorkspaceForBucket.
-<<<<<<< HEAD
-func GetLicenseStorageReadBucket(bucket storage.ReadBucket) storage.ReadBucket {
-	return storage.FilterReadBucket(
-		bucket,
-		storage.MatchPathEqual(licenseFilePath),
-=======
 func GetLicenseStorageReadBucket(ctx context.Context, bucket storage.ReadBucket) (storage.ReadBucket, error) {
 	// Store the license file in a new memory bucket for performance reasons.
 	content, err := storage.ReadPath(ctx, bucket, licenseFilePath)
@@ -275,7 +262,6 @@
 		map[string][]byte{
 			licenseFilePath: content,
 		},
->>>>>>> 5aafd9cb
 	)
 }
 
