--- conflicted
+++ resolved
@@ -86,26 +86,19 @@
 		// same .proto file paths. If they have the same .proto file paths, then we do not
 		// add the Module as a dependency.
 		//
-<<<<<<< HEAD
-=======
 		// We know from bufmodule.Workspace that no two Modules in a Workspace will have overlapping
 		// file paths, therefore if the Module is in the Workspace and has equivalent file paths,
 		// we know that it must be the same module. If the Module is not in the workspace...why
 		// did we provide a workspace?
 		//
->>>>>>> 669e339f
 		// We could use other methods for equivalence or to say "do not add":
 		//
 		//   - If there are any overlapping files: for example, one module has a.proto, one module
 		//     has b.proto, and both have c.proto. We don't use this heuristic as what we are looking
 		//     for here is a situation where based on our Module construction, we have two actually-equivalent
 		//     Modules. The existence of any overlapping files will result in an error during build, which
-<<<<<<< HEAD
-		//     is what we want.
-=======
 		//     is what we want. This would also indicate this Module did not come from the Workspace, given
 		//     the property of file uniqueness in Workspaces.
->>>>>>> 669e339f
 		//   - Golang object equivalence: for example, doing "module != potentialDependencyModule". This
 		//     happens to work since we only construct Modules once, but it's error-prone: it's totally
 		//     possible to create two Module objects from the same source, and if they represent the
