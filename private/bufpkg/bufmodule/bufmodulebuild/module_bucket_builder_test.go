// Copyright 2020-2022 Buf Technologies, Inc.
//
// Licensed under the Apache License, Version 2.0 (the "License");
// you may not use this file except in compliance with the License.
// You may obtain a copy of the License at
//
//      http://www.apache.org/licenses/LICENSE-2.0
//
// Unless required by applicable law or agreed to in writing, software
// distributed under the License is distributed on an "AS IS" BASIS,
// WITHOUT WARRANTIES OR CONDITIONS OF ANY KIND, either express or implied.
// See the License for the specific language governing permissions and
// limitations under the License.

package bufmodulebuild

import (
	"context"
	"io"
	"path/filepath"
	"strings"
	"testing"

	"github.com/bufbuild/buf/private/bufpkg/bufcheck/bufbreaking/bufbreakingconfig"
	"github.com/bufbuild/buf/private/bufpkg/bufcheck/buflint/buflintconfig"
	"github.com/bufbuild/buf/private/bufpkg/bufmodule/bufmoduleconfig"
	"github.com/bufbuild/buf/private/bufpkg/bufmodule/bufmoduleref"
	"github.com/bufbuild/buf/private/bufpkg/bufmodule/bufmoduletesting"
	"github.com/bufbuild/buf/private/pkg/normalpath"
	"github.com/bufbuild/buf/private/pkg/storage"
	"github.com/bufbuild/buf/private/pkg/storage/storagemem"
	"github.com/bufbuild/buf/private/pkg/storage/storageos"
	"github.com/stretchr/testify/assert"
	"github.com/stretchr/testify/require"
	"go.uber.org/zap"
)

func TestBucketGetFileInfos1(t *testing.T) {
	config, err := bufmoduleconfig.NewConfigV1(
		bufmoduleconfig.ExternalConfigV1{
			Excludes: []string{"proto/b"},
		},
	)
	require.NoError(t, err)
	testBucketGetFileInfos(
		t,
		"testdata/1",
		config,
		bufmoduletesting.NewFileInfo(t, "proto/a/1.proto", "testdata/1/proto/a/1.proto", false, nil, ""),
		bufmoduletesting.NewFileInfo(t, "proto/a/2.proto", "testdata/1/proto/a/2.proto", false, nil, ""),
		bufmoduletesting.NewFileInfo(t, "proto/a/3.proto", "testdata/1/proto/a/3.proto", false, nil, ""),
		bufmoduletesting.NewFileInfo(t, "proto/a/c/1.proto", "testdata/1/proto/a/c/1.proto", false, nil, ""),
		bufmoduletesting.NewFileInfo(t, "proto/a/c/2.proto", "testdata/1/proto/a/c/2.proto", false, nil, ""),
		bufmoduletesting.NewFileInfo(t, "proto/a/c/3.proto", "testdata/1/proto/a/c/3.proto", false, nil, ""),
		bufmoduletesting.NewFileInfo(t, "proto/d/1.proto", "testdata/1/proto/d/1.proto", false, nil, ""),
		bufmoduletesting.NewFileInfo(t, "proto/d/2.proto", "testdata/1/proto/d/2.proto", false, nil, ""),
		bufmoduletesting.NewFileInfo(t, "proto/d/3.proto", "testdata/1/proto/d/3.proto", false, nil, ""),
	)
}

func TestBucketGetFileInfos2(t *testing.T) {
	config, err := bufmoduleconfig.NewConfigV1(
		bufmoduleconfig.ExternalConfigV1{
			Excludes: []string{"proto/a"},
		},
	)
	require.NoError(t, err)
	testBucketGetFileInfos(
		t,
		"testdata/1",
		config,
		bufmoduletesting.NewFileInfo(t, "proto/b/1.proto", "testdata/1/proto/b/1.proto", false, nil, ""),
		bufmoduletesting.NewFileInfo(t, "proto/b/2.proto", "testdata/1/proto/b/2.proto", false, nil, ""),
		bufmoduletesting.NewFileInfo(t, "proto/b/3.proto", "testdata/1/proto/b/3.proto", false, nil, ""),
		bufmoduletesting.NewFileInfo(t, "proto/d/1.proto", "testdata/1/proto/d/1.proto", false, nil, ""),
		bufmoduletesting.NewFileInfo(t, "proto/d/2.proto", "testdata/1/proto/d/2.proto", false, nil, ""),
		bufmoduletesting.NewFileInfo(t, "proto/d/3.proto", "testdata/1/proto/d/3.proto", false, nil, ""),
	)
}

func TestBucketGetFileInfo3(t *testing.T) {
	config, err := bufmoduleconfig.NewConfigV1(
		bufmoduleconfig.ExternalConfigV1{
			Excludes: []string{"proto/a/c"},
		},
	)
	require.NoError(t, err)
	testBucketGetFileInfos(
		t,
		"testdata/1",
		config,
		bufmoduletesting.NewFileInfo(t, "proto/a/1.proto", "testdata/1/proto/a/1.proto", false, nil, ""),
		bufmoduletesting.NewFileInfo(t, "proto/a/2.proto", "testdata/1/proto/a/2.proto", false, nil, ""),
		bufmoduletesting.NewFileInfo(t, "proto/a/3.proto", "testdata/1/proto/a/3.proto", false, nil, ""),
		bufmoduletesting.NewFileInfo(t, "proto/b/1.proto", "testdata/1/proto/b/1.proto", false, nil, ""),
		bufmoduletesting.NewFileInfo(t, "proto/b/2.proto", "testdata/1/proto/b/2.proto", false, nil, ""),
		bufmoduletesting.NewFileInfo(t, "proto/b/3.proto", "testdata/1/proto/b/3.proto", false, nil, ""),
		bufmoduletesting.NewFileInfo(t, "proto/d/1.proto", "testdata/1/proto/d/1.proto", false, nil, ""),
		bufmoduletesting.NewFileInfo(t, "proto/d/2.proto", "testdata/1/proto/d/2.proto", false, nil, ""),
		bufmoduletesting.NewFileInfo(t, "proto/d/3.proto", "testdata/1/proto/d/3.proto", false, nil, ""),
	)
}

func TestBucketGetFileInfos4(t *testing.T) {
	config, err := bufmoduleconfig.NewConfigV1(
		bufmoduleconfig.ExternalConfigV1{
			Excludes: []string{
				"proto/a/c",
				"proto/d",
			},
		},
	)
	require.NoError(t, err)
	testBucketGetFileInfos(
		t,
		"testdata/1",
		config,
		bufmoduletesting.NewFileInfo(t, "proto/a/1.proto", "testdata/1/proto/a/1.proto", false, nil, ""),
		bufmoduletesting.NewFileInfo(t, "proto/a/2.proto", "testdata/1/proto/a/2.proto", false, nil, ""),
		bufmoduletesting.NewFileInfo(t, "proto/a/3.proto", "testdata/1/proto/a/3.proto", false, nil, ""),
		bufmoduletesting.NewFileInfo(t, "proto/b/1.proto", "testdata/1/proto/b/1.proto", false, nil, ""),
		bufmoduletesting.NewFileInfo(t, "proto/b/2.proto", "testdata/1/proto/b/2.proto", false, nil, ""),
		bufmoduletesting.NewFileInfo(t, "proto/b/3.proto", "testdata/1/proto/b/3.proto", false, nil, ""),
	)
}

func TestBucketGetAllFileInfos5(t *testing.T) {
	config, err := bufmoduleconfig.NewConfigV1(
		bufmoduleconfig.ExternalConfigV1{},
	)
	require.NoError(t, err)
	testBucketGetFileInfos(
		t,
		"testdata/3",
		config,
	)
}

func TestConfigV1Beta1BucketGetFileInfos1(t *testing.T) {
	config, err := bufmoduleconfig.NewConfigV1Beta1(
		bufmoduleconfig.ExternalConfigV1Beta1{
			Roots: []string{
				"proto",
			},
			Excludes: []string{
				"proto/b",
			},
		},
	)
	require.NoError(t, err)
	testBucketGetFileInfos(
		t,
		"testdata/1",
		config,
		bufmoduletesting.NewFileInfo(t, "a/1.proto", "testdata/1/proto/a/1.proto", false, nil, ""),
		bufmoduletesting.NewFileInfo(t, "a/2.proto", "testdata/1/proto/a/2.proto", false, nil, ""),
		bufmoduletesting.NewFileInfo(t, "a/3.proto", "testdata/1/proto/a/3.proto", false, nil, ""),
		bufmoduletesting.NewFileInfo(t, "a/c/1.proto", "testdata/1/proto/a/c/1.proto", false, nil, ""),
		bufmoduletesting.NewFileInfo(t, "a/c/2.proto", "testdata/1/proto/a/c/2.proto", false, nil, ""),
		bufmoduletesting.NewFileInfo(t, "a/c/3.proto", "testdata/1/proto/a/c/3.proto", false, nil, ""),
		bufmoduletesting.NewFileInfo(t, "d/1.proto", "testdata/1/proto/d/1.proto", false, nil, ""),
		bufmoduletesting.NewFileInfo(t, "d/2.proto", "testdata/1/proto/d/2.proto", false, nil, ""),
		bufmoduletesting.NewFileInfo(t, "d/3.proto", "testdata/1/proto/d/3.proto", false, nil, ""),
	)
}

func TestConfigV1Beta1BucketGetFileInfos2(t *testing.T) {
	config, err := bufmoduleconfig.NewConfigV1Beta1(
		bufmoduleconfig.ExternalConfigV1Beta1{
			Roots: []string{
				"proto",
			},
			Excludes: []string{
				"proto/a",
			},
		},
	)
	require.NoError(t, err)
	testBucketGetFileInfos(
		t,
		"testdata/1",
		config,
		bufmoduletesting.NewFileInfo(t, "b/1.proto", "testdata/1/proto/b/1.proto", false, nil, ""),
		bufmoduletesting.NewFileInfo(t, "b/2.proto", "testdata/1/proto/b/2.proto", false, nil, ""),
		bufmoduletesting.NewFileInfo(t, "b/3.proto", "testdata/1/proto/b/3.proto", false, nil, ""),
		bufmoduletesting.NewFileInfo(t, "d/1.proto", "testdata/1/proto/d/1.proto", false, nil, ""),
		bufmoduletesting.NewFileInfo(t, "d/2.proto", "testdata/1/proto/d/2.proto", false, nil, ""),
		bufmoduletesting.NewFileInfo(t, "d/3.proto", "testdata/1/proto/d/3.proto", false, nil, ""),
	)
}

func TestConfigV1Beta1BucketGetFileInfo3(t *testing.T) {
	config, err := bufmoduleconfig.NewConfigV1Beta1(
		bufmoduleconfig.ExternalConfigV1Beta1{
			Roots: []string{
				"proto",
			},
			Excludes: []string{
				"proto/a/c",
			},
		},
	)
	require.NoError(t, err)
	testBucketGetFileInfos(
		t,
		"testdata/1",
		config,
		bufmoduletesting.NewFileInfo(t, "a/1.proto", "testdata/1/proto/a/1.proto", false, nil, ""),
		bufmoduletesting.NewFileInfo(t, "a/2.proto", "testdata/1/proto/a/2.proto", false, nil, ""),
		bufmoduletesting.NewFileInfo(t, "a/3.proto", "testdata/1/proto/a/3.proto", false, nil, ""),
		bufmoduletesting.NewFileInfo(t, "b/1.proto", "testdata/1/proto/b/1.proto", false, nil, ""),
		bufmoduletesting.NewFileInfo(t, "b/2.proto", "testdata/1/proto/b/2.proto", false, nil, ""),
		bufmoduletesting.NewFileInfo(t, "b/3.proto", "testdata/1/proto/b/3.proto", false, nil, ""),
		bufmoduletesting.NewFileInfo(t, "d/1.proto", "testdata/1/proto/d/1.proto", false, nil, ""),
		bufmoduletesting.NewFileInfo(t, "d/2.proto", "testdata/1/proto/d/2.proto", false, nil, ""),
		bufmoduletesting.NewFileInfo(t, "d/3.proto", "testdata/1/proto/d/3.proto", false, nil, ""),
	)
}

func TestConfigV1Beta1BucketGetFileInfos4(t *testing.T) {
	config, err := bufmoduleconfig.NewConfigV1Beta1(
		bufmoduleconfig.ExternalConfigV1Beta1{
			Roots: []string{
				"proto",
			},
			Excludes: []string{
				"proto/a/c",
				"proto/d",
			},
		},
	)
	require.NoError(t, err)
	testBucketGetFileInfos(
		t,
		"testdata/1",
		config,
		bufmoduletesting.NewFileInfo(t, "a/1.proto", "testdata/1/proto/a/1.proto", false, nil, ""),
		bufmoduletesting.NewFileInfo(t, "a/2.proto", "testdata/1/proto/a/2.proto", false, nil, ""),
		bufmoduletesting.NewFileInfo(t, "a/3.proto", "testdata/1/proto/a/3.proto", false, nil, ""),
		bufmoduletesting.NewFileInfo(t, "b/1.proto", "testdata/1/proto/b/1.proto", false, nil, ""),
		bufmoduletesting.NewFileInfo(t, "b/2.proto", "testdata/1/proto/b/2.proto", false, nil, ""),
		bufmoduletesting.NewFileInfo(t, "b/3.proto", "testdata/1/proto/b/3.proto", false, nil, ""),
	)
}

func TestConfigV1Beta1BucketGetAllFileInfos5(t *testing.T) {
	config, err := bufmoduleconfig.NewConfigV1Beta1(
		bufmoduleconfig.ExternalConfigV1Beta1{
			Roots: []string{
				".",
			},
		},
	)
	require.NoError(t, err)
	testBucketGetFileInfos(
		t,
		"testdata/3",
		config,
	)
}

func TestConfigV1Beta1BucketGetAllFileInfosError1(t *testing.T) {
	config, err := bufmoduleconfig.NewConfigV1Beta1(
		bufmoduleconfig.ExternalConfigV1Beta1{
			Roots: []string{
				"a",
				"b",
			},
		},
	)
	require.NoError(t, err)
	testBucketGetAllFileInfosError(
		t,
		"testdata/2",
		config,
		nil,
	)
}

func TestConfigV1Beta1BucketGetFileInfosForExternalPathsError1(t *testing.T) {
	config, err := bufmoduleconfig.NewConfigV1Beta1(
		bufmoduleconfig.ExternalConfigV1Beta1{
			Roots: []string{
				"a",
				"b",
			},
		},
	)
	require.NoError(t, err)
	testBucketGetFileInfosForExternalPathsError(
		t,
		"testdata/2",
		config,
		[]string{
			"testdata/2/a/1.proto",
			"testdata/2/a/2.proto",
			"testdata/2/a/3.proto",
			"testdata/2/b/1.proto",
			"testdata/2/b/4.proto",
		},
	)
}

func TestDocumentation(t *testing.T) {
	testDocumentationBucket(
		t,
		"testdata/4",
		bufmoduletesting.NewFileInfo(t, "proto/1.proto", "testdata/4/proto/1.proto", false, nil, ""),
		bufmoduletesting.NewFileInfo(t, "proto/a/2.proto", "testdata/4/proto/a/2.proto", false, nil, ""),
	)
}

<<<<<<< HEAD
func TestLicense(t *testing.T) {
	testLicenseBucket(
		t,
		"testdata/5",
		"Test Module License",
		bufmoduletesting.NewFileInfo(t, "proto/1.proto", "testdata/5/proto/1.proto", false, nil, ""),
		bufmoduletesting.NewFileInfo(t, "proto/a/2.proto", "testdata/5/proto/a/2.proto", false, nil, ""),
	)
=======
func TestConfigInclusion(t *testing.T) {
	t.Run("buf.yaml", func(t *testing.T) {
		t.Parallel()
		testConfigInclusion(t, "buf.yaml")
	})
	t.Run("buf.mod", func(t *testing.T) {
		t.Parallel()
		testConfigInclusion(t, "buf.mod")
	})
}

func testConfigInclusion(t *testing.T, confname string) {
	// bucket creation
	bufyaml := `
version: v1
breaking:
  ignore_unstable_packages: true
lint:
  allow_comment_ignores: true
`
	ctx := context.Background()
	bucket, err := memBucket(ctx,
		confname, bufyaml,
		"a/1.proto", "",
	)
	require.NoError(t, err)

	// build
	config, err := bufmoduleconfig.NewConfigV1(
		bufmoduleconfig.ExternalConfigV1{},
	)
	require.NoError(t, err)
	module, err := NewModuleBucketBuilder(zap.NewNop()).BuildForBucket(
		ctx,
		bucket,
		config,
	)
	require.NoError(t, err)
	require.NotNil(t, module)

	// assert: one proto consumed
	fileInfos, err := module.TargetFileInfos(ctx)
	assert.NoError(t, err)
	assert.Len(t, fileInfos, 1)

	// assert: breaking and lint configuration exists
	zeroBreaking := bufbreakingconfig.NewConfigV1(
		bufbreakingconfig.ExternalConfigV1{},
	)
	assert.NotEqual(t, zeroBreaking, module.BreakingConfig(), "empty BreakingConfig")
	zeroLint := buflintconfig.NewConfigV1(
		buflintconfig.ExternalConfigV1{},
	)
	assert.NotEqual(t, zeroLint, module.LintConfig(), "empty LintConfig")
}

func memBucket(ctx context.Context, pathcontent ...string) (storage.ReadBucket, error) {
	membucket := storagemem.NewReadWriteBucket()
	for i := 0; i < len(pathcontent); i += 2 {
		fh, err := membucket.Put(ctx, pathcontent[i])
		if err != nil {
			return nil, err
		}
		_, err = io.Copy(fh, strings.NewReader(pathcontent[i+1]))
		if err != nil {
			return nil, err
		}
		fh.Close()
	}
	return membucket, nil
>>>>>>> 97d509e5
}

func testBucketGetFileInfos(
	t *testing.T,
	relDir string,
	config *bufmoduleconfig.Config,
	expectedFileInfos ...bufmoduleref.FileInfo,
) {
	t.Parallel()
	storageosProvider := storageos.NewProvider(storageos.ProviderWithSymlinks())
	readWriteBucket, err := storageosProvider.NewReadWriteBucket(
		relDir,
		storageos.ReadWriteBucketWithSymlinksIfSupported(),
	)
	require.NoError(t, err)
	module, err := NewModuleBucketBuilder(zap.NewNop()).BuildForBucket(
		context.Background(),
		readWriteBucket,
		config,
	)
	require.NoError(t, err)
	fileInfos, err := module.SourceFileInfos(context.Background())
	assert.NoError(t, err)
	assert.Equal(
		t,
		expectedFileInfos,
		fileInfos,
	)
	if len(expectedFileInfos) > 1 {
		expectedFileInfos = expectedFileInfos[:len(expectedFileInfos)-1]
		bucketRelPaths := make([]string, len(expectedFileInfos))
		for i, expectedFileInfo := range expectedFileInfos {
			bucketRelExternalPath, err := filepath.Rel(relDir, expectedFileInfo.ExternalPath())
			require.NoError(t, err)
			bucketRelPath, err := normalpath.NormalizeAndValidate(bucketRelExternalPath)
			require.NoError(t, err)
			bucketRelPaths[i] = bucketRelPath
		}
		module, err := NewModuleBucketBuilder(zap.NewNop()).BuildForBucket(
			context.Background(),
			readWriteBucket,
			config,
			WithPaths(bucketRelPaths),
		)
		require.NoError(t, err)
		fileInfos, err := module.TargetFileInfos(context.Background())
		assert.NoError(t, err)
		assert.Equal(
			t,
			expectedFileInfos,
			fileInfos,
		)
	}
}

func testBucketGetAllFileInfosError(
	t *testing.T,
	relDir string,
	config *bufmoduleconfig.Config,
	expectedSpecificError error,
) {
	storageosProvider := storageos.NewProvider(storageos.ProviderWithSymlinks())
	readWriteBucket, err := storageosProvider.NewReadWriteBucket(
		relDir,
		storageos.ReadWriteBucketWithSymlinksIfSupported(),
	)
	require.NoError(t, err)
	module, err := NewModuleBucketBuilder(zap.NewNop()).BuildForBucket(
		context.Background(),
		readWriteBucket,
		config,
	)
	require.NoError(t, err)
	_, err = module.SourceFileInfos(context.Background())
	if expectedSpecificError != nil {
		assert.Equal(t, expectedSpecificError, err)
	} else {
		assert.Error(t, err)
	}
}

func testBucketGetFileInfosForExternalPathsError(
	t *testing.T,
	relDir string,
	config *bufmoduleconfig.Config,
	externalPaths []string,
) {
	storageosProvider := storageos.NewProvider(storageos.ProviderWithSymlinks())
	readWriteBucket, err := storageosProvider.NewReadWriteBucket(
		relDir,
		storageos.ReadWriteBucketWithSymlinksIfSupported(),
	)
	require.NoError(t, err)
	bucketRelPaths := make([]string, len(externalPaths))
	for i, externalPath := range externalPaths {
		bucketRelExternalPath, err := filepath.Rel(relDir, externalPath)
		require.NoError(t, err)
		bucketRelPath, err := normalpath.NormalizeAndValidate(bucketRelExternalPath)
		require.NoError(t, err)
		bucketRelPaths[i] = bucketRelPath
	}
	_, err = NewModuleBucketBuilder(zap.NewNop()).BuildForBucket(
		context.Background(),
		readWriteBucket,
		config,
		WithPaths(bucketRelPaths),
	)
	assert.Error(t, err)
}

func testDocumentationBucket(
	t *testing.T,
	relDir string,
	expectedFileInfos ...bufmoduleref.FileInfo,
) {
	storageosProvider := storageos.NewProvider(storageos.ProviderWithSymlinks())
	readWriteBucket, err := storageosProvider.NewReadWriteBucket(
		relDir,
		storageos.ReadWriteBucketWithSymlinksIfSupported(),
	)
	require.NoError(t, err)
	config, err := bufmoduleconfig.NewConfigV1(
		bufmoduleconfig.ExternalConfigV1{},
	)
	require.NoError(t, err)
	module, err := NewModuleBucketBuilder(zap.NewNop()).BuildForBucket(
		context.Background(),
		readWriteBucket,
		config,
	)
	require.NoError(t, err)
	require.NotNil(t, module)
	assert.NotEmpty(t, module.Documentation())
	fileInfos, err := module.TargetFileInfos(context.Background())
	assert.NoError(t, err)
	assert.Equal(
		t,
		expectedFileInfos,
		fileInfos,
	)
}

func testLicenseBucket(
	t *testing.T,
	relDir string,
	expectedLicense string,
	expectedFileInfos ...bufmoduleref.FileInfo,
) {
	storageosProvider := storageos.NewProvider(storageos.ProviderWithSymlinks())
	readWriteBucket, err := storageosProvider.NewReadWriteBucket(
		relDir,
		storageos.ReadWriteBucketWithSymlinksIfSupported(),
	)
	require.NoError(t, err)
	config, err := bufmoduleconfig.NewConfigV1(
		bufmoduleconfig.ExternalConfigV1{},
	)
	require.NoError(t, err)
	module, err := NewModuleBucketBuilder(zap.NewNop()).BuildForBucket(
		context.Background(),
		readWriteBucket,
		config,
	)
	require.NoError(t, err)
	require.NotNil(t, module)
	assert.NotEmpty(t, module.License())
	assert.Equal(t, expectedLicense, module.License())
	fileInfos, err := module.TargetFileInfos(context.Background())
	assert.NoError(t, err)
	assert.Equal(
		t,
		expectedFileInfos,
		fileInfos,
	)
}<|MERGE_RESOLUTION|>--- conflicted
+++ resolved
@@ -310,7 +310,6 @@
 	)
 }
 
-<<<<<<< HEAD
 func TestLicense(t *testing.T) {
 	testLicenseBucket(
 		t,
@@ -319,7 +318,8 @@
 		bufmoduletesting.NewFileInfo(t, "proto/1.proto", "testdata/5/proto/1.proto", false, nil, ""),
 		bufmoduletesting.NewFileInfo(t, "proto/a/2.proto", "testdata/5/proto/a/2.proto", false, nil, ""),
 	)
-=======
+}
+
 func TestConfigInclusion(t *testing.T) {
 	t.Run("buf.yaml", func(t *testing.T) {
 		t.Parallel()
@@ -390,7 +390,6 @@
 		fh.Close()
 	}
 	return membucket, nil
->>>>>>> 97d509e5
 }
 
 func testBucketGetFileInfos(
