// Copyright 2020-2023 Buf Technologies, Inc.
//
// Licensed under the Apache License, Version 2.0 (the "License");
// you may not use this file except in compliance with the License.
// You may obtain a copy of the License at
//
//      http://www.apache.org/licenses/LICENSE-2.0
//
// Unless required by applicable law or agreed to in writing, software
// distributed under the License is distributed on an "AS IS" BASIS,
// WITHOUT WARRANTIES OR CONDITIONS OF ANY KIND, either express or implied.
// See the License for the specific language governing permissions and
// limitations under the License.

package buflock

import (
	"context"
	"errors"
	"fmt"
<<<<<<< HEAD
	"strings"
=======
	"io/fs"
>>>>>>> 6befbe40

	"github.com/bufbuild/buf/private/pkg/encoding"
	"github.com/bufbuild/buf/private/pkg/storage"
	"go.uber.org/zap"
)

var deprecatedFormatToPrefix = map[string]string{
	"b1": "b1-",
	"b3": "b3-",
}

func readConfig(ctx context.Context, readBucket storage.ReadBucket) (_ *Config, retErr error) {
	configBytes, err := storage.ReadPath(ctx, readBucket, ExternalConfigFilePath)
	if err != nil {
		if errors.Is(err, fs.ErrNotExist) {
			// If the lock file doesn't exist, just return no dependencies.
			return &Config{}, nil
		}
		return nil, fmt.Errorf("failed to read lock file: %w", err)
	}
	var configVersion ExternalConfigVersion
	if err := encoding.UnmarshalYAMLNonStrict(configBytes, &configVersion); err != nil {
		return nil, fmt.Errorf("failed to decode lock file as YAML: %w", err)
	}
	switch configVersion.Version {
	case "", V1Beta1Version:
		var externalConfig ExternalConfigV1Beta1
		if err := encoding.UnmarshalYAMLStrict(configBytes, &externalConfig); err != nil {
			return nil, fmt.Errorf("failed to unmarshal lock file at %s: %w", V1Beta1Version, err)
		}
		config := &Config{}
		for _, dep := range externalConfig.Deps {
			config.Dependencies = append(config.Dependencies, DependencyForExternalConfigDependencyV1Beta1(dep))
		}
		return config, nil
	case V1Version:
		var externalConfig ExternalConfigV1
		if err := encoding.UnmarshalYAMLStrict(configBytes, &externalConfig); err != nil {
			return nil, fmt.Errorf("failed to unmarshal lock file at %s: %w", V1Version, err)
		}
		config := &Config{}
		for _, dep := range externalConfig.Deps {
			config.Dependencies = append(config.Dependencies, DependencyForExternalConfigDependencyV1(dep))
		}
		return config, nil
	default:
		return nil, fmt.Errorf("unknown lock file versions %q", configVersion.Version)
	}
}

func writeConfig(ctx context.Context, writeBucket storage.WriteBucket, config *Config) error {
	externalConfig := ExternalConfigV1{
		Version: V1Version,
		Deps:    make([]ExternalConfigDependencyV1, 0, len(config.Dependencies)),
	}
	for _, dep := range config.Dependencies {
		externalConfig.Deps = append(externalConfig.Deps, ExternalConfigDependencyV1ForDependency(dep))
	}
	configBytes, err := encoding.MarshalYAML(&externalConfig)
	if err != nil {
		return fmt.Errorf("failed to marshal lock file: %w", err)
	}
	if err := storage.PutPath(
		ctx,
		writeBucket,
		ExternalConfigFilePath,
		append([]byte(Header), configBytes...),
	); err != nil {
		return fmt.Errorf("failed to write lock file: %w", err)
	}
	return nil
}

func checkDeprecatedDigests(
	ctx context.Context,
	logger *zap.Logger,
	readBucket storage.ReadBucket,
) error {
	configBytes, err := storage.ReadPath(ctx, readBucket, ExternalConfigFilePath)
	if err != nil {
		if storage.IsNotExist(err) {
			return nil
		}
		return fmt.Errorf("failed to read lock file: %w", err)
	}
	var configVersion ExternalConfigVersion
	if err := encoding.UnmarshalYAMLNonStrict(configBytes, &configVersion); err != nil {
		return fmt.Errorf("failed to decode lock file as YAML: %w", err)
	}
	if configVersion.Version != V1Version {
		return nil
	}
	var externalConfig ExternalConfigV1
	if err := encoding.UnmarshalYAMLStrict(configBytes, &externalConfig); err != nil {
		return fmt.Errorf("failed to unmarshal lock file at %s: %w", V1Version, err)
	}
	for _, dep := range externalConfig.Deps {
		for deprecatedFormat, prefix := range deprecatedFormatToPrefix {
			if strings.HasPrefix(dep.Digest, prefix) {
				logger.Sugar().Warnf(
					`found %s digest in buf.yaml, which will no longer be supported in a future version. Run "buf mod update" to update the lock file.`,
					deprecatedFormat,
				)
				return nil
			}
		}
	}
	return nil
}<|MERGE_RESOLUTION|>--- conflicted
+++ resolved
@@ -18,11 +18,8 @@
 	"context"
 	"errors"
 	"fmt"
-<<<<<<< HEAD
+	"io/fs"
 	"strings"
-=======
-	"io/fs"
->>>>>>> 6befbe40
 
 	"github.com/bufbuild/buf/private/pkg/encoding"
 	"github.com/bufbuild/buf/private/pkg/storage"
