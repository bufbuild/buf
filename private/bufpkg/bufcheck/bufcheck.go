// Copyright 2020-2024 Buf Technologies, Inc.
//
// Licensed under the Apache License, Version 2.0 (the "License");
// you may not use this file except in compliance with the License.
// You may obtain a copy of the License at
//
//      http://www.apache.org/licenses/LICENSE-2.0
//
// Unless required by applicable law or agreed to in writing, software
// distributed under the License is distributed on an "AS IS" BASIS,
// WITHOUT WARRANTIES OR CONDITIONS OF ANY KIND, either express or implied.
// See the License for the specific language governing permissions and
// limitations under the License.

package bufcheck

import (
	"context"
	"io"

	"buf.build/go/bufplugin/check"
	"github.com/bufbuild/buf/private/bufpkg/bufconfig"
	"github.com/bufbuild/buf/private/bufpkg/bufimage"
	"github.com/bufbuild/buf/private/pkg/command"
	"github.com/bufbuild/buf/private/pkg/pluginrpcutil"
	"github.com/bufbuild/buf/private/pkg/slicesext"
	"github.com/bufbuild/buf/private/pkg/syserror"
	"github.com/bufbuild/buf/private/pkg/tracing"
	"go.uber.org/zap"
	"pluginrpc.com/pluginrpc"
)

// Rules are returned sorted by ID, but PrintRules does our sort by category.
type Client interface {
	// Lint lints the given Image with the given LintConfig.
	//
	// The Image should have source code info for this to work properly.
	//
	// Images should *not* be filtered with regards to imports before passing to this function.
	//
	// An error of type bufanalysis.FileAnnotationSet will be returned lint failure.
	Lint(ctx context.Context, config bufconfig.LintConfig, image bufimage.Image, options ...LintOption) error
	// Breaking checks the given Images for breaking changes with the given BreakingConfig.
	//
	// The Images should have source code info for this to work properly.
	//
	// Images should *not* be filtered with regards to imports before passing to this function.
	// To exclude imports, pass BreakingWithExcludeImports.
	//
	// An error of type bufanalysis.FileAnnotationSet will be returned lint failure.
	Breaking(ctx context.Context, config bufconfig.BreakingConfig, image bufimage.Image, againstImage bufimage.Image, options ...BreakingOption) error
	// ConfiguredRules returns all of the Configured Rules for the given RuleType.
	ConfiguredRules(ctx context.Context, ruleType check.RuleType, config bufconfig.CheckConfig, options ...ConfiguredRulesOption) ([]Rule, error)
	// AllRules returns all Rules (configured or not) for the given RuleType.
	AllRules(ctx context.Context, ruleType check.RuleType, fileVersion bufconfig.FileVersion, options ...AllRulesOption) ([]Rule, error)
	// AllCategories returns all Categories.
	AllCategories(ctx context.Context, fileVersion bufconfig.FileVersion, options ...AllCategoriesOption) ([]Category, error)
}

// Rule is an individual line or breaking Rule.
//
// It wraps check.Rule and adds the name of the plugin that implements the Rule.
type Rule interface {
	check.Rule

	// BufcheckCategories returns the Rule's Categories.
	BufcheckCategories() []Category

	// Plugin returns the name of the plugin that created this Rule.
	//
	// Names are freeform.
	//
	// Will be empty for Rules based on builtin plugins.
	PluginName() string

	isRule()
	isRuleOrCategory()
}

// Category is an individual line or breaking Category.
//
// It wraps check.Category and adds the name of the plugin that implements the Category.
type Category interface {
	check.Category

	// Plugin returns the name of the plugin that created this Category.
	//
	// Names are freeform.
	//
	// Will be empty for Categorys based on builtin plugins.
	PluginName() string

	isCategory()
	isRuleOrCategory()
}

// RuleOrCategory is a union interface with the common types in both Rule and Category.
type RuleOrCategory interface {
	ID() string
	Purpose() string
	Deprecated() bool
	ReplacementIDs() []string
	PluginName() string

	isRuleOrCategory()
}

// LintOption is an option for Lint.
type LintOption interface {
	applyToLint(*lintOptions)
}

// BreakingOption is an option for Breaking.
type BreakingOption interface {
	applyToBreaking(*breakingOptions)
}

// BreakingWithExcludeImports returns a new BreakingOption that says to exclude imports from
// breaking change detection.
//
// The default is to check imports for breaking changes.
func BreakingWithExcludeImports() BreakingOption {
	return &excludeImportsOption{}
}

// ConfiguredRulesOption is an option for ConfiguredRules.
type ConfiguredRulesOption interface {
	applyToConfiguredRules(*configuredRulesOptions)
}

// AllRulesOption is an option for AllRules.
type AllRulesOption interface {
	applyToAllRules(*allRulesOptions)
}

// AllCategoriesOption is an option for AllCategories.
type AllCategoriesOption interface {
	applyToAllCategories(*allCategoriesOptions)
}

// ClientFunctionOption is an option that applies to any Client function.
type ClientFunctionOption interface {
	LintOption
	BreakingOption
	ConfiguredRulesOption
	AllRulesOption
	AllCategoriesOption
}

// WithPluginConfigs returns a new ClientFunctionOption that says to also use the given plugins.
//
// The default is to only use the builtin Rules and Categories.
func WithPluginConfigs(pluginConfigs ...bufconfig.PluginConfig) ClientFunctionOption {
	return &pluginConfigsOption{
		pluginConfigs: pluginConfigs,
	}
}

<<<<<<< HEAD
// RunnerProvider provides pluginrpc.Runners for program names and args.
=======
// WithPluginsEnabled returns a new ClientFunctionOption  that says to enable the use of plugins.
// Client Methods, such as Client.Lint(), fail if WithPluginConfigs is set without this.
//
// TODO: remove this as part of publicly releasing lint/breaking plugins
func WithPluginsEnabled() ClientFunctionOption {
	return pluginsEnabledOption{}
}

// RunnerProvider provides pluginrpc.Runners for a given plugin config.
>>>>>>> 411778ba
type RunnerProvider interface {
	NewRunner(pluginConfig bufconfig.PluginConfig) (pluginrpc.Runner, error)
}

// RunnerProviderFunc is a function that implements RunnerProvider.
type RunnerProviderFunc func(pluginConfig bufconfig.PluginConfig) (pluginrpc.Runner, error)

// NewRunner implements RunnerProvider.
func (r RunnerProviderFunc) NewRunner(pluginConfig bufconfig.PluginConfig) (pluginrpc.Runner, error) {
	return r(pluginConfig)
}

// NewRunnerProvider returns a new RunnerProvider for the command.Runner.
func NewRunnerProvider(delegate command.Runner) RunnerProvider {
	return RunnerProviderFunc(
		func(pluginConfig bufconfig.PluginConfig) (pluginrpc.Runner, error) {
			if pluginConfig.Type() != bufconfig.PluginConfigTypeLocal {
				return nil, syserror.New("only local plugins are supported")
			}
			path := pluginConfig.Path()
			return pluginrpcutil.NewRunner(
				delegate,
				// We know that Path is of at least length 1.
				path[0],
				path[1:]...,
			), nil
		},
	)
}

// NewClient returns a new Client.
func NewClient(
	logger *zap.Logger,
	tracer tracing.Tracer,
	runnerProvider RunnerProvider,
	options ...ClientOption,
) (Client, error) {
	return newClient(logger, tracer, runnerProvider, options...)
}

// ClientOption is an option for a new Client.
type ClientOption func(*clientOptions)

// ClientWithStderr returns a new ClientOption that specifies a stderr to proxy plugin stderrs to.
//
// The default is the equivalent of /dev/null.
func ClientWithStderr(stderr io.Writer) ClientOption {
	return func(clientOptions *clientOptions) {
		clientOptions.stderr = stderr
	}
}

// PrintRules prints the rules to the Writer.
func PrintRules(writer io.Writer, rules []Rule, options ...PrintRulesOption) (retErr error) {
	return printRules(writer, rules, options...)
}

// PrintRulesOption is an option for PrintRules.
type PrintRulesOption func(*printRulesOptions)

// PrintRulesWithJSON returns a new PrintRulesOption that says to print the rules as JSON.
//
// The default is to print as text.
func PrintRulesWithJSON() PrintRulesOption {
	return func(printRulesOptions *printRulesOptions) {
		printRulesOptions.asJSON = true
	}
}

// PrintRulesWithDeprecated returns a new PrintRulesOption that resullts in deprecated rules  being printed.
func PrintRulesWithDeprecated() PrintRulesOption {
	return func(printRulesOptions *printRulesOptions) {
		printRulesOptions.includeDeprecated = true
	}
}

// GetDeprecatedIDToReplacementIDs gets a map from deprecated ID to replacement IDs.
func GetDeprecatedIDToReplacementIDs[R RuleOrCategory](rulesOrCategories []R) (map[string][]string, error) {
	idToRuleOrCategory, err := slicesext.ToUniqueValuesMap(rulesOrCategories, func(ruleOrCategory R) string { return ruleOrCategory.ID() })
	if err != nil {
		return nil, err
	}
	idToReplacementIDs := make(map[string][]string)
	for _, ruleOrCategory := range rulesOrCategories {
		if ruleOrCategory.Deprecated() {
			replacementIDs := ruleOrCategory.ReplacementIDs()
			if replacementIDs == nil {
				replacementIDs = []string{}
			}
			for _, replacementID := range replacementIDs {
				if _, ok := idToRuleOrCategory[replacementID]; !ok {
					return nil, syserror.Newf("unknown rule or category ID given as a replacement ID: %q", replacementID)
				}
			}
			idToReplacementIDs[ruleOrCategory.ID()] = replacementIDs
		}
	}
	return idToReplacementIDs, nil
}<|MERGE_RESOLUTION|>--- conflicted
+++ resolved
@@ -156,19 +156,7 @@
 	}
 }
 
-<<<<<<< HEAD
-// RunnerProvider provides pluginrpc.Runners for program names and args.
-=======
-// WithPluginsEnabled returns a new ClientFunctionOption  that says to enable the use of plugins.
-// Client Methods, such as Client.Lint(), fail if WithPluginConfigs is set without this.
-//
-// TODO: remove this as part of publicly releasing lint/breaking plugins
-func WithPluginsEnabled() ClientFunctionOption {
-	return pluginsEnabledOption{}
-}
-
 // RunnerProvider provides pluginrpc.Runners for a given plugin config.
->>>>>>> 411778ba
 type RunnerProvider interface {
 	NewRunner(pluginConfig bufconfig.PluginConfig) (pluginrpc.Runner, error)
 }
