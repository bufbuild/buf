--- conflicted
+++ resolved
@@ -91,11 +91,7 @@
 	if err != nil {
 		return nil, err
 	}
-<<<<<<< HEAD
-	internalConfig, err := internalConfigForConfig(lintConfig)
-=======
 	internalConfig, err := internalConfigForConfig(lintConfig, false)
->>>>>>> 43522be1
 	if err != nil {
 		return nil, err
 	}
@@ -110,11 +106,7 @@
 	if err != nil {
 		return nil, err
 	}
-<<<<<<< HEAD
-	internalConfig, err := internalConfigForConfig(lintConfig)
-=======
 	internalConfig, err := internalConfigForConfig(lintConfig, false)
->>>>>>> 43522be1
 	if err != nil {
 		return nil, err
 	}
@@ -129,11 +121,7 @@
 	if err != nil {
 		return nil, err
 	}
-<<<<<<< HEAD
-	internalConfig, err := internalConfigForConfig(lintConfig)
-=======
 	internalConfig, err := internalConfigForConfig(lintConfig, false)
->>>>>>> 43522be1
 	if err != nil {
 		return nil, err
 	}
@@ -238,13 +226,10 @@
 }
 
 func newLintConfigForVersionSpec(versionSpec *internal.VersionSpec) (bufconfig.LintConfig, error) {
-<<<<<<< HEAD
-=======
 	ids, err := internal.AllIDsForVersionSpec(versionSpec, true)
 	if err != nil {
 		return nil, err
 	}
->>>>>>> 43522be1
 	return bufconfig.NewLintConfig(
 		bufconfig.NewEnabledCheckConfigForUseIDsAndCategories(
 			versionSpec.FileVersion,
@@ -256,10 +241,6 @@
 		false,
 		"",
 		false,
-<<<<<<< HEAD
 		nil,
-	)
-=======
 	), nil
->>>>>>> 43522be1
 }