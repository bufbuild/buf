--- conflicted
+++ resolved
@@ -38,13 +38,7 @@
 	"github.com/bufbuild/buf/private/pkg/normalpath"
 	"github.com/bufbuild/buf/private/pkg/protosourcepath"
 	"github.com/bufbuild/buf/private/pkg/protoversion"
-<<<<<<< HEAD
-	"github.com/bufbuild/buf/private/pkg/slicesext"
-	"github.com/bufbuild/buf/private/pkg/slogext"
 	"github.com/bufbuild/buf/private/pkg/storage"
-	"github.com/bufbuild/buf/private/pkg/stringutil"
-=======
->>>>>>> 05019d49
 	"github.com/bufbuild/buf/private/pkg/syserror"
 	"pluginrpc.com/pluginrpc"
 )
@@ -188,13 +182,8 @@
 	logRulesConfig(c.logger, config.rulesConfig)
 	files, err := descriptor.FileDescriptorsForProtoFileDescriptors(imageToProtoFileDescriptors(image))
 	if err != nil {
-<<<<<<< HEAD
-		// If a validated Image results in an error, this is a system error.
-		return nil, syserror.Wrap(err)
-=======
 		// An Image may be invalid if it does not contain all of the required dependencies.
-		return fmt.Errorf("input image: %w", err)
->>>>>>> 05019d49
+		return nil, fmt.Errorf("input image: %w", err)
 	}
 	request, err := check.NewRequest(
 		files,
@@ -329,23 +318,13 @@
 	logRulesConfig(c.logger, config.rulesConfig)
 	fileDescriptors, err := descriptor.FileDescriptorsForProtoFileDescriptors(imageToProtoFileDescriptors(image))
 	if err != nil {
-<<<<<<< HEAD
-		// If a validated Image results in an error, this is a system error.
-		return nil, syserror.Wrap(err)
+		// An Image may be invalid if it does not contain all of the required dependencies.
+		return nil, fmt.Errorf("input image: %w", err)
 	}
 	againstFileDescriptors, err := descriptor.FileDescriptorsForProtoFileDescriptors(imageToProtoFileDescriptors(againstImage))
 	if err != nil {
-		// If a validated Image results in an error, this is a system error.
-		return nil, syserror.Wrap(err)
-=======
 		// An Image may be invalid if it does not contain all of the required dependencies.
-		return fmt.Errorf("input image: %w", err)
-	}
-	againstFileDescriptors, err := descriptor.FileDescriptorsForProtoFileDescriptors(imageToProtoFileDescriptors(againstImage))
-	if err != nil {
-		// An Image may be invalid if it does not contain all of the required dependencies.
-		return fmt.Errorf("against image: %w", err)
->>>>>>> 05019d49
+		return nil, fmt.Errorf("against image: %w", err)
 	}
 	request, err := check.NewRequest(
 		fileDescriptors,
@@ -568,15 +547,11 @@
 	}
 	// Load the remote plugin data for each plugin ref.
 	if len(indexedPluginRefs) > 0 {
-<<<<<<< HEAD
 		// TODO: remove plugins are not yet supported with policies.
 		if policyConfig != nil {
 			return nil, fmt.Errorf("remote plugins are not supported with policies")
 		}
-		pluginRefs := slicesext.IndexedToValues(indexedPluginRefs)
-=======
 		pluginRefs := xslices.IndexedToValues(indexedPluginRefs)
->>>>>>> 05019d49
 		pluginKeys, err := c.pluginKeyProvider.GetPluginKeysForPluginRefs(ctx, pluginRefs, bufplugin.DigestTypeP1)
 		if err != nil {
 			return nil, err
@@ -617,10 +592,10 @@
 	}
 	policyBytes := make([][]byte, len(policyConfigs))
 
-	var indexedPolicyRefs []slicesext.Indexed[bufparse.Ref]
+	var indexedPolicyRefs []xslices.Indexed[bufparse.Ref]
 	for index, policyConfig := range policyConfigs {
 		if ref := policyConfig.Ref(); ref != nil {
-			indexedPolicyRefs = append(indexedPolicyRefs, slicesext.Indexed[bufparse.Ref]{
+			indexedPolicyRefs = append(indexedPolicyRefs, xslices.Indexed[bufparse.Ref]{
 				Value: ref,
 				Index: index,
 			})
