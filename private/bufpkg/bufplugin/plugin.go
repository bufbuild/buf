// Copyright 2020-2024 Buf Technologies, Inc.
//
// Licensed under the Apache License, Version 2.0 (the "License");
// you may not use this file except in compliance with the License.
// You may obtain a copy of the License at
//
//      http://www.apache.org/licenses/LICENSE-2.0
//
// Unless required by applicable law or agreed to in writing, software
// distributed under the License is distributed on an "AS IS" BASIS,
// WITHOUT WARRANTIES OR CONDITIONS OF ANY KIND, either express or implied.
// See the License for the specific language governing permissions and
// limitations under the License.

package bufplugin

import (
	"fmt"
	"strings"
	"sync"

	"github.com/bufbuild/buf/private/bufpkg/bufcas"
	"github.com/bufbuild/buf/private/bufpkg/bufparse"
	"github.com/bufbuild/buf/private/pkg/syserror"
	"github.com/google/uuid"
)

// Plugin presents a BSR plugin.
type Plugin interface {
	// OpaqueID returns an unstructured ID that can uniquely identify a Plugin
	// relative to the Workspace.
	//
	// An OpaqueID's structure should not be relied upon, and is not a
	// globally-unique identifier. It's uniqueness property only applies to
	// the lifetime of the Plugin, and only within the Workspace the Plugin
	// is defined in.
	//
	// If two Plugins have the same Name and Args, they will have the same OpaqueID.
	OpaqueID() string
	// Name returns the name of the Plugin.
<<<<<<< HEAD
=======
	//  - For local Plugins, this is the path to the executable binary.
	//  - For local Wasm Plugins, this is the path to the Wasm binary.
	//  - For remote Plugins, this is the FullName of the Plugin in the form
	//    remote/owner/name.
>>>>>>> b4d78361
	//
	// This is never empty.
	Name() string
	// Args returns the arguments to invoke the Plugin.
	//
<<<<<<< HEAD
	// This may be empty.
=======
	// May be nil.
>>>>>>> b4d78361
	Args() []string
	// FullName returns the full name of the Plugin.
	//
	// May be nil. Callers should not rely on this value being present.
	// However, this is always present for remote Plugins.
	//
	// Use OpaqueID as an always-present identifier.
	FullName() bufparse.FullName
	// CommitID returns the BSR ID of the Commit.
	//
	// It is up to the caller to convert this to a dashless ID when necessary.
	//
	// May be empty, that is CommitID() == uuid.Nil may be true.
	// Callers should not rely on this value being present.
	//
	// If FullName is nil, this will always be empty.
	CommitID() uuid.UUID
	// Description returns a human-readable description of the Plugin.
	//
	// This is used to construct descriptive error messages pointing to configured plugins.
	//
	// This will never be empty. If a description was not explicitly set, this falls back to
	// OpaqueID.
	Description() string
	// Digest returns the Plugin digest for the given DigestType.
	//
	// Note this is *not* a bufcas.Digest - this is a Digest.
	// bufcas.Digests are a lower-level type that just deal in terms of
	// files and content. A Digest is a specific algorithm applied to the
	// content of a Plugin.
	//
	// Will return an error if the Plugin is not a Wasm Plugin.
	Digest(DigestType) (Digest, error)
	// Data returns the bytes of the Plugin as a Wasm module.
	//
	// This is the raw bytes of the Wasm module in an uncompressed form.
	//
	// Will return an error if the Plugin is not a Wasm Plugin.
	Data() ([]byte, error)
	// IsWasm returns true if the Plugin is a Wasm Plugin.
	//
	// Plugins are either Wasm or local.
	//
	// A Wasm Plugin is a Plugin that is a Wasm module. Wasm Plugins are invoked
	// with the wasm.Runtime. The Plugin will have Data and will be able to
	// calculate Digests.
	//
	// Wasm Plugins will always have Data.
	IsWasm() bool
	// IsLocal returns true if the Plugin is a local Plugin.
	//
	// Plugins are either local or remote.
	//
	// A local Plugin is one that is built from sources from the "local context",
	// such as a Workspace. Local Plugins are important for understanding what Plugins
	// to push.
	//
	// Remote Plugins will always have FullNames.
	IsLocal() bool

	isPlugin()
}

// NewLocalWasmPlugin returns a new Plugin for a local Wasm plugin.
func NewLocalWasmPlugin(
<<<<<<< HEAD
	fullName bufparse.FullName,
	name string,
=======
	pluginFullName bufparse.FullName,
>>>>>>> b4d78361
	args []string,
	getData func() ([]byte, error),
) (Plugin, error) {
	return newPlugin(
		"", // description
<<<<<<< HEAD
		fullName,
		name,
=======
		pluginFullName,
		pluginFullName.String(),
>>>>>>> b4d78361
		args,
		uuid.Nil, // commitID
		true,     // isWasm
		true,     // isLocal
		getData,
	)
}

// *** PRIVATE ***

type plugin struct {
	description    string
	pluginFullName bufparse.FullName
	name           string
	args           []string
	commitID       uuid.UUID
	isWasm         bool
	isLocal        bool
	getData        func() ([]byte, error)

	digestTypeToGetDigest map[DigestType]func() (Digest, error)
}

func newPlugin(
	description string,
	pluginFullName bufparse.FullName,
	name string,
	args []string,
	commitID uuid.UUID,
	isWasm bool,
	isLocal bool,
	getData func() ([]byte, error),
) (*plugin, error) {
	if name == "" {
		return nil, syserror.New("name not present when constructing a Plugin")
	}
	if isWasm && getData == nil {
		return nil, syserror.Newf("getData not present when constructing a Wasm Plugin")
	}
	if !isLocal && pluginFullName == nil {
		return nil, syserror.New("pluginFullName not present when constructing a remote Plugin")
	}
	if !isLocal && !isWasm {
		return nil, syserror.New("non-Wasm remote Plugins are not supported")
	}
	if isLocal && commitID != uuid.Nil {
		return nil, syserror.New("commitID present when constructing a local Plugin")
	}
	if pluginFullName == nil && commitID != uuid.Nil {
		return nil, syserror.New("pluginFullName not present and commitID present when constructing a remote Plugin")
	}
	plugin := &plugin{
		description:    description,
		pluginFullName: pluginFullName,
		name:           name,
		args:           args,
		commitID:       commitID,
		isWasm:         isWasm,
		isLocal:        isLocal,
		getData:        sync.OnceValues(getData),
	}
	plugin.digestTypeToGetDigest = newSyncOnceValueDigestTypeToGetDigestFuncForPlugin(plugin)
	return plugin, nil
}

func (p *plugin) OpaqueID() string {
<<<<<<< HEAD
	if p.pluginFullName != nil {
		return p.pluginFullName.String()
	}
	return p.name + " " + strings.Join(p.args, " ")
=======
	return strings.Join(append([]string{p.name}, p.args...), " ")
>>>>>>> b4d78361
}

func (p *plugin) Name() string {
	return p.name
}

func (p *plugin) Args() []string {
	return p.args
}

func (p *plugin) FullName() bufparse.FullName {
	return p.pluginFullName
}

func (p *plugin) CommitID() uuid.UUID {
	return p.commitID
}

func (p *plugin) Description() string {
	if p.description != "" {
		return p.description
	}
	return p.OpaqueID()
}

func (p *plugin) Data() ([]byte, error) {
	if !p.isWasm {
		return nil, fmt.Errorf("Plugin is not a Wasm Plugin")
	}
	return p.getData()
}

func (p *plugin) Digest(digestType DigestType) (Digest, error) {
	getDigest, ok := p.digestTypeToGetDigest[digestType]
	if !ok {
		return nil, syserror.Newf("DigestType %v was not in plugin.digestTypeToGetDigest", digestType)
	}
	return getDigest()
}

func (p *plugin) IsWasm() bool {
	return p.isWasm
}

func (p *plugin) IsLocal() bool {
	return p.isLocal
}

func (p *plugin) isPlugin() {}

func newSyncOnceValueDigestTypeToGetDigestFuncForPlugin(plugin *plugin) map[DigestType]func() (Digest, error) {
	m := make(map[DigestType]func() (Digest, error))
	for digestType := range digestTypeToString {
		m[digestType] = sync.OnceValues(newGetDigestFuncForPluginAndDigestType(plugin, digestType))
	}
	return m
}

func newGetDigestFuncForPluginAndDigestType(plugin *plugin, digestType DigestType) func() (Digest, error) {
	return func() (Digest, error) {
		data, err := plugin.getData()
		if err != nil {
			return nil, err
		}
		bufcasDigest, err := bufcas.NewDigest(data)
		if err != nil {
			return nil, err
		}
		return NewDigest(digestType, bufcasDigest)
	}
}<|MERGE_RESOLUTION|>--- conflicted
+++ resolved
@@ -38,23 +38,16 @@
 	// If two Plugins have the same Name and Args, they will have the same OpaqueID.
 	OpaqueID() string
 	// Name returns the name of the Plugin.
-<<<<<<< HEAD
-=======
 	//  - For local Plugins, this is the path to the executable binary.
 	//  - For local Wasm Plugins, this is the path to the Wasm binary.
 	//  - For remote Plugins, this is the FullName of the Plugin in the form
 	//    remote/owner/name.
->>>>>>> b4d78361
 	//
 	// This is never empty.
 	Name() string
 	// Args returns the arguments to invoke the Plugin.
 	//
-<<<<<<< HEAD
-	// This may be empty.
-=======
 	// May be nil.
->>>>>>> b4d78361
 	Args() []string
 	// FullName returns the full name of the Plugin.
 	//
@@ -120,24 +113,14 @@
 
 // NewLocalWasmPlugin returns a new Plugin for a local Wasm plugin.
 func NewLocalWasmPlugin(
-<<<<<<< HEAD
-	fullName bufparse.FullName,
-	name string,
-=======
 	pluginFullName bufparse.FullName,
->>>>>>> b4d78361
 	args []string,
 	getData func() ([]byte, error),
 ) (Plugin, error) {
 	return newPlugin(
 		"", // description
-<<<<<<< HEAD
-		fullName,
-		name,
-=======
 		pluginFullName,
 		pluginFullName.String(),
->>>>>>> b4d78361
 		args,
 		uuid.Nil, // commitID
 		true,     // isWasm
@@ -204,14 +187,7 @@
 }
 
 func (p *plugin) OpaqueID() string {
-<<<<<<< HEAD
-	if p.pluginFullName != nil {
-		return p.pluginFullName.String()
-	}
-	return p.name + " " + strings.Join(p.args, " ")
-=======
 	return strings.Join(append([]string{p.name}, p.args...), " ")
->>>>>>> b4d78361
 }
 
 func (p *plugin) Name() string {
