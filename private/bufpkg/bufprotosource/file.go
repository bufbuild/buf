// Copyright 2020-2024 Buf Technologies, Inc.
//
// Licensed under the Apache License, Version 2.0 (the "License");
// you may not use this file except in compliance with the License.
// You may obtain a copy of the License at
//
//      http://www.apache.org/licenses/LICENSE-2.0
//
// Unless required by applicable law or agreed to in writing, software
// distributed under the License is distributed on an "AS IS" BASIS,
// WITHOUT WARRANTIES OR CONDITIONS OF ANY KIND, either express or implied.
// See the License for the specific language governing permissions and
// limitations under the License.

package bufprotosource

import (
	"fmt"
	"strings"

	"github.com/bufbuild/buf/private/pkg/protodescriptor"
	"github.com/bufbuild/buf/private/pkg/slicesext"
	"google.golang.org/protobuf/reflect/protodesc"
	"google.golang.org/protobuf/types/descriptorpb"
)

type file struct {
	FileInfo
	descriptor
	optionExtensionDescriptor

	resolver       protodesc.Resolver
	fileDescriptor protodescriptor.FileDescriptor
	syntax         Syntax
	fileImports    []FileImport
	messages       []Message
	enums          []Enum
	services       []Service
	extensions     []Field
	edition        descriptorpb.Edition
	optimizeMode   descriptorpb.FileOptions_OptimizeMode
}

func (f *file) FileDescriptor() protodescriptor.FileDescriptor {
	return f.fileDescriptor
}

func (f *file) Syntax() Syntax {
	return f.syntax
}

func (f *file) Package() string {
	return f.fileDescriptor.GetPackage()
}

func (f *file) FileImports() []FileImport {
	return f.fileImports
}

func (f *file) Messages() []Message {
	return f.messages
}

func (f *file) Enums() []Enum {
	return f.enums
}

func (f *file) Services() []Service {
	return f.services
}

func (f *file) Extensions() []Field {
	return f.extensions
}

func (f *file) Edition() descriptorpb.Edition {
	return f.edition
}

func (f *file) CsharpNamespace() string {
	return f.fileDescriptor.GetOptions().GetCsharpNamespace()
}

func (f *file) Deprecated() bool {
	return f.fileDescriptor.GetOptions().GetDeprecated()
}

func (f *file) GoPackage() string {
	return f.fileDescriptor.GetOptions().GetGoPackage()
}

func (f *file) JavaMultipleFiles() bool {
	return f.fileDescriptor.GetOptions().GetJavaMultipleFiles()
}

func (f *file) JavaOuterClassname() string {
	return f.fileDescriptor.GetOptions().GetJavaOuterClassname()
}

func (f *file) JavaPackage() string {
	return f.fileDescriptor.GetOptions().GetJavaPackage()
}

func (f *file) JavaStringCheckUtf8() bool {
	return f.fileDescriptor.GetOptions().GetJavaStringCheckUtf8()
}

func (f *file) ObjcClassPrefix() string {
	return f.fileDescriptor.GetOptions().GetObjcClassPrefix()
}

func (f *file) PhpClassPrefix() string {
	return f.fileDescriptor.GetOptions().GetPhpClassPrefix()
}

func (f *file) PhpNamespace() string {
	return f.fileDescriptor.GetOptions().GetPhpNamespace()
}

func (f *file) PhpMetadataNamespace() string {
	return f.fileDescriptor.GetOptions().GetPhpMetadataNamespace()
}

func (f *file) RubyPackage() string {
	return f.fileDescriptor.GetOptions().GetRubyPackage()
}

func (f *file) SwiftPrefix() string {
	return f.fileDescriptor.GetOptions().GetSwiftPrefix()
}

func (f *file) OptimizeFor() descriptorpb.FileOptions_OptimizeMode {
	return f.optimizeMode
}

func (f *file) CcGenericServices() bool {
	return f.fileDescriptor.GetOptions().GetCcGenericServices()
}

func (f *file) JavaGenericServices() bool {
	return f.fileDescriptor.GetOptions().GetJavaGenericServices()
}

func (f *file) PyGenericServices() bool {
	return f.fileDescriptor.GetOptions().GetPyGenericServices()
}

func (f *file) CcEnableArenas() bool {
	return f.fileDescriptor.GetOptions().GetCcEnableArenas()
}

func (f *file) PackageLocation() Location {
	return f.getLocationByPathKey(packagePathKey)
}

func (f *file) CsharpNamespaceLocation() Location {
	return f.getLocationByPathKey(csharpNamespacePathKey)
}

func (f *file) GoPackageLocation() Location {
	return f.getLocationByPathKey(goPackagePathKey)
}

func (f *file) JavaMultipleFilesLocation() Location {
	return f.getLocationByPathKey(javaMultipleFilesPathKey)
}

func (f *file) JavaOuterClassnameLocation() Location {
	return f.getLocationByPathKey(javaOuterClassnamePathKey)
}

func (f *file) JavaPackageLocation() Location {
	return f.getLocationByPathKey(javaPackagePathKey)
}

func (f *file) JavaStringCheckUtf8Location() Location {
	return f.getLocationByPathKey(javaStringCheckUtf8PathKey)
}

func (f *file) ObjcClassPrefixLocation() Location {
	return f.getLocationByPathKey(objcClassPrefixPathKey)
}

func (f *file) PhpClassPrefixLocation() Location {
	return f.getLocationByPathKey(phpClassPrefixPathKey)
}

func (f *file) PhpNamespaceLocation() Location {
	return f.getLocationByPathKey(phpNamespacePathKey)
}

func (f *file) PhpMetadataNamespaceLocation() Location {
	return f.getLocationByPathKey(phpMetadataNamespacePathKey)
}

func (f *file) RubyPackageLocation() Location {
	return f.getLocationByPathKey(rubyPackagePathKey)
}

func (f *file) SwiftPrefixLocation() Location {
	return f.getLocationByPathKey(swiftPrefixPathKey)
}

func (f *file) OptimizeForLocation() Location {
	return f.getLocationByPathKey(optimizeForPathKey)
}

func (f *file) CcGenericServicesLocation() Location {
	return f.getLocationByPathKey(ccGenericServicesPathKey)
}

func (f *file) JavaGenericServicesLocation() Location {
	return f.getLocationByPathKey(javaGenericServicesPathKey)
}

func (f *file) PyGenericServicesLocation() Location {
	return f.getLocationByPathKey(pyGenericServicesPathKey)
}

func (f *file) CcEnableArenasLocation() Location {
	return f.getLocationByPathKey(ccEnableArenasPathKey)
}

func (f *file) SyntaxLocation() Location {
	return f.getLocationByPathKey(syntaxPathKey)
}

// does not validation of the fileDescriptorProto - this is assumed to be done elsewhere
// does no duplicate checking by name - could just have maps ie importToFileImport, enumNameToEnum, etc
func newFile(inputFile InputFile, resolver protodesc.Resolver) (*file, error) {
<<<<<<< HEAD
	locationStore := newLocationStoreForFileDescriptorProto(inputFile.FileDescriptorProto())
=======
	locationStore := newLocationStore(inputFile.FileDescriptorProto())
>>>>>>> dd3cb803
	f := &file{
		FileInfo:       inputFile,
		resolver:       resolver,
		fileDescriptor: inputFile.FileDescriptorProto(),
		optionExtensionDescriptor: newOptionExtensionDescriptor(
			inputFile.FileDescriptorProto().GetOptions(),
			[]int32{8},
			locationStore,
			50,
		),
		edition: inputFile.FileDescriptorProto().GetEdition(),
	}
	descriptor := newDescriptor(
		f,
		locationStore,
	)
	f.descriptor = descriptor

	if inputFile.IsSyntaxUnspecified() {
		// if the syntax is "proto2", protoc and buf will not set the syntax
		// field even if it was explicitly set, this is why we have
		// IsSyntaxUnspecified
		f.syntax = SyntaxUnspecified
	} else {
		switch syntaxString := f.fileDescriptor.GetSyntax(); syntaxString {
		case "", "proto2":
			f.syntax = SyntaxProto2
		case "proto3":
			f.syntax = SyntaxProto3
		case "editions":
			f.syntax = SyntaxEditions
		default:
			return nil, fmt.Errorf("unknown syntax: %q", syntaxString)
		}
	}

	for dependencyIndex, dependency := range f.fileDescriptor.GetDependency() {
		fileImport, err := newFileImport(
			f.descriptor,
			dependency,
			getDependencyPath(dependencyIndex),
		)
		if err != nil {
			return nil, err
		}
		f.fileImports = append(f.fileImports, fileImport)
	}
	for _, dependencyIndex := range f.fileDescriptor.GetPublicDependency() {
		if int(dependencyIndex) < 0 || len(f.fileImports) <= int(dependencyIndex) {
			return nil, fmt.Errorf("got dependency index of %d but length of imports is %d", dependencyIndex, len(f.fileImports))
		}
		fileImport, ok := f.fileImports[dependencyIndex].(*fileImport)
		if !ok {
			return nil, fmt.Errorf("could not cast %T to a *fileImport", f.fileImports[dependencyIndex])
		}
		fileImport.setIsPublic()
	}
	for _, dependencyIndex := range f.fileDescriptor.GetWeakDependency() {
		if int(dependencyIndex) < 0 || len(f.fileImports) <= int(dependencyIndex) {
			return nil, fmt.Errorf("got dependency index of %d but length of imports is %d", dependencyIndex, len(f.fileImports))
		}
		fileImport, ok := f.fileImports[dependencyIndex].(*fileImport)
		if !ok {
			return nil, fmt.Errorf("could not cast %T to a *fileImport", f.fileImports[dependencyIndex])
		}
		fileImport.setIsWeak()
	}
	for _, dependencyIndex := range inputFile.UnusedDependencyIndexes() {
		if int(dependencyIndex) < 0 || len(f.fileImports) <= int(dependencyIndex) {
			return nil, fmt.Errorf("got dependency index of %d but length of imports is %d", dependencyIndex, len(f.fileImports))
		}
		fileImport, ok := f.fileImports[dependencyIndex].(*fileImport)
		if !ok {
			return nil, fmt.Errorf("could not cast %T to a *fileImport", f.fileImports[dependencyIndex])
		}
		fileImport.setIsUnused()
	}
	for enumIndex, enumDescriptorProto := range f.fileDescriptor.GetEnumType() {
		enum, err := f.populateEnum(
			enumDescriptorProto,
			enumIndex,
			nil,
			nil,
			nil,
		)
		if err != nil {
			return nil, err
		}
		f.enums = append(f.enums, enum)
	}
	for messageIndex, descriptorProto := range f.fileDescriptor.GetMessageType() {
		message, err := f.populateMessage(
			descriptorProto,
			messageIndex,
			nil,
			nil,
			nil,
		)
		if err != nil {
			return nil, err
		}
		f.messages = append(f.messages, message)
	}
	for serviceIndex, serviceDescriptorProto := range f.fileDescriptor.GetService() {
		service, err := f.populateService(
			serviceDescriptorProto,
			serviceIndex,
		)
		if err != nil {
			return nil, err
		}
		f.services = append(f.services, service)
	}
	for extensionIndex, extensionDescriptorProto := range f.fileDescriptor.GetExtension() {
		extension, err := f.populateExtension(
			extensionDescriptorProto,
			extensionIndex,
		)
		if err != nil {
			return nil, err
		}
		f.extensions = append(f.extensions, extension)
	}
	f.optimizeMode = f.fileDescriptor.GetOptions().GetOptimizeFor()
	return f, nil
}

func (f *file) populateEnum(
	enumDescriptorProto *descriptorpb.EnumDescriptorProto,
	enumIndex int,
	// all message indexes leading to this enum
	nestedMessageIndexes []int,
	// all message names leading to this enum
	nestedMessageNames []string,
	parent Message,
) (Enum, error) {
	enumNamedDescriptor, err := newNamedDescriptor(
		newLocationDescriptor(
			f.descriptor,
			getEnumPath(enumIndex, nestedMessageIndexes...),
		),
		enumDescriptorProto.GetName(),
		getEnumNamePath(enumIndex, nestedMessageIndexes...),
		nestedMessageNames,
	)
	if err != nil {
		return nil, err
	}
	enum := newEnum(
		enumNamedDescriptor,
		newOptionExtensionDescriptor(
			enumDescriptorProto.GetOptions(),
			getEnumOptionsPath(enumIndex, nestedMessageIndexes...),
			f.descriptor.locationStore,
			7,
		),
		enumDescriptorProto.GetOptions().GetAllowAlias(),
		enumDescriptorProto.GetOptions().GetDeprecatedLegacyJsonFieldConflicts(),
		enumDescriptorProto.GetOptions().GetDeprecated(),
		getEnumAllowAliasPath(enumIndex, nestedMessageIndexes...),
		parent,
	)

	for enumValueIndex, enumValueDescriptorProto := range enumDescriptorProto.GetValue() {
		enumValueNamedDescriptor, err := newNamedDescriptor(
			newLocationDescriptor(
				f.descriptor,
				getEnumValuePath(enumIndex, enumValueIndex, nestedMessageIndexes...),
			),
			enumValueDescriptorProto.GetName(),
			getEnumValueNamePath(enumIndex, enumValueIndex, nestedMessageIndexes...),
			slicesext.Concat(nestedMessageNames, []string{enum.Name()}),
		)
		if err != nil {
			return nil, err
		}
		enumValue := newEnumValue(
			enumValueNamedDescriptor,
			newOptionExtensionDescriptor(
				enumValueDescriptorProto.GetOptions(),
				getEnumValueOptionsPath(enumIndex, enumValueIndex, nestedMessageIndexes...),
				f.descriptor.locationStore,
				2,
			),
			enum,
			int(enumValueDescriptorProto.GetNumber()),
			enumValueDescriptorProto.GetOptions().GetDeprecated(),
			getEnumValueNumberPath(enumIndex, enumValueIndex, nestedMessageIndexes...),
		)
		enum.addValue(enumValue)
	}

	for reservedRangeIndex, reservedRangeDescriptorProto := range enumDescriptorProto.GetReservedRange() {
		reservedRangeLocationDescriptor := newLocationDescriptor(
			f.descriptor,
			getEnumReservedRangePath(enumIndex, reservedRangeIndex, nestedMessageIndexes...),
		)
		reservedEnumRange := newEnumRange(
			reservedRangeLocationDescriptor,
			enum,
			int(reservedRangeDescriptorProto.GetStart()),
			int(reservedRangeDescriptorProto.GetEnd()),
		)
		enum.addReservedEnumRange(reservedEnumRange)
	}
	for reservedNameIndex, reservedNameValue := range enumDescriptorProto.GetReservedName() {
		reservedNameLocationDescriptor := newLocationDescriptor(
			f.descriptor,
			getEnumReservedNamePath(enumIndex, reservedNameIndex, nestedMessageIndexes...),
		)
		reservedName, err := newReservedName(
			reservedNameLocationDescriptor,
			reservedNameValue,
		)
		if err != nil {
			return nil, err
		}
		enum.addReservedName(reservedName)
	}
	return enum, nil
}

func (f *file) populateMessage(
	descriptorProto *descriptorpb.DescriptorProto,
	// always stays the same on every recursive call
	topLevelMessageIndex int,
	// includes descriptorProto index
	nestedMessageIndexes []int,
	// does NOT include descriptorProto.GetName()
	nestedMessageNames []string,
	parent Message,
) (Message, error) {
	messageNamedDescriptor, err := newNamedDescriptor(
		newLocationDescriptor(
			f.descriptor,
			getMessagePath(topLevelMessageIndex, nestedMessageIndexes...),
		),
		descriptorProto.GetName(),
		getMessageNamePath(topLevelMessageIndex, nestedMessageIndexes...),
		nestedMessageNames,
	)
	if err != nil {
		return nil, err
	}
	message := newMessage(
		messageNamedDescriptor,
		newOptionExtensionDescriptor(
			descriptorProto.GetOptions(),
			getMessageOptionsPath(topLevelMessageIndex, nestedMessageIndexes...),
			f.descriptor.locationStore,
			12,
		),
		parent,
		descriptorProto.GetOptions().GetMapEntry(),
		descriptorProto.GetOptions().GetMessageSetWireFormat(),
		descriptorProto.GetOptions().GetNoStandardDescriptorAccessor(),
		descriptorProto.GetOptions().GetDeprecatedLegacyJsonFieldConflicts(),
		descriptorProto.GetOptions().GetDeprecated(),
		getMessageMessageSetWireFormatPath(topLevelMessageIndex, nestedMessageIndexes...),
		getMessageNoStandardDescriptorAccessorPath(topLevelMessageIndex, nestedMessageIndexes...),
	)
	oneofIndexToOneof := make(map[int]*oneof)
	for oneofIndex, oneofDescriptorProto := range descriptorProto.GetOneofDecl() {
		oneofNamedDescriptor, err := newNamedDescriptor(
			newLocationDescriptor(
				f.descriptor,
				getMessageOneofPath(oneofIndex, topLevelMessageIndex, nestedMessageIndexes...),
			),
			oneofDescriptorProto.GetName(),
			getMessageOneofNamePath(oneofIndex, topLevelMessageIndex, nestedMessageIndexes...),
			slicesext.Concat(nestedMessageNames, []string{message.Name()}),
		)
		if err != nil {
			return nil, err
		}
		oneof := newOneof(
			oneofNamedDescriptor,
			newOptionExtensionDescriptor(
				oneofDescriptorProto.GetOptions(),
				getMessageOneofOptionsPath(oneofIndex, topLevelMessageIndex, nestedMessageIndexes...),
				f.descriptor.locationStore,
				1,
			),
			message,
		)
		message.addOneof(oneof)
		oneofIndexToOneof[oneofIndex] = oneof
	}
	for fieldIndex, fieldDescriptorProto := range descriptorProto.GetField() {
		// TODO: not working for map entries
		fieldNamedDescriptor, err := newNamedDescriptor(
			newLocationDescriptor(
				f.descriptor,
				getMessageFieldPath(fieldIndex, topLevelMessageIndex, nestedMessageIndexes...),
			),
			fieldDescriptorProto.GetName(),
			getMessageFieldNamePath(fieldIndex, topLevelMessageIndex, nestedMessageIndexes...),
			slicesext.Concat(nestedMessageNames, []string{message.Name()}),
		)
		if err != nil {
			return nil, err
		}
		var packed *bool
		if fieldDescriptorProto.Options != nil {
			packed = fieldDescriptorProto.GetOptions().Packed
		}
		var oneof *oneof
		var ok bool
		if fieldDescriptorProto.OneofIndex != nil {
			oneofIndex := int(*fieldDescriptorProto.OneofIndex)
			oneof, ok = oneofIndexToOneof[oneofIndex]
			if !ok {
				return nil, fmt.Errorf("no oneof for index %d", oneofIndex)
			}
		}
		field := newField(
			fieldNamedDescriptor,
			newOptionExtensionDescriptor(
				fieldDescriptorProto.GetOptions(),
				getMessageFieldOptionsPath(fieldIndex, topLevelMessageIndex, nestedMessageIndexes...),
				f.descriptor.locationStore,
				21,
			),
			message,
			int(fieldDescriptorProto.GetNumber()),
			fieldDescriptorProto.GetLabel(),
			fieldDescriptorProto.GetType(),
			strings.TrimPrefix(fieldDescriptorProto.GetTypeName(), "."),
			strings.TrimPrefix(fieldDescriptorProto.GetExtendee(), "."),
			oneof,
			fieldDescriptorProto.GetProto3Optional(),
			fieldDescriptorProto.GetJsonName(),
			fieldDescriptorProto.GetOptions().GetJstype(),
			fieldDescriptorProto.GetOptions().GetCtype(),
			fieldDescriptorProto.GetOptions().GetRetention(),
			fieldDescriptorProto.GetOptions().GetTargets(),
			fieldDescriptorProto.GetOptions().GetDebugRedact(),
			packed,
			fieldDescriptorProto.GetDefaultValue(),
			fieldDescriptorProto.GetOptions().GetDeprecated(),
			getMessageFieldNumberPath(fieldIndex, topLevelMessageIndex, nestedMessageIndexes...),
			getMessageFieldTypePath(fieldIndex, topLevelMessageIndex, nestedMessageIndexes...),
			getMessageFieldTypeNamePath(fieldIndex, topLevelMessageIndex, nestedMessageIndexes...),
			getMessageFieldJSONNamePath(fieldIndex, topLevelMessageIndex, nestedMessageIndexes...),
			getMessageFieldJSTypePath(fieldIndex, topLevelMessageIndex, nestedMessageIndexes...),
			getMessageFieldCTypePath(fieldIndex, topLevelMessageIndex, nestedMessageIndexes...),
			getMessageFieldPackedPath(fieldIndex, topLevelMessageIndex, nestedMessageIndexes...),
			getMessageFieldDefaultPath(fieldIndex, topLevelMessageIndex, nestedMessageIndexes...),
			getMessageFieldExtendeePath(fieldIndex, topLevelMessageIndex, nestedMessageIndexes...),
		)
		message.addField(field)
		if oneof != nil {
			oneof.addField(field)
		}
	}
	for fieldIndex, fieldDescriptorProto := range descriptorProto.GetExtension() {
		fieldNamedDescriptor, err := newNamedDescriptor(
			newLocationDescriptor(
				f.descriptor,
				getMessageExtensionPath(fieldIndex, topLevelMessageIndex, nestedMessageIndexes...),
			),
			fieldDescriptorProto.GetName(),
			getMessageExtensionNamePath(fieldIndex, topLevelMessageIndex, nestedMessageIndexes...),
			slicesext.Concat(nestedMessageNames, []string{message.Name()}),
		)
		if err != nil {
			return nil, err
		}
		var packed *bool
		if fieldDescriptorProto.Options != nil {
			packed = fieldDescriptorProto.GetOptions().Packed
		}
		var oneof *oneof
		var ok bool
		if fieldDescriptorProto.OneofIndex != nil {
			oneofIndex := int(*fieldDescriptorProto.OneofIndex)
			oneof, ok = oneofIndexToOneof[oneofIndex]
			if !ok {
				return nil, fmt.Errorf("no oneof for index %d", oneofIndex)
			}
		}
		field := newField(
			fieldNamedDescriptor,
			newOptionExtensionDescriptor(
				fieldDescriptorProto.GetOptions(),
				getMessageExtensionOptionsPath(fieldIndex, topLevelMessageIndex, nestedMessageIndexes...),
				f.descriptor.locationStore,
				21,
			),
			message,
			int(fieldDescriptorProto.GetNumber()),
			fieldDescriptorProto.GetLabel(),
			fieldDescriptorProto.GetType(),
			strings.TrimPrefix(fieldDescriptorProto.GetTypeName(), "."),
			strings.TrimPrefix(fieldDescriptorProto.GetExtendee(), "."),
			oneof,
			fieldDescriptorProto.GetProto3Optional(),
			fieldDescriptorProto.GetJsonName(),
			fieldDescriptorProto.GetOptions().GetJstype(),
			fieldDescriptorProto.GetOptions().GetCtype(),
			fieldDescriptorProto.GetOptions().GetRetention(),
			fieldDescriptorProto.GetOptions().GetTargets(),
			fieldDescriptorProto.GetOptions().GetDebugRedact(),
			packed,
			fieldDescriptorProto.GetDefaultValue(),
			fieldDescriptorProto.GetOptions().GetDeprecated(),
			getMessageExtensionNumberPath(fieldIndex, topLevelMessageIndex, nestedMessageIndexes...),
			getMessageExtensionTypePath(fieldIndex, topLevelMessageIndex, nestedMessageIndexes...),
			getMessageExtensionTypeNamePath(fieldIndex, topLevelMessageIndex, nestedMessageIndexes...),
			getMessageExtensionJSONNamePath(fieldIndex, topLevelMessageIndex, nestedMessageIndexes...),
			getMessageExtensionJSTypePath(fieldIndex, topLevelMessageIndex, nestedMessageIndexes...),
			getMessageExtensionCTypePath(fieldIndex, topLevelMessageIndex, nestedMessageIndexes...),
			getMessageExtensionPackedPath(fieldIndex, topLevelMessageIndex, nestedMessageIndexes...),
			getMessageExtensionDefaultPath(fieldIndex, topLevelMessageIndex, nestedMessageIndexes...),
			getMessageExtensionExtendeePath(fieldIndex, topLevelMessageIndex, nestedMessageIndexes...),
		)
		message.addExtension(field)
		if oneof != nil {
			oneof.addField(field)
		}
	}
	for reservedRangeIndex, reservedRangeDescriptorProto := range descriptorProto.GetReservedRange() {
		reservedRangeLocationDescriptor := newLocationDescriptor(
			f.descriptor,
			getMessageReservedRangePath(reservedRangeIndex, topLevelMessageIndex, nestedMessageIndexes...),
		)
		reservedMessageRange := newMessageRange(
			reservedRangeLocationDescriptor,
			message,
			int(reservedRangeDescriptorProto.GetStart()),
			int(reservedRangeDescriptorProto.GetEnd()),
		)
		message.addReservedMessageRange(reservedMessageRange)
	}
	for reservedNameIndex, reservedNameValue := range descriptorProto.GetReservedName() {
		reservedNameLocationDescriptor := newLocationDescriptor(
			f.descriptor,
			getMessageReservedNamePath(reservedNameIndex, topLevelMessageIndex, nestedMessageIndexes...),
		)
		reservedName, err := newReservedName(
			reservedNameLocationDescriptor,
			reservedNameValue,
		)
		if err != nil {
			return nil, err
		}
		message.addReservedName(reservedName)
	}
	for extensionRangeIndex, extensionRangeDescriptorProto := range descriptorProto.GetExtensionRange() {
		extensionRangeLocationDescriptor := newLocationDescriptor(
			f.descriptor,
			getMessageExtensionRangePath(extensionRangeIndex, topLevelMessageIndex, nestedMessageIndexes...),
		)
		extensionMessageRange := newExtensionRange(
			extensionRangeLocationDescriptor,
			message,
			int(extensionRangeDescriptorProto.GetStart()),
			int(extensionRangeDescriptorProto.GetEnd()),
			newOptionExtensionDescriptor(
				extensionRangeDescriptorProto.GetOptions(),
				getMessageExtensionRangeOptionsPath(extensionRangeIndex, topLevelMessageIndex, nestedMessageIndexes...),
				f.descriptor.locationStore,
				50,
			),
		)
		message.addExtensionRange(extensionMessageRange)
	}
	for enumIndex, enumDescriptorProto := range descriptorProto.GetEnumType() {
		nestedEnum, err := f.populateEnum(
			enumDescriptorProto,
			enumIndex,
			// this is all of the message indexes including this one
			// TODO we should refactor get.*Path messages to be more consistent
			append([]int{topLevelMessageIndex}, nestedMessageIndexes...),
			slicesext.Concat(nestedMessageNames, []string{message.Name()}),
			message,
		)
		if err != nil {
			return nil, err
		}
		message.addNestedEnum(nestedEnum)
	}
	for nestedMessageIndex, nestedMessageDescriptorProto := range descriptorProto.GetNestedType() {
		nestedMessage, err := f.populateMessage(
			nestedMessageDescriptorProto,
			topLevelMessageIndex,
			slicesext.Concat(nestedMessageIndexes, []int{nestedMessageIndex}),
			slicesext.Concat(nestedMessageNames, []string{message.Name()}),
			message,
		)
		if err != nil {
			return nil, err
		}
		message.addNestedMessage(nestedMessage)
	}
	return message, nil
}

func (f *file) populateService(
	serviceDescriptorProto *descriptorpb.ServiceDescriptorProto,
	serviceIndex int,
) (Service, error) {
	serviceNamedDescriptor, err := newNamedDescriptor(
		newLocationDescriptor(
			f.descriptor,
			getServicePath(serviceIndex),
		),
		serviceDescriptorProto.GetName(),
		getServiceNamePath(serviceIndex),
		nil,
	)
	if err != nil {
		return nil, err
	}
	service := newService(
		serviceNamedDescriptor,
		newOptionExtensionDescriptor(
			serviceDescriptorProto.GetOptions(),
			getServiceOptionsPath(serviceIndex),
			f.descriptor.locationStore,
			34,
		),
		serviceDescriptorProto.GetOptions().GetDeprecated(),
	)
	for methodIndex, methodDescriptorProto := range serviceDescriptorProto.GetMethod() {
		methodNamedDescriptor, err := newNamedDescriptor(
			newLocationDescriptor(
				f.descriptor,
				getMethodPath(serviceIndex, methodIndex),
			),
			methodDescriptorProto.GetName(),
			getMethodNamePath(serviceIndex, methodIndex),
			[]string{service.Name()},
		)
		if err != nil {
			return nil, err
		}
		method, err := newMethod(
			methodNamedDescriptor,
			newOptionExtensionDescriptor(
				methodDescriptorProto.GetOptions(),
				getMethodOptionsPath(serviceIndex, methodIndex),
				f.descriptor.locationStore,
				35,
			),
			service,
			strings.TrimPrefix(methodDescriptorProto.GetInputType(), "."),
			strings.TrimPrefix(methodDescriptorProto.GetOutputType(), "."),
			methodDescriptorProto.GetClientStreaming(),
			methodDescriptorProto.GetServerStreaming(),
			methodDescriptorProto.GetOptions().GetDeprecated(),
			getMethodInputTypePath(serviceIndex, methodIndex),
			getMethodOutputTypePath(serviceIndex, methodIndex),
			methodDescriptorProto.GetOptions().GetIdempotencyLevel(),
			getMethodIdempotencyLevelPath(serviceIndex, methodIndex),
		)
		if err != nil {
			return nil, err
		}
		service.addMethod(method)
	}
	return service, nil
}

func (f *file) populateExtension(
	fieldDescriptorProto *descriptorpb.FieldDescriptorProto,
	fieldIndex int,
) (Field, error) {
	fieldNamedDescriptor, err := newNamedDescriptor(
		newLocationDescriptor(
			f.descriptor,
			getFileExtensionPath(fieldIndex),
		),
		fieldDescriptorProto.GetName(),
		getFileExtensionNamePath(fieldIndex),
		nil,
	)
	if err != nil {
		return nil, err
	}
	var packed *bool
	if fieldDescriptorProto.Options != nil {
		packed = fieldDescriptorProto.GetOptions().Packed
	}
	return newField(
		fieldNamedDescriptor,
		newOptionExtensionDescriptor(
			fieldDescriptorProto.GetOptions(),
			getFileExtensionOptionsPath(fieldIndex),
			f.descriptor.locationStore,
			21,
		),
		nil,
		int(fieldDescriptorProto.GetNumber()),
		fieldDescriptorProto.GetLabel(),
		fieldDescriptorProto.GetType(),
		strings.TrimPrefix(fieldDescriptorProto.GetTypeName(), "."),
		strings.TrimPrefix(fieldDescriptorProto.GetExtendee(), "."),
		nil,
		fieldDescriptorProto.GetProto3Optional(),
		fieldDescriptorProto.GetJsonName(),
		fieldDescriptorProto.GetOptions().GetJstype(),
		fieldDescriptorProto.GetOptions().GetCtype(),
		fieldDescriptorProto.GetOptions().GetRetention(),
		fieldDescriptorProto.GetOptions().GetTargets(),
		fieldDescriptorProto.GetOptions().GetDebugRedact(),
		packed,
		fieldDescriptorProto.GetDefaultValue(),
		fieldDescriptorProto.GetOptions().GetDeprecated(),
		getFileExtensionNumberPath(fieldIndex),
		getFileExtensionTypePath(fieldIndex),
		getFileExtensionTypeNamePath(fieldIndex),
		getFileExtensionJSONNamePath(fieldIndex),
		getFileExtensionJSTypePath(fieldIndex),
		getFileExtensionCTypePath(fieldIndex),
		getFileExtensionPackedPath(fieldIndex),
		getFileExtensionDefaultPath(fieldIndex),
		getFileExtensionExtendeePath(fieldIndex),
	), nil
}<|MERGE_RESOLUTION|>--- conflicted
+++ resolved
@@ -228,11 +228,7 @@
 // does not validation of the fileDescriptorProto - this is assumed to be done elsewhere
 // does no duplicate checking by name - could just have maps ie importToFileImport, enumNameToEnum, etc
 func newFile(inputFile InputFile, resolver protodesc.Resolver) (*file, error) {
-<<<<<<< HEAD
-	locationStore := newLocationStoreForFileDescriptorProto(inputFile.FileDescriptorProto())
-=======
 	locationStore := newLocationStore(inputFile.FileDescriptorProto())
->>>>>>> dd3cb803
 	f := &file{
 		FileInfo:       inputFile,
 		resolver:       resolver,
