--- conflicted
+++ resolved
@@ -227,13 +227,8 @@
 
 // does not validation of the fileDescriptorProto - this is assumed to be done elsewhere
 // does no duplicate checking by name - could just have maps ie importToFileImport, enumNameToEnum, etc
-<<<<<<< HEAD
-func newFile(imageFile bufimage.ImageFile, resolver protoencoding.Resolver) (*file, error) {
-	locationStore := newLocationStoreForFileDescriptorProto(imageFile.FileDescriptorProto())
-=======
 func newFile(inputFile InputFile, resolver protodesc.Resolver) (*file, error) {
-	locationStore := newLocationStore(inputFile.FileDescriptorProto().GetSourceCodeInfo().GetLocation())
->>>>>>> 4631aef9
+	locationStore := newLocationStoreForFileDescriptorProto(inputFile.FileDescriptorProto())
 	f := &file{
 		FileInfo:       inputFile,
 		resolver:       resolver,
