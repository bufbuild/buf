// Copyright 2020-2024 Buf Technologies, Inc.
//
// Licensed under the Apache License, Version 2.0 (the "License");
// you may not use this file except in compliance with the License.
// You may obtain a copy of the License at
//
//      http://www.apache.org/licenses/LICENSE-2.0
//
// Unless required by applicable law or agreed to in writing, software
// distributed under the License is distributed on an "AS IS" BASIS,
// WITHOUT WARRANTIES OR CONDITIONS OF ANY KIND, either express or implied.
// See the License for the specific language governing permissions and
// limitations under the License.

package bufprotosource

import (
	"github.com/bufbuild/buf/private/pkg/syncext"
	"google.golang.org/protobuf/types/descriptorpb"
)

type locationStore struct {
	filePath                string
	sourceCodeInfoLocations []*descriptorpb.SourceCodeInfo_Location
	getPathToLocation       func() map[string]Location
}

<<<<<<< HEAD
func newLocationStoreForFileDescriptorProto(
	fileDescriptorProto *descriptorpb.FileDescriptorProto,
) *locationStore {
	return newLocationStore(fileDescriptorProto.GetSourceCodeInfo().GetLocation())
}

func newLocationStore(sourceCodeInfoLocations []*descriptorpb.SourceCodeInfo_Location) *locationStore {
	return &locationStore{
		sourceCodeInfoLocations: sourceCodeInfoLocations,
		pathToLocation:          make(map[string]Location),
=======
func newLocationStore(fileDescriptorProto *descriptorpb.FileDescriptorProto) *locationStore {
	locationStore := &locationStore{
		filePath:                fileDescriptorProto.GetName(),
		sourceCodeInfoLocations: fileDescriptorProto.GetSourceCodeInfo().GetLocation(),
>>>>>>> dd3cb803
	}
	locationStore.getPathToLocation = syncext.OnceValue(locationStore.getPathToLocationUncached)
	return locationStore
}

func (l *locationStore) isEmpty() bool {
	return len(l.getPathToLocation()) == 0
}

func (l *locationStore) getLocation(path []int32) Location {
	return l.getLocationByPathKey(getPathKey(path))
}

func (l *locationStore) getLocationByPathKey(pathKey string) Location {
	return l.getPathToLocation()[pathKey]
}

// Expensive - not cached.
//
// This is specific to optionExtensionDescriptor.OptionLocation.
func (l *locationStore) getBestMatchOptionExtensionLocation(path []int32, extensionPathLen int) Location {
	// "Fuzzy" search: find a location whose path is at least extensionPathLen long,
	// preferring the longest matching ancestor path (i.e. as many extraPath elements
	// as can be found). If we find a *sub*path (a descendant path, that points INTO
	// the path we are trying to find), use the first such one encountered.
	var bestMatch *descriptorpb.SourceCodeInfo_Location
	var bestMatchPathLen int
	for _, loc := range l.sourceCodeInfoLocations {
		if len(loc.Path) >= extensionPathLen &&
			isDescendantPath(path, loc.Path) &&
			len(loc.Path) > bestMatchPathLen {
			bestMatch = loc
			bestMatchPathLen = len(loc.Path)
		} else if isDescendantPath(loc.Path, path) {
			return newLocation(l.filePath, loc)
		}
	}
	if bestMatch != nil {
		return newLocation(l.filePath, bestMatch)
	}
	return nil
}

// Do not use outside of locationStore!
func (l *locationStore) getPathToLocationUncached() map[string]Location {
	pathToLocation := make(map[string]Location, len(l.sourceCodeInfoLocations))
	for _, sourceCodeInfoLocation := range l.sourceCodeInfoLocations {
		pathKey := getPathKey(sourceCodeInfoLocation.Path)
		// - Multiple locations may have the same path.  This happens when a single
		//   logical declaration is spread out across multiple places.  The most
		//   obvious example is the "extend" block again -- there may be multiple
		//   extend blocks in the same scope, each of which will have the same path.
		if _, ok := pathToLocation[pathKey]; !ok {
			pathToLocation[pathKey] = newLocation(l.filePath, sourceCodeInfoLocation)
		}
	}
	return pathToLocation
}

func getPathKey(path []int32) string {
	key := make([]byte, len(path)*4)
	j := 0
	for _, elem := range path {
		key[j] = byte(elem)
		key[j+1] = byte(elem >> 8)
		key[j+2] = byte(elem >> 16)
		key[j+3] = byte(elem >> 24)
		j += 4
	}
	return string(key)
}

func isDescendantPath(descendant, ancestor []int32) bool {
	if len(descendant) < len(ancestor) {
		return false
	}
	for i := range ancestor {
		if descendant[i] != ancestor[i] {
			return false
		}
	}
	return true
}<|MERGE_RESOLUTION|>--- conflicted
+++ resolved
@@ -25,23 +25,10 @@
 	getPathToLocation       func() map[string]Location
 }
 
-<<<<<<< HEAD
-func newLocationStoreForFileDescriptorProto(
-	fileDescriptorProto *descriptorpb.FileDescriptorProto,
-) *locationStore {
-	return newLocationStore(fileDescriptorProto.GetSourceCodeInfo().GetLocation())
-}
-
-func newLocationStore(sourceCodeInfoLocations []*descriptorpb.SourceCodeInfo_Location) *locationStore {
-	return &locationStore{
-		sourceCodeInfoLocations: sourceCodeInfoLocations,
-		pathToLocation:          make(map[string]Location),
-=======
 func newLocationStore(fileDescriptorProto *descriptorpb.FileDescriptorProto) *locationStore {
 	locationStore := &locationStore{
 		filePath:                fileDescriptorProto.GetName(),
 		sourceCodeInfoLocations: fileDescriptorProto.GetSourceCodeInfo().GetLocation(),
->>>>>>> dd3cb803
 	}
 	locationStore.getPathToLocation = syncext.OnceValue(locationStore.getPathToLocationUncached)
 	return locationStore
