// Copyright 2020-2024 Buf Technologies, Inc.
//
// Licensed under the Apache License, Version 2.0 (the "License");
// you may not use this file except in compliance with the License.
// You may obtain a copy of the License at
//
//      http://www.apache.org/licenses/LICENSE-2.0
//
// Unless required by applicable law or agreed to in writing, software
// distributed under the License is distributed on an "AS IS" BASIS,
// WITHOUT WARRANTIES OR CONDITIONS OF ANY KIND, either express or implied.
// See the License for the specific language governing permissions and
// limitations under the License.

package bufconfig

import (
	"errors"
	"fmt"
	"os"
	"path/filepath"

	"github.com/bufbuild/buf/private/bufpkg/bufparse"
	"github.com/bufbuild/buf/private/pkg/encoding"
	"github.com/bufbuild/buf/private/pkg/syserror"
)

const (
	// PluginConfigTypeLocal is the local plugin config type.
	PluginConfigTypeLocal PluginConfigType = iota + 1
	// PluginConfigTypeLocalWasm is the local Wasm plugin config type.
	PluginConfigTypeLocalWasm
	// PluginConfigTypeRemoteWasm is the remote Wasm plugin config type.
	PluginConfigTypeRemoteWasm
)

// PluginConfigType is a generate plugin configuration type.
type PluginConfigType int

// PluginConfig is a configuration for a plugin.
type PluginConfig interface {
	// Type returns the plugin type. This is never the zero value.
	Type() PluginConfigType
	// Name returns the plugin name.
	//
	// If the plugin is of Type PluginConfigTypeLocal, the Name is the command
	// name or path to the command.
	// If the plugin is of Type PluginConfigTypeLocalWasm, the Name is the
	// path to the Wasm file. It must end with .wasm.
	// If the plugin is of Type PluginConfigTypeRemoteWasm, the Name is a
	// vaild bufparse.Ref and Ref returns the plugin reference.
	//
	// This is never empty.
	Name() string
	// Options returns the plugin options.
	//
	// TODO: Will want good validation and good error messages for what this decodes.
	// Otherwise we will confuse users. Do QA.
	Options() map[string]any
<<<<<<< HEAD
	// Args returns the arguments, excluding the name, for the plugin.
=======
	// Args returns the arguments, excluding the plugin name, to invoke the plugin.
>>>>>>> b4d78361
	//
	// This may be empty.
	Args() []string
	// Ref returns the plugin reference.
	//
	// This is only non-nil when the plugin is remote.
	Ref() bufparse.Ref

	isPluginConfig()
}

// NewLocalPluginConfig returns a new PluginConfig for a local plugin.
func NewLocalPluginConfig(
	name string,
	args []string,
	options map[string]any,
<<<<<<< HEAD
=======
	args []string,
>>>>>>> b4d78361
) (PluginConfig, error) {
	return newLocalPluginConfig(
		name,
		args,
		options,
<<<<<<< HEAD
=======
		args,
>>>>>>> b4d78361
	)
}

// NewLocalWasmPluginConfig returns a new PluginConfig for a local Wasm plugin.
//
// The name is the path to the Wasm plugin and must end with .wasm.
// The args are the arguments to the Wasm plugin. These are passed to the Wasm plugin
// as command line arguments.
func NewLocalWasmPluginConfig(
	name string,
	args []string,
	options map[string]any,
) (PluginConfig, error) {
	return newLocalWasmPluginConfig(
		name,
		args,
		options,
	)
}

// NewRemoteWasmPluginConfig returns a new PluginConfig for a remote Wasm plugin.
//
// The pluginRef is the remote reference to the plugin.
// The args are the arguments to the remote plugin. These are passed to the remote plugin
// as command line arguments.
func NewRemoteWasmPluginConfig(
	pluginRef bufparse.Ref,
	args []string,
	options map[string]any,
) (PluginConfig, error) {
	return newRemotePluginConfig(
		pluginRef,
		args,
		options,
	)
}

// *** PRIVATE ***

type pluginConfig struct {
	pluginConfigType PluginConfigType
	options          map[string]any
<<<<<<< HEAD
	name             string
=======
>>>>>>> b4d78361
	args             []string
	ref              bufparse.Ref
}

func newPluginConfigForExternalV2(
	externalConfig externalBufYAMLFilePluginV2,
) (PluginConfig, error) {
	options := make(map[string]any)
	for key, value := range externalConfig.Options {
		if len(key) == 0 {
			return nil, errors.New("must specify option key")
		}
		// TODO: Validation here, how to expose from bufplugin?
		if value == nil {
			return nil, errors.New("must specify option value")
		}
		options[key] = value
	}
	// Plugins are specified as a path, remote reference, or Wasm file.
	path, err := encoding.InterfaceSliceOrStringToStringSlice(externalConfig.Plugin)
	if err != nil {
		return nil, err
	}
	if len(path) == 0 {
		return nil, errors.New("must specify a path to the plugin")
	}
	name, args := path[0], path[1:]
	// Remote plugins are specified as plugin references.
	if pluginRef, err := bufparse.ParseRef(path[0]); err == nil {
		// Check if the local filepath exists, if it does presume its
		// not a remote reference. Okay to use os.Stat instead of
		// os.Lstat.
		if _, err := os.Stat(path[0]); os.IsNotExist(err) {
			return newRemotePluginConfig(
				pluginRef,
				args,
				options,
				args,
			)
		}
	}
	// Wasm plugins are suffixed with .wasm. Otherwise, it's a binary.
	if filepath.Ext(path[0]) == ".wasm" {
		return newLocalWasmPluginConfig(
			name,
<<<<<<< HEAD
			args,
			options,
=======
			options,
			args,
>>>>>>> b4d78361
		)
	}
	return newLocalPluginConfig(
		name,
<<<<<<< HEAD
		args,
		options,
=======
		options,
		args,
>>>>>>> b4d78361
	)
}

func newLocalPluginConfig(
	name string,
	args []string,
	options map[string]any,
<<<<<<< HEAD
) (*pluginConfig, error) {
	if len(name) == 0 {
		return nil, errors.New("must specify a path to the plugin")
=======
	args []string,
) (*pluginConfig, error) {
	if name == "" {
		return nil, errors.New("must specify a name to the plugin")
>>>>>>> b4d78361
	}
	return &pluginConfig{
		pluginConfigType: PluginConfigTypeLocal,
		options:          options,
<<<<<<< HEAD
		name:             name,
=======
>>>>>>> b4d78361
		args:             args,
	}, nil
}

func newLocalWasmPluginConfig(
	name string,
	args []string,
	options map[string]any,
<<<<<<< HEAD
) (*pluginConfig, error) {
	if len(name) == 0 {
		return nil, errors.New("must specify a path to the plugin")
	}
	if filepath.Ext(name) != ".wasm" {
		return nil, fmt.Errorf("must specify a path to the plugin, and the first path argument must end with .wasm")
=======
	args []string,
) (*pluginConfig, error) {
	if name == "" {
		return nil, errors.New("must specify a name to the plugin")
	}
	if filepath.Ext(name) != ".wasm" {
		return nil, fmt.Errorf("must specify a name to the plugin, and the name must end with .wasm")
>>>>>>> b4d78361
	}
	return &pluginConfig{
		pluginConfigType: PluginConfigTypeLocalWasm,
		options:          options,
<<<<<<< HEAD
		name:             name,
=======
>>>>>>> b4d78361
		args:             args,
	}, nil
}

func newRemotePluginConfig(
	pluginRef bufparse.Ref,
	args []string,
	options map[string]any,
	args []string,
) (*pluginConfig, error) {
	return &pluginConfig{
		pluginConfigType: PluginConfigTypeRemoteWasm,
		name:             pluginRef.String(),
		options:          options,
		args:             args,
		ref:              pluginRef,
	}, nil
}

func (p *pluginConfig) Type() PluginConfigType {
	return p.pluginConfigType
}

func (p *pluginConfig) Name() string {
	return p.name
}

func (p *pluginConfig) Options() map[string]any {
	return p.options
}

func (p *pluginConfig) Args() []string {
	return p.args
}

func (p *pluginConfig) Ref() bufparse.Ref {
	return p.ref
}

func (p *pluginConfig) isPluginConfig() {}

func newExternalV2ForPluginConfig(
	config PluginConfig,
) (externalBufYAMLFilePluginV2, error) {
	pluginConfig, ok := config.(*pluginConfig)
	if !ok {
		return externalBufYAMLFilePluginV2{}, syserror.Newf("unknown implementation of PluginConfig: %T", pluginConfig)
	}
	externalBufYAMLFilePluginV2 := externalBufYAMLFilePluginV2{
		Options: pluginConfig.Options(),
	}
	args := pluginConfig.Args()
<<<<<<< HEAD
	switch {
	case len(args) == 0:
		externalBufYAMLFilePluginV2.Plugin = pluginConfig.Name()
	case len(args) > 0:
=======
	if len(args) == 0 {
		externalBufYAMLFilePluginV2.Plugin = pluginConfig.Name()
	} else {
>>>>>>> b4d78361
		externalBufYAMLFilePluginV2.Plugin = append([]string{pluginConfig.Name()}, args...)
	}
	return externalBufYAMLFilePluginV2, nil
}<|MERGE_RESOLUTION|>--- conflicted
+++ resolved
@@ -57,11 +57,7 @@
 	// TODO: Will want good validation and good error messages for what this decodes.
 	// Otherwise we will confuse users. Do QA.
 	Options() map[string]any
-<<<<<<< HEAD
-	// Args returns the arguments, excluding the name, for the plugin.
-=======
 	// Args returns the arguments, excluding the plugin name, to invoke the plugin.
->>>>>>> b4d78361
 	//
 	// This may be empty.
 	Args() []string
@@ -76,21 +72,13 @@
 // NewLocalPluginConfig returns a new PluginConfig for a local plugin.
 func NewLocalPluginConfig(
 	name string,
-	args []string,
-	options map[string]any,
-<<<<<<< HEAD
-=======
-	args []string,
->>>>>>> b4d78361
+	options map[string]any,
+	args []string,
 ) (PluginConfig, error) {
 	return newLocalPluginConfig(
 		name,
-		args,
-		options,
-<<<<<<< HEAD
-=======
-		args,
->>>>>>> b4d78361
+		options,
+		args,
 	)
 }
 
@@ -101,13 +89,13 @@
 // as command line arguments.
 func NewLocalWasmPluginConfig(
 	name string,
-	args []string,
-	options map[string]any,
+	options map[string]any,
+	args []string,
 ) (PluginConfig, error) {
 	return newLocalWasmPluginConfig(
 		name,
-		args,
-		options,
+		options,
+		args,
 	)
 }
 
@@ -118,13 +106,13 @@
 // as command line arguments.
 func NewRemoteWasmPluginConfig(
 	pluginRef bufparse.Ref,
-	args []string,
-	options map[string]any,
+	options map[string]any,
+	args []string,
 ) (PluginConfig, error) {
 	return newRemotePluginConfig(
 		pluginRef,
-		args,
-		options,
+		options,
+		args,
 	)
 }
 
@@ -132,11 +120,8 @@
 
 type pluginConfig struct {
 	pluginConfigType PluginConfigType
+	name             string
 	options          map[string]any
-<<<<<<< HEAD
-	name             string
-=======
->>>>>>> b4d78361
 	args             []string
 	ref              bufparse.Ref
 }
@@ -172,7 +157,6 @@
 		if _, err := os.Stat(path[0]); os.IsNotExist(err) {
 			return newRemotePluginConfig(
 				pluginRef,
-				args,
 				options,
 				args,
 			)
@@ -182,65 +166,36 @@
 	if filepath.Ext(path[0]) == ".wasm" {
 		return newLocalWasmPluginConfig(
 			name,
-<<<<<<< HEAD
-			args,
-			options,
-=======
 			options,
 			args,
->>>>>>> b4d78361
 		)
 	}
 	return newLocalPluginConfig(
 		name,
-<<<<<<< HEAD
-		args,
-		options,
-=======
-		options,
-		args,
->>>>>>> b4d78361
+		options,
+		args,
 	)
 }
 
 func newLocalPluginConfig(
 	name string,
-	args []string,
-	options map[string]any,
-<<<<<<< HEAD
-) (*pluginConfig, error) {
-	if len(name) == 0 {
-		return nil, errors.New("must specify a path to the plugin")
-=======
+	options map[string]any,
 	args []string,
 ) (*pluginConfig, error) {
 	if name == "" {
 		return nil, errors.New("must specify a name to the plugin")
->>>>>>> b4d78361
 	}
 	return &pluginConfig{
 		pluginConfigType: PluginConfigTypeLocal,
+		name:             name,
 		options:          options,
-<<<<<<< HEAD
-		name:             name,
-=======
->>>>>>> b4d78361
 		args:             args,
 	}, nil
 }
 
 func newLocalWasmPluginConfig(
 	name string,
-	args []string,
-	options map[string]any,
-<<<<<<< HEAD
-) (*pluginConfig, error) {
-	if len(name) == 0 {
-		return nil, errors.New("must specify a path to the plugin")
-	}
-	if filepath.Ext(name) != ".wasm" {
-		return nil, fmt.Errorf("must specify a path to the plugin, and the first path argument must end with .wasm")
-=======
+	options map[string]any,
 	args []string,
 ) (*pluginConfig, error) {
 	if name == "" {
@@ -248,22 +203,17 @@
 	}
 	if filepath.Ext(name) != ".wasm" {
 		return nil, fmt.Errorf("must specify a name to the plugin, and the name must end with .wasm")
->>>>>>> b4d78361
 	}
 	return &pluginConfig{
 		pluginConfigType: PluginConfigTypeLocalWasm,
+		name:             name,
 		options:          options,
-<<<<<<< HEAD
-		name:             name,
-=======
->>>>>>> b4d78361
 		args:             args,
 	}, nil
 }
 
 func newRemotePluginConfig(
 	pluginRef bufparse.Ref,
-	args []string,
 	options map[string]any,
 	args []string,
 ) (*pluginConfig, error) {
@@ -309,16 +259,9 @@
 		Options: pluginConfig.Options(),
 	}
 	args := pluginConfig.Args()
-<<<<<<< HEAD
-	switch {
-	case len(args) == 0:
-		externalBufYAMLFilePluginV2.Plugin = pluginConfig.Name()
-	case len(args) > 0:
-=======
 	if len(args) == 0 {
 		externalBufYAMLFilePluginV2.Plugin = pluginConfig.Name()
 	} else {
->>>>>>> b4d78361
 		externalBufYAMLFilePluginV2.Plugin = append([]string{pluginConfig.Name()}, args...)
 	}
 	return externalBufYAMLFilePluginV2, nil
