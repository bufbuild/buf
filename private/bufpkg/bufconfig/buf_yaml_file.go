--- conflicted
+++ resolved
@@ -34,17 +34,8 @@
 	"github.com/bufbuild/buf/private/pkg/syserror"
 )
 
-<<<<<<< HEAD
-const (
-	// DefaultBufYAMLFileName is the buf.yaml default file name.
-	DefaultBufYAMLFileName = "buf.yaml"
-	// LegacyBufYAMLFileName is the old file name for buf.yaml.
-	LegacyBufYAMLFileName = "buf.mod"
-)
-=======
 // DefaultBufYAMLFileName is the default buf.yaml file name.
 const DefaultBufYAMLFileName = "buf.yaml"
->>>>>>> 24634df7
 
 var (
 	bufYAML = newFileName(DefaultBufYAMLFileName, FileVersionV1Beta1, FileVersionV1, FileVersionV2)
