--- conflicted
+++ resolved
@@ -66,19 +66,14 @@
 	}
 }
 
-<<<<<<< HEAD
-// WithLocalWorkspace sets a local workspace, so imports from it are not warned.
+// WithWorkspace sets the workspace to be read from instead of ModuleReader, and to not warn imports for.
 //
 // TODO: this can probably be dealt with by finding out if a ModuleIdentityOptionalCommit has a commit
 // or not, although that is hacky, that's an implementation detail in practice, but perhaps
 // we could justify it - transitive dependencies without commits don't make sense?
 //
 // TODO: shouldn't buf.yamls in workspaces have deps properly declared in them anyways? Why not warn?
-func WithLocalWorkspace(workspace bufmodule.Workspace) BuildOption {
-=======
-// WithWorkspace sets the workspace to be read from instead of ModuleReader, and to not warn imports for.
 func WithWorkspace(workspace bufmodule.Workspace) BuildOption {
->>>>>>> 6ddf4be4
 	return func(buildOptions *buildOptions) {
 		buildOptions.workspace = workspace
 	}
