// Copyright 2020-2023 Buf Technologies, Inc.
//
// Licensed under the Apache License, Version 2.0 (the "License");
// you may not use this file except in compliance with the License.
// You may obtain a copy of the License at
//
//      http://www.apache.org/licenses/LICENSE-2.0
//
// Unless required by applicable law or agreed to in writing, software
// distributed under the License is distributed on an "AS IS" BASIS,
// WITHOUT WARRANTIES OR CONDITIONS OF ANY KIND, either express or implied.
// See the License for the specific language governing permissions and
// limitations under the License.

package bufimagebuild

import (
	"context"
	"errors"
	"fmt"

	"github.com/bufbuild/buf/private/bufpkg/bufanalysis"
	"github.com/bufbuild/buf/private/bufpkg/bufimage"
	"github.com/bufbuild/buf/private/bufpkg/bufmodule"
	"github.com/bufbuild/buf/private/bufpkg/bufmodule/bufmodulebuild"
	"github.com/bufbuild/buf/private/bufpkg/bufmodule/bufmoduleprotocompile"
	"github.com/bufbuild/buf/private/bufpkg/bufmodule/bufmoduleref"
	"github.com/bufbuild/buf/private/gen/data/datawkt"
	"github.com/bufbuild/buf/private/pkg/thread"
	"github.com/bufbuild/protocompile"
	"github.com/bufbuild/protocompile/linker"
	"github.com/bufbuild/protocompile/parser"
	"github.com/bufbuild/protocompile/protoutil"
	"github.com/bufbuild/protocompile/reporter"
	"go.opentelemetry.io/otel"
	"go.opentelemetry.io/otel/codes"
	"go.opentelemetry.io/otel/trace"
	"go.uber.org/zap"
	"google.golang.org/protobuf/reflect/protoreflect"
)

const (
	loggerName = "bufimagebuild"
	tracerName = "bufbuild/buf"
)

type builder struct {
	logger               *zap.Logger
	moduleFileSetBuilder bufmodulebuild.ModuleFileSetBuilder
	tracer               trace.Tracer
}

func newBuilder(logger *zap.Logger, moduleReader bufmodule.ModuleReader) *builder {
	return &builder{
		logger: logger.Named(loggerName),
		moduleFileSetBuilder: bufmodulebuild.NewModuleFileSetBuilder(
			logger,
			moduleReader,
		),
		tracer: otel.GetTracerProvider().Tracer(tracerName),
	}
}

func (b *builder) Build(
	ctx context.Context,
	module bufmodule.Module,
	options ...BuildOption,
) (bufimage.Image, []bufanalysis.FileAnnotation, error) {
	buildOptions := newBuildOptions()
	for _, option := range options {
		option(buildOptions)
	}
	return b.build(
		ctx,
		module,
		buildOptions.excludeSourceCodeInfo,
		buildOptions.expectedDirectDependencies,
		buildOptions.workspace,
	)
}

func (b *builder) build(
	ctx context.Context,
	module bufmodule.Module,
	excludeSourceCodeInfo bool,
<<<<<<< HEAD
	expectedDirectDeps []bufmoduleref.ModuleReference,
	localWorkspace bufmodule.Workspace,
=======
	directDeps []bufmoduleref.ModuleReference,
	workspace bufmodule.Workspace,
>>>>>>> 6ddf4be4
) (_ bufimage.Image, _ []bufanalysis.FileAnnotation, retErr error) {
	ctx, span := b.tracer.Start(ctx, "build")
	defer span.End()
	defer func() {
		if retErr != nil {
			span.RecordError(retErr)
			span.SetStatus(codes.Error, retErr.Error())
		}
	}()

	// TODO: remove this once bufmodule.ModuleFileSet is deleted or no longer inherits from Module
	// We still need to handle the ModuleFileSet case for buf export, as we actually need the
	// ModuleFileSet there.
	moduleFileSet, ok := module.(bufmodule.ModuleFileSet)
	if !ok {
		// If we just had a Module, convert it to a ModuleFileSet.
		var err error
		moduleFileSet, err = b.moduleFileSetBuilder.Build(
			ctx,
			module,
			bufmodulebuild.WithWorkspace(workspace),
		)
		if err != nil {
			return nil, nil, err
		}
	}

	parserAccessorHandler := bufmoduleprotocompile.NewParserAccessorHandler(ctx, moduleFileSet)
	targetFileInfos, err := moduleFileSet.TargetFileInfos(ctx)
	if err != nil {
		return nil, nil, err
	}
	if len(targetFileInfos) == 0 {
		return nil, nil, errors.New("no input files specified")
	}
	paths := make([]string, len(targetFileInfos))
	for i, targetFileInfo := range targetFileInfos {
		paths[i] = targetFileInfo.Path()
	}

	buildResult := getBuildResult(
		ctx,
		parserAccessorHandler,
		paths,
		excludeSourceCodeInfo,
	)
	if buildResult.Err != nil {
		return nil, nil, buildResult.Err
	}
	if len(buildResult.FileAnnotations) > 0 {
		return nil, bufanalysis.DeduplicateAndSortFileAnnotations(buildResult.FileAnnotations), nil
	}

	fileDescriptors, err := checkAndSortFileDescriptors(buildResult.FileDescriptors, paths)
	if err != nil {
		return nil, nil, err
	}
	image, err := getImage(
		ctx,
		excludeSourceCodeInfo,
		fileDescriptors,
		parserAccessorHandler,
		buildResult.SyntaxUnspecifiedFilenames,
		buildResult.FilenameToUnusedDependencyFilenames,
		b.tracer,
	)
	if err != nil {
		return nil, nil, err
	}
<<<<<<< HEAD
	if err := b.warnInvalidImports(ctx, image, expectedDirectDeps, localWorkspace); err != nil {
=======
	if err := b.warnInvalidImports(ctx, image, directDeps, workspace); err != nil {
>>>>>>> 6ddf4be4
		b.logger.Error("warn_invalid_imports", zap.Error(err))
	}
	return image, nil, nil
}

// warnInvalidImports checks that all the target image files have valid imports statements that
// point to files in the local module, in a direct dependency, or in a workspace local unnamed
// module. It outputs WARN messages otherwise, one per invalid import statement.
//
// TODO: Understand this code before doing anything
// TODO: switch to use bufimage.ImageDirectDependencyModuleIdentityOptionalCommits
func (b *builder) warnInvalidImports(
	ctx context.Context,
	builtImage bufimage.Image,
	expectedDirectDeps []bufmoduleref.ModuleReference,
	localWorkspace bufmodule.Workspace,
) error {
	if expectedDirectDeps == nil && localWorkspace == nil {
		// Bail out early in case the caller didn't send explicitly send direct module dependencies nor
		// workspace. TODO: We should always send direct deps, so this imports warning can always
		// happen.
		return nil
	}
	expectedDirectDepsIdentities := make(map[string]struct{}, len(expectedDirectDeps))
	for _, expectedDirectDep := range expectedDirectDeps {
		expectedDirectDepsIdentities[expectedDirectDep.IdentityString()] = struct{}{}
	}
	workspaceIdentities := make(map[string]struct{})
	if localWorkspace != nil {
		wsModules := localWorkspace.GetModules()
		for _, mod := range wsModules {
			if mod == nil {
				b.logger.Debug("nil_module_in_workspace")
				continue
			}
			targetFiles, err := mod.TargetFileInfos(ctx)
			if err != nil {
				return fmt.Errorf("workspace module target file infos: %w", err)
			}
			for _, file := range targetFiles {
				if file.ModuleIdentityOptionalCommit() != nil {
					workspaceIdentities[file.ModuleIdentityOptionalCommit().IdentityString()] = struct{}{}
					break
				}
			}
		}
	}
	b.logger.Debug(
		"module_identities",
		zap.Any("from_direct_dependencies", expectedDirectDepsIdentities),
		zap.Any("from_workspace", workspaceIdentities),
	)

	// categorize image files into direct vs transitive dependencies
	allImgFiles := make(map[string]map[string][]string)        // for logging purposes only, modIdentity:filepath:imports
	targetFiles := make(map[string]struct{})                   // filepath
	expectedDirectDepsFilesToModule := make(map[string]string) // filepath:modIdentity
	workspaceFilesToModule := make(map[string]string)          // filepath:modIdentity
	transitiveDepsFilesToModule := make(map[string]string)     // filepath:modIdentity
	for _, file := range builtImage.Files() {
		{ // populate allImgFiles
			modIdentity := "local"
			if file.ModuleIdentityOptionalCommit() != nil {
				modIdentity = file.ModuleIdentityOptionalCommit().IdentityString()
			}
			if _, ok := allImgFiles[modIdentity]; !ok {
				allImgFiles[modIdentity] = make(map[string][]string)
			}
			allImgFiles[modIdentity][file.Path()] = file.FileDescriptor().GetDependency()
		}
		if !file.IsImport() {
			targetFiles[file.Path()] = struct{}{}
			continue
		}
		if file.ModuleIdentityOptionalCommit() == nil {
			workspaceFilesToModule[file.Path()] = "" // local workspace unnamed module
			continue
		}
		// file is import and comes from a named module. It's either a direct dep, a workspace module,
		// or a transitive dep.
		modIdentity := file.ModuleIdentityOptionalCommit().IdentityString()
		if _, ok := expectedDirectDepsIdentities[modIdentity]; ok {
			expectedDirectDepsFilesToModule[file.Path()] = modIdentity
		} else if _, ok := workspaceIdentities[modIdentity]; ok {
			workspaceFilesToModule[file.Path()] = modIdentity
		} else {
			transitiveDepsFilesToModule[file.Path()] = modIdentity
		}
	}
	b.logger.Debug(
		"image_files",
		zap.Any("all_with_imports", allImgFiles),
		zap.Any("local_target", targetFiles),
		zap.Any("from_workspace", workspaceFilesToModule),
		zap.Any("from_expected_direct_dependencies", expectedDirectDepsFilesToModule),
		zap.Any("from_transitive_dependencies", transitiveDepsFilesToModule),
	)

	// validate import statements of target files against dependencies categorization above
	for _, file := range builtImage.Files() {
		if file.IsImport() {
			continue // only check import statements in local files
		}
		// .GetDependency() returns an array of file path imports in the file descriptor
		for _, importFilePath := range file.FileDescriptor().GetDependency() {
			if _, ok := targetFiles[importFilePath]; ok {
				continue // import comes from local
			}
			if _, ok := expectedDirectDepsFilesToModule[importFilePath]; ok {
				continue // import comes from direct dep
			}
			if datawkt.Exists(importFilePath) {
				continue // wkt files are shipped with protoc, and we ship them in datawkt, so it's always safe to import them
			}
			warnMsg := fmt.Sprintf(
				"File %q imports %q, which is not found in your local files or direct dependencies",
				file.Path(), importFilePath,
			)
			if workspaceModule, ok := workspaceFilesToModule[importFilePath]; ok {
				if workspaceModule == "" {
					// If dependency comes from an unnamed module, that is probably a local dependency, and
					// that module won't be pushed to the BSR. We can skip this warning.
					continue
				}
				// If dependency comes from a named module, we _could_ skip this warning as it _might_
				// fail when pushing trying to build, but we better keep it in case it is a transitive
				// dependency too, and both direct and transitive dependencies live in the same workspace.
				warnMsg += fmt.Sprintf(
					", but is found in local workspace module %q. Declare dependency %q in the deps key in buf.yaml.",
					workspaceModule,
					workspaceModule,
				)
			} else if transitiveDepModule, ok := transitiveDepsFilesToModule[importFilePath]; ok {
				warnMsg += fmt.Sprintf(
					", but is found in the transitive dependency %q. Declare dependency %q in the deps key in buf.yaml.",
					transitiveDepModule,
					transitiveDepModule,
				)
			} else {
				warnMsg += ", or any of your workspace modules or transitive dependencies. Check that external imports are declared as dependencies in the deps key in buf.yaml."
			}
			b.logger.Warn(warnMsg)
		}
	}
	return nil
}

func getBuildResult(
	ctx context.Context,
	parserAccessorHandler bufmoduleprotocompile.ParserAccessorHandler,
	paths []string,
	excludeSourceCodeInfo bool,
) *buildResult {
	var errorsWithPos []reporter.ErrorWithPos
	var warningErrorsWithPos []reporter.ErrorWithPos
	sourceInfoMode := protocompile.SourceInfoStandard
	if excludeSourceCodeInfo {
		sourceInfoMode = protocompile.SourceInfoNone
	}
	compiler := protocompile.Compiler{
		MaxParallelism: thread.Parallelism(),
		SourceInfoMode: sourceInfoMode,
		Resolver:       &protocompile.SourceResolver{Accessor: parserAccessorHandler.Open},
		Reporter: reporter.NewReporter(
			func(errorWithPos reporter.ErrorWithPos) error {
				errorsWithPos = append(errorsWithPos, errorWithPos)
				return nil
			},
			func(errorWithPos reporter.ErrorWithPos) {
				warningErrorsWithPos = append(warningErrorsWithPos, errorWithPos)
			},
		),
	}
	// fileDescriptors are in the same order as paths per the documentation
	compiledFiles, err := compiler.Compile(ctx, paths...)
	if err != nil {
		if err == reporter.ErrInvalidSource {
			if len(errorsWithPos) == 0 {
				return newBuildResult(
					nil,
					nil,
					nil,
					nil,
					errors.New("got invalid source error from parse but no errors reported"),
				)
			}
			fileAnnotations, err := bufmoduleprotocompile.GetFileAnnotations(
				ctx,
				parserAccessorHandler,
				errorsWithPos,
			)
			if err != nil {
				return newBuildResult(nil, nil, nil, nil, err)
			}
			return newBuildResult(nil, nil, nil, fileAnnotations, nil)
		}
		if errorWithPos, ok := err.(reporter.ErrorWithPos); ok {
			fileAnnotations, err := bufmoduleprotocompile.GetFileAnnotations(
				ctx,
				parserAccessorHandler,
				[]reporter.ErrorWithPos{errorWithPos},
			)
			if err != nil {
				return newBuildResult(nil, nil, nil, nil, err)
			}
			return newBuildResult(nil, nil, nil, fileAnnotations, nil)
		}
		return newBuildResult(nil, nil, nil, nil, err)
	} else if len(errorsWithPos) > 0 {
		// https://github.com/jhump/protoreflect/pull/331
		return newBuildResult(
			nil,
			nil,
			nil,
			nil,
			errors.New("got no error from parse but errors reported"),
		)
	}
	if len(compiledFiles) != len(paths) {
		return newBuildResult(
			nil,
			nil,
			nil,
			nil,
			fmt.Errorf("expected FileDescriptors to be of length %d but was %d", len(paths), len(compiledFiles)),
		)
	}
	for i, fileDescriptor := range compiledFiles {
		path := paths[i]
		filename := fileDescriptor.Path()
		// doing another rough verification
		// NO LONGER NEED TO DO SUFFIX SINCE WE KNOW THE ROOT FILE NAME
		if path != filename {
			return newBuildResult(
				nil,
				nil,
				nil,
				nil,
				fmt.Errorf("expected fileDescriptor name %s to be a equal to %s", filename, path),
			)
		}
	}
	syntaxUnspecifiedFilenames := make(map[string]struct{})
	filenameToUnusedDependencyFilenames := make(map[string]map[string]struct{})
	for _, warningErrorWithPos := range warningErrorsWithPos {
		maybeAddSyntaxUnspecified(syntaxUnspecifiedFilenames, warningErrorWithPos)
		maybeAddUnusedImport(filenameToUnusedDependencyFilenames, warningErrorWithPos)
	}
	fileDescriptors := make([]protoreflect.FileDescriptor, len(compiledFiles))
	for i := range compiledFiles {
		fileDescriptors[i] = compiledFiles[i]
	}
	return newBuildResult(
		fileDescriptors,
		syntaxUnspecifiedFilenames,
		filenameToUnusedDependencyFilenames,
		nil,
		nil,
	)
}

// We need to sort the FileDescriptors as they may/probably are out of order
// relative to input order after concurrent builds. This mimics the output
// order of protoc.
func checkAndSortFileDescriptors(
	fileDescriptors []protoreflect.FileDescriptor,
	rootRelFilePaths []string,
) ([]protoreflect.FileDescriptor, error) {
	if len(fileDescriptors) != len(rootRelFilePaths) {
		return nil, fmt.Errorf("rootRelFilePath length was %d but FileDescriptor length was %d", len(rootRelFilePaths), len(fileDescriptors))
	}
	nameToFileDescriptor := make(map[string]protoreflect.FileDescriptor, len(fileDescriptors))
	for _, fileDescriptor := range fileDescriptors {
		name := fileDescriptor.Path()
		if name == "" {
			return nil, errors.New("no name on FileDescriptor")
		}
		if _, ok := nameToFileDescriptor[name]; ok {
			return nil, fmt.Errorf("duplicate FileDescriptor: %s", name)
		}
		nameToFileDescriptor[name] = fileDescriptor
	}
	// We now know that all FileDescriptors had unique names and the number of FileDescriptors
	// is equal to the number of rootRelFilePaths. We also verified earlier that rootRelFilePaths
	// has only unique values. Now we can put them in order.
	sortedFileDescriptors := make([]protoreflect.FileDescriptor, 0, len(fileDescriptors))
	for _, rootRelFilePath := range rootRelFilePaths {
		fileDescriptor, ok := nameToFileDescriptor[rootRelFilePath]
		if !ok {
			return nil, fmt.Errorf("no FileDescriptor for rootRelFilePath: %q", rootRelFilePath)
		}
		sortedFileDescriptors = append(sortedFileDescriptors, fileDescriptor)
	}
	return sortedFileDescriptors, nil
}

// getImage gets the Image for the protoreflect.FileDescriptors.
//
// This mimics protoc's output order.
// This assumes checkAndSortFileDescriptors was called.
func getImage(
	ctx context.Context,
	excludeSourceCodeInfo bool,
	sortedFileDescriptors []protoreflect.FileDescriptor,
	parserAccessorHandler bufmoduleprotocompile.ParserAccessorHandler,
	syntaxUnspecifiedFilenames map[string]struct{},
	filenameToUnusedDependencyFilenames map[string]map[string]struct{},
	tracer trace.Tracer,
) (bufimage.Image, error) {
	ctx, span := tracer.Start(ctx, "get_image")
	defer span.End()

	// if we aren't including imports, then we need a set of file names that
	// are included so we can create a topologically sorted list w/out
	// including imports that should not be present.
	//
	// if we are including imports, then we need to know what filenames
	// are imports are what filenames are not
	// all input protoreflect.FileDescriptors are not imports, we derive the imports
	// from GetDependencies.
	nonImportFilenames := map[string]struct{}{}
	for _, fileDescriptor := range sortedFileDescriptors {
		nonImportFilenames[fileDescriptor.Path()] = struct{}{}
	}

	var imageFiles []bufimage.ImageFile
	var err error
	alreadySeen := map[string]struct{}{}
	for _, fileDescriptor := range sortedFileDescriptors {
		imageFiles, err = getImageFilesRec(
			ctx,
			excludeSourceCodeInfo,
			fileDescriptor,
			parserAccessorHandler,
			syntaxUnspecifiedFilenames,
			filenameToUnusedDependencyFilenames,
			alreadySeen,
			nonImportFilenames,
			imageFiles,
		)
		if err != nil {
			span.RecordError(err)
			span.SetStatus(codes.Error, err.Error())
			return nil, err
		}
	}
	image, err := bufimage.NewImage(imageFiles)
	if err != nil {
		span.RecordError(err)
		span.SetStatus(codes.Error, err.Error())
	}
	return image, err
}

func getImageFilesRec(
	ctx context.Context,
	excludeSourceCodeInfo bool,
	fileDescriptor protoreflect.FileDescriptor,
	parserAccessorHandler bufmoduleprotocompile.ParserAccessorHandler,
	syntaxUnspecifiedFilenames map[string]struct{},
	filenameToUnusedDependencyFilenames map[string]map[string]struct{},
	alreadySeen map[string]struct{},
	nonImportFilenames map[string]struct{},
	imageFiles []bufimage.ImageFile,
) ([]bufimage.ImageFile, error) {
	if fileDescriptor == nil {
		return nil, errors.New("nil FileDescriptor")
	}
	path := fileDescriptor.Path()
	if _, ok := alreadySeen[path]; ok {
		return imageFiles, nil
	}
	alreadySeen[path] = struct{}{}

	unusedDependencyFilenames, ok := filenameToUnusedDependencyFilenames[path]
	var unusedDependencyIndexes []int32
	if ok {
		unusedDependencyIndexes = make([]int32, 0, len(unusedDependencyFilenames))
	}
	var err error
	for i := 0; i < fileDescriptor.Imports().Len(); i++ {
		dependency := fileDescriptor.Imports().Get(i).FileDescriptor
		if unusedDependencyFilenames != nil {
			if _, ok := unusedDependencyFilenames[dependency.Path()]; ok {
				unusedDependencyIndexes = append(
					unusedDependencyIndexes,
					int32(i),
				)
			}
		}
		imageFiles, err = getImageFilesRec(
			ctx,
			excludeSourceCodeInfo,
			dependency,
			parserAccessorHandler,
			syntaxUnspecifiedFilenames,
			filenameToUnusedDependencyFilenames,
			alreadySeen,
			nonImportFilenames,
			imageFiles,
		)
		if err != nil {
			return nil, err
		}
	}

	fileDescriptorProto := protoutil.ProtoFromFileDescriptor(fileDescriptor)
	if fileDescriptorProto == nil {
		return nil, errors.New("nil FileDescriptorProto")
	}
	if excludeSourceCodeInfo {
		// need to do this anyways as Parser does not respect this for FileDescriptorProtos
		fileDescriptorProto.SourceCodeInfo = nil
	}
	_, isNotImport := nonImportFilenames[path]
	_, syntaxUnspecified := syntaxUnspecifiedFilenames[path]
	moduleIdentityOptionalCommit := parserAccessorHandler.ModuleIdentityOptionalCommit(path)
	var commit string
	if moduleIdentityOptionalCommit != nil {
		commit = moduleIdentityOptionalCommit.Commit()
	}
	imageFile, err := bufimage.NewImageFile(
		fileDescriptorProto,
		moduleIdentityOptionalCommit,
		commit,
		// if empty, defaults to path
		parserAccessorHandler.ExternalPath(path),
		!isNotImport,
		syntaxUnspecified,
		unusedDependencyIndexes,
	)
	if err != nil {
		return nil, err
	}
	return append(imageFiles, imageFile), nil
}

func maybeAddSyntaxUnspecified(
	syntaxUnspecifiedFilenames map[string]struct{},
	errorWithPos reporter.ErrorWithPos,
) {
	if errorWithPos.Unwrap() != parser.ErrNoSyntax {
		return
	}
	syntaxUnspecifiedFilenames[errorWithPos.GetPosition().Filename] = struct{}{}
}

func maybeAddUnusedImport(
	filenameToUnusedImportFilenames map[string]map[string]struct{},
	errorWithPos reporter.ErrorWithPos,
) {
	errorUnusedImport, ok := errorWithPos.Unwrap().(linker.ErrorUnusedImport)
	if !ok {
		return
	}
	pos := errorWithPos.GetPosition()
	unusedImportFilenames, ok := filenameToUnusedImportFilenames[pos.Filename]
	if !ok {
		unusedImportFilenames = make(map[string]struct{})
		filenameToUnusedImportFilenames[pos.Filename] = unusedImportFilenames
	}
	unusedImportFilenames[errorUnusedImport.UnusedImport()] = struct{}{}
}

type buildResult struct {
	FileDescriptors                     []protoreflect.FileDescriptor
	SyntaxUnspecifiedFilenames          map[string]struct{}
	FilenameToUnusedDependencyFilenames map[string]map[string]struct{}
	FileAnnotations                     []bufanalysis.FileAnnotation
	Err                                 error
}

func newBuildResult(
	fileDescriptors []protoreflect.FileDescriptor,
	syntaxUnspecifiedFilenames map[string]struct{},
	filenameToUnusedDependencyFilenames map[string]map[string]struct{},
	fileAnnotations []bufanalysis.FileAnnotation,
	err error,
) *buildResult {
	return &buildResult{
		FileDescriptors:                     fileDescriptors,
		SyntaxUnspecifiedFilenames:          syntaxUnspecifiedFilenames,
		FilenameToUnusedDependencyFilenames: filenameToUnusedDependencyFilenames,
		FileAnnotations:                     fileAnnotations,
		Err:                                 err,
	}
}

type buildOptions struct {
	excludeSourceCodeInfo      bool
	expectedDirectDependencies []bufmoduleref.ModuleReference
	workspace                  bufmodule.Workspace
}

func newBuildOptions() *buildOptions {
	return &buildOptions{}
}<|MERGE_RESOLUTION|>--- conflicted
+++ resolved
@@ -83,13 +83,8 @@
 	ctx context.Context,
 	module bufmodule.Module,
 	excludeSourceCodeInfo bool,
-<<<<<<< HEAD
 	expectedDirectDeps []bufmoduleref.ModuleReference,
-	localWorkspace bufmodule.Workspace,
-=======
-	directDeps []bufmoduleref.ModuleReference,
 	workspace bufmodule.Workspace,
->>>>>>> 6ddf4be4
 ) (_ bufimage.Image, _ []bufanalysis.FileAnnotation, retErr error) {
 	ctx, span := b.tracer.Start(ctx, "build")
 	defer span.End()
@@ -159,11 +154,7 @@
 	if err != nil {
 		return nil, nil, err
 	}
-<<<<<<< HEAD
-	if err := b.warnInvalidImports(ctx, image, expectedDirectDeps, localWorkspace); err != nil {
-=======
-	if err := b.warnInvalidImports(ctx, image, directDeps, workspace); err != nil {
->>>>>>> 6ddf4be4
+	if err := b.warnInvalidImports(ctx, image, expectedDirectDeps, workspace); err != nil {
 		b.logger.Error("warn_invalid_imports", zap.Error(err))
 	}
 	return image, nil, nil
