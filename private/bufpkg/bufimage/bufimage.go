// Copyright 2020-2024 Buf Technologies, Inc.
//
// Licensed under the Apache License, Version 2.0 (the "License");
// you may not use this file except in compliance with the License.
// You may obtain a copy of the License at
//
//      http://www.apache.org/licenses/LICENSE-2.0
//
// Unless required by applicable law or agreed to in writing, software
// distributed under the License is distributed on an "AS IS" BASIS,
// WITHOUT WARRANTIES OR CONDITIONS OF ANY KIND, either express or implied.
// See the License for the specific language governing permissions and
// limitations under the License.

package bufimage

import (
	"context"
	"fmt"
	"sort"

	"github.com/bufbuild/buf/private/bufpkg/bufmodule"
	imagev1 "github.com/bufbuild/buf/private/gen/proto/go/buf/alpha/image/v1"
	"github.com/bufbuild/buf/private/pkg/normalpath"
	"github.com/bufbuild/buf/private/pkg/protodescriptor"
	"github.com/bufbuild/buf/private/pkg/protoencoding"
<<<<<<< HEAD
	"github.com/bufbuild/buf/private/pkg/storage"
	"github.com/bufbuild/buf/private/pkg/tracing"
	"github.com/bufbuild/buf/private/pkg/uuidutil"
	"github.com/gofrs/uuid/v5"
=======
	"google.golang.org/protobuf/proto"
>>>>>>> c06bad13
	"google.golang.org/protobuf/types/descriptorpb"
	"google.golang.org/protobuf/types/pluginpb"
)

// ImageFile is a Protobuf file within an image.
type ImageFile interface {
	storage.ObjectInfo

	// ModuleFullName returns the full name of the Module that this ImageFile came from,
	// if the ImageFile came from a Module (as opposed to a serialized Protobuf message),
	// and if the ModuleFullName was known.
	//
	// May be nil. Callers should not rely on this value being present.
	ModuleFullName() bufmodule.ModuleFullName
	// CommitID returns the BSR ID of the Commit of the Module that this ImageFile came from.
	// if the ImageFile came from a Module (as opposed to a serialized Protobuf message), and
	// if the CommitID was known..
	//
	// May be empty, that is CommitID().IsNil() may be true. Callers should not rely on this
	// value being present. If ModuleFullName is nil, this will always be empty.
	CommitID() uuid.UUID

	// FileDescriptorProto is the backing *descriptorpb.FileDescriptorProto for this File.
	//
	// This will never be nil.
	// The value Path() is equal to FileDescriptorProto().GetName() .
	FileDescriptorProto() *descriptorpb.FileDescriptorProto
	// IsImport returns true if this file is an import.
	IsImport() bool
	// IsSyntaxUnspecified will be true if the syntax was not explicitly specified.
	IsSyntaxUnspecified() bool
	// UnusedDependencyIndexes returns the indexes of the unused dependencies within
	// FileDescriptor.GetDependency().
	//
	// All indexes will be valid.
	// Will return nil if empty.
	UnusedDependencyIndexes() []int32

	isImageFile()
}

// NewImageFile returns a new ImageFile.
//
// If externalPath is empty, path is used.
//
// TODO FUTURE: moduleFullName and commitID should be options since they are optional.
func NewImageFile(
	fileDescriptor protodescriptor.FileDescriptor,
	moduleFullName bufmodule.ModuleFullName,
	commitID uuid.UUID,
	externalPath string,
	isImport bool,
	isSyntaxUnspecified bool,
	unusedDependencyIndexes []int32,
) (ImageFile, error) {
	return newImageFile(
		fileDescriptor,
		moduleFullName,
		commitID,
		externalPath,
		isImport,
		isSyntaxUnspecified,
		unusedDependencyIndexes,
	)
}

// ImageFileWithIsImport returns a copy of the ImageFile with the new ImageFile
// now marked as an import.
//
// If the original ImageFile was already an import, this returns
// the original ImageFile.
func ImageFileWithIsImport(imageFile ImageFile, isImport bool) ImageFile {
	if imageFile.IsImport() == isImport {
		return imageFile
	}
	// No need to validate as ImageFile is already validated.
	return newImageFileNoValidate(
		imageFile.FileDescriptorProto(),
		imageFile.ModuleFullName(),
		imageFile.CommitID(),
		imageFile.ExternalPath(),
		isImport,
		imageFile.IsSyntaxUnspecified(),
		imageFile.UnusedDependencyIndexes(),
	)
}

// Image is a buf image.
type Image interface {
	// Files are the files that comprise the image.
	//
	// This contains all files, including imports if available.
	// The returned files are in correct DAG order.
	//
	// All files that have the same ModuleFullName will also have the same commit, or no commit.
	// This is enforced at construction time.
	Files() []ImageFile
	// GetFile gets the file for the root relative file path.
	//
	// If the file does not exist, nil is returned.
	// The path is expected to be normalized and validated.
	// Note that all values of GetDependency() can be used here.
	GetFile(path string) ImageFile
	isImage()
}

// NewImage returns a new Image for the given ImageFiles.
//
// The input ImageFiles are expected to be in correct DAG order!
// TODO FUTURE: Consider checking the above, and if not, reordering the Files.
// If imageFiles is empty, returns error
func NewImage(imageFiles []ImageFile) (Image, error) {
	return newImage(imageFiles, false)
}

<<<<<<< HEAD
// BuildImage runs compilation.
//
// An error of type FileAnnotationSet may be returned. It is up to the caller to parse this if needed.
// FileAnnotations will use external file paths.
//
// The given ModuleReadBucket must be self-contained.
//
// A ModuleReadBucket is self-contained if it was constructed from
// ModuleSetToModuleReadBucketWithOnlyProtoFiles or
// ModuleToSelfContainedModuleReadBucketWithOnlyProtoFiles. These are likely
// the only two ways you should have a ModuleReadBucket that you pass to BuildImage.
func BuildImage(
	ctx context.Context,
	tracer tracing.Tracer,
	moduleReadBucket bufmodule.ModuleReadBucket,
	options ...BuildImageOption,
) (Image, error) {
	buildImageOptions := newBuildImageOptions()
	for _, option := range options {
		option(buildImageOptions)
	}
	return buildImage(
		ctx,
		tracer,
		moduleReadBucket,
		buildImageOptions.excludeSourceCodeInfo,
		buildImageOptions.noParallelism,
	)
}

// BuildImageOption is an option for BuildImage.
type BuildImageOption func(*buildImageOptions)

// WithExcludeSourceCodeInfo returns a new BuildImageOption that excludes sourceCodeInfo.
func WithExcludeSourceCodeInfo() BuildImageOption {
	return func(buildImageOptions *buildImageOptions) {
		buildImageOptions.excludeSourceCodeInfo = true
	}
}

// WithNoParallelism turns off parallelism for a build.
//
// The default is to use thread.Parallelism().
//
// Used for testing.
func WithNoParallelism() BuildImageOption {
	return func(buildImageOptions *buildImageOptions) {
		buildImageOptions.noParallelism = true
	}
=======
// CloneImage returns a deep copy of the given image.
func CloneImage(image Image) (Image, error) {
	originalFiles := image.Files()
	imageFiles := make([]ImageFile, len(originalFiles))
	for i, originalFile := range originalFiles {
		clonedFile, err := CloneImageFile(originalFile)
		if err != nil {
			return nil, err
		}
		imageFiles[i] = clonedFile
	}
	return NewImage(imageFiles)
}

// CloneImageFile returns a deep copy of the given image file.
func CloneImageFile(imageFile ImageFile) (ImageFile, error) {
	clonedProto := proto.Clone(imageFile.FileDescriptorProto())
	clonedDescriptor, ok := clonedProto.(*descriptorpb.FileDescriptorProto)
	if !ok {
		// Shouldn't actually be possible...
		return nil, fmt.Errorf("failed to clone image file %q: input %T; clone is %T but expecting %T",
			imageFile.Path(), imageFile, clonedProto, (*descriptorpb.FileDescriptorProto)(nil))
	}
	originalUnusedDeps := imageFile.UnusedDependencyIndexes()
	unusedDeps := make([]int32, len(originalUnusedDeps))
	copy(unusedDeps, originalUnusedDeps)
	// The other attributes are already immutable, so we don't need to copy them.
	return NewImageFile(
		clonedDescriptor,
		imageFile.ModuleIdentity(),
		imageFile.Commit(),
		imageFile.ExternalPath(),
		imageFile.IsImport(),
		imageFile.IsSyntaxUnspecified(),
		unusedDeps,
	)
>>>>>>> c06bad13
}

// MergeImages returns a new Image for the given Images. ImageFiles
// treated as non-imports in at least one of the given Images will
// be treated as non-imports in the returned Image. The first non-import
// version of a file will be used in the result.
//
// Reorders the ImageFiles to be in DAG order.
// Duplicates can exist across the Images, but only if duplicates are non-imports.
func MergeImages(images ...Image) (Image, error) {
	switch len(images) {
	case 0:
		return nil, nil
	case 1:
		return images[0], nil
	default:
		var paths []string
		imageFileSet := make(map[string]ImageFile)
		for _, image := range images {
			for _, currentImageFile := range image.Files() {
				storedImageFile, ok := imageFileSet[currentImageFile.Path()]
				if !ok {
					imageFileSet[currentImageFile.Path()] = currentImageFile
					paths = append(paths, currentImageFile.Path())
					continue
				}
				if !storedImageFile.IsImport() && !currentImageFile.IsImport() {
					return nil, fmt.Errorf("%s is a non-import in multiple images", currentImageFile.Path())
				}
				if storedImageFile.IsImport() && !currentImageFile.IsImport() {
					imageFileSet[currentImageFile.Path()] = currentImageFile
				}
			}
		}
		// We need to preserve order for deterministic results, so we add
		// the files in the order they're given, but base our selection
		// on the imageFileSet.
		imageFiles := make([]ImageFile, 0, len(imageFileSet))
		for _, path := range paths {
			imageFiles = append(imageFiles, imageFileSet[path] /* Guaranteed to exist */)
		}
		return newImage(imageFiles, true)
	}
}

// NewImageForProto returns a new Image for the given proto Image.
//
// The input Files are expected to be in correct DAG order!
// TODO FUTURE: Consider checking the above, and if not, reordering the Files.
//
// TODO FUTURE: do we want to add the ability to do external path resolution here?
func NewImageForProto(protoImage *imagev1.Image, options ...NewImageForProtoOption) (Image, error) {
	var newImageOptions newImageForProtoOptions
	for _, option := range options {
		option(&newImageOptions)
	}
	if newImageOptions.noReparse && newImageOptions.computeUnusedImports {
		return nil, fmt.Errorf("cannot use both WithNoReparse and WithComputeUnusedImports options; they are mutually exclusive")
	}
	if !newImageOptions.noReparse {
		if err := reparseImageProto(protoImage, newImageOptions.computeUnusedImports); err != nil {
			return nil, err
		}
	}
	if err := validateProtoImage(protoImage); err != nil {
		return nil, err
	}
	imageFiles := make([]ImageFile, len(protoImage.File))
	for i, protoImageFile := range protoImage.File {
		var isImport bool
		var isSyntaxUnspecified bool
		var unusedDependencyIndexes []int32
		var moduleFullName bufmodule.ModuleFullName
		var commitID uuid.UUID
		var err error
		if protoImageFileExtension := protoImageFile.GetBufExtension(); protoImageFileExtension != nil {
			isImport = protoImageFileExtension.GetIsImport()
			isSyntaxUnspecified = protoImageFileExtension.GetIsSyntaxUnspecified()
			unusedDependencyIndexes = protoImageFileExtension.GetUnusedDependency()
			if protoModuleInfo := protoImageFileExtension.GetModuleInfo(); protoModuleInfo != nil {
				if protoModuleName := protoModuleInfo.GetName(); protoModuleName != nil {
					moduleFullName, err = bufmodule.NewModuleFullName(
						protoModuleName.GetRemote(),
						protoModuleName.GetOwner(),
						protoModuleName.GetRepository(),
					)
					if err != nil {
						return nil, err
					}
					// we only want to set this if there is a module name
					if protoCommitID := protoModuleInfo.GetCommit(); protoCommitID != "" {
						// Need to use dashless for historical reasons.
						commitID, err = uuidutil.FromDashless(protoCommitID)
						if err != nil {
							return nil, err
						}
					}
				}
			}
		}
		imageFile, err := NewImageFile(
			protoImageFile,
			moduleFullName,
			commitID,
			protoImageFile.GetName(),
			isImport,
			isSyntaxUnspecified,
			unusedDependencyIndexes,
		)
		if err != nil {
			return nil, err
		}
		imageFiles[i] = imageFile
	}
	return NewImage(imageFiles)
}

// NewImageForCodeGeneratorRequest returns a new Image from a given CodeGeneratorRequest.
//
// The input Files are expected to be in correct DAG order!
// TODO FUTURE: Consider checking the above, and if not, reordering the Files.
func NewImageForCodeGeneratorRequest(request *pluginpb.CodeGeneratorRequest, options ...NewImageForProtoOption) (Image, error) {
	if err := protodescriptor.ValidateCodeGeneratorRequestExceptFileDescriptorProtos(request); err != nil {
		return nil, err
	}
	protoImageFiles := make([]*imagev1.ImageFile, len(request.GetProtoFile()))
	for i, fileDescriptorProto := range request.GetProtoFile() {
		// we filter whether something is an import or not in ImageWithOnlyPaths
		// we cannot determine if the syntax was unset
		protoImageFiles[i] = fileDescriptorProtoToProtoImageFile(fileDescriptorProto, false, false, nil, nil, "")
	}
	image, err := NewImageForProto(
		&imagev1.Image{
			File: protoImageFiles,
		},
		options...,
	)
	if err != nil {
		return nil, err
	}
	return ImageWithOnlyPaths(
		image,
		request.GetFileToGenerate(),
		nil,
	)
}

// NewImageForProtoOption is an option for use with NewImageForProto.
type NewImageForProtoOption func(*newImageForProtoOptions)

// WithNoReparse instructs NewImageForProto to skip the reparse step. The reparse
// step is usually needed when unmarshalling the image from bytes. It reconstitutes
// custom options, from unrecognized bytes to known extension fields.
func WithNoReparse() NewImageForProtoOption {
	return func(options *newImageForProtoOptions) {
		options.noReparse = true
	}
}

// WithUnusedImportsComputation instructs NewImageForProto to compute unused imports
// for the files. These are usually computed by the compiler and stored in the image.
// But some sources of images may not include this information, so this option can be
// used to ensure that information is present in the image and accurate.
//
// This option is NOT compatible with WithNoReparse: the image must be re-parsed for
// there to be adequate information for computing unused imports.
func WithUnusedImportsComputation() NewImageForProtoOption {
	return func(options *newImageForProtoOptions) {
		options.computeUnusedImports = true
	}
}

// ImageWithoutImports returns a copy of the Image without imports.
//
// The backing Files are not copied.
func ImageWithoutImports(image Image) Image {
	imageFiles := image.Files()
	newImageFiles := make([]ImageFile, 0, len(imageFiles))
	for _, imageFile := range imageFiles {
		if !imageFile.IsImport() {
			newImageFiles = append(newImageFiles, imageFile)
		}
	}
	return newImageNoValidate(newImageFiles)
}

// ImageWithOnlyPaths returns a copy of the Image that only includes the files
// with the given root relative file paths or directories.
//
// Note that paths can be either files or directories - whether or not a path
// is included is a result of normalpath.EqualsOrContainsPath.
//
// If a root relative file path does not exist, this errors.
func ImageWithOnlyPaths(
	image Image,
	paths []string,
	excludePaths []string,
) (Image, error) {
	return imageWithOnlyPaths(image, paths, excludePaths, false)
}

// ImageWithOnlyPathsAllowNotExist returns a copy of the Image that only includes the files
// with the given root relative file paths.
//
// Note that paths can be either files or directories - whether or not a path
// is included is a result of normalpath.EqualsOrContainsPath.
//
// If a root relative file path does not exist, this skips this path.
func ImageWithOnlyPathsAllowNotExist(
	image Image,
	paths []string,
	excludePaths []string,
) (Image, error) {
	return imageWithOnlyPaths(image, paths, excludePaths, true)
}

// ImageByDir returns multiple images that have non-imports split
// by directory.
//
// That is, each Image will only contain a single directory's files
// as it's non-imports, along with all required imports for the
// files in that directory.
func ImageByDir(image Image) ([]Image, error) {
	imageFiles := image.Files()
	paths := make([]string, 0, len(imageFiles))
	for _, imageFile := range imageFiles {
		if !imageFile.IsImport() {
			paths = append(paths, imageFile.Path())
		}
	}
	dirToPaths := normalpath.ByDir(paths...)
	// we need this to produce a deterministic order of the returned Images
	dirs := make([]string, 0, len(dirToPaths))
	for dir := range dirToPaths {
		dirs = append(dirs, dir)
	}
	sort.Strings(dirs)
	newImages := make([]Image, 0, len(dirToPaths))
	for _, dir := range dirs {
		paths, ok := dirToPaths[dir]
		if !ok {
			// this should never happen
			return nil, fmt.Errorf("no dir for %q in dirToPaths", dir)
		}
		newImage, err := ImageWithOnlyPaths(image, paths, nil)
		if err != nil {
			return nil, err
		}
		newImages = append(newImages, newImage)
	}
	return newImages, nil
}

// ImageToProtoImage returns a new ProtoImage for the Image.
func ImageToProtoImage(image Image) (*imagev1.Image, error) {
	imageFiles := image.Files()
	protoImage := &imagev1.Image{
		File: make([]*imagev1.ImageFile, len(imageFiles)),
	}
	for i, imageFile := range imageFiles {
		protoImageFile, err := imageFileToProtoImageFile(imageFile)
		if err != nil {
			return nil, err
		}
		protoImage.File[i] = protoImageFile
	}
	return protoImage, nil
}

// ImageToFileDescriptorSet returns a new FileDescriptorSet for the Image.
func ImageToFileDescriptorSet(image Image) *descriptorpb.FileDescriptorSet {
	return protodescriptor.FileDescriptorSetForFileDescriptors(ImageToFileDescriptorProtos(image)...)
}

// ImageToFileDescriptorProtos returns the FileDescriptorProtos for the Image.
func ImageToFileDescriptorProtos(image Image) []*descriptorpb.FileDescriptorProto {
	return imageFilesToFileDescriptorProtos(image.Files())
}

// ImageToCodeGeneratorRequest returns a new CodeGeneratorRequest for the Image.
//
// All non-imports are added as files to generate.
// If includeImports is set, all non-well-known-type imports are also added as files to generate.
// If includeWellKnownTypes is set, well-known-type imports are also added as files to generate.
// includeWellKnownTypes has no effect if includeImports is not set.
func ImageToCodeGeneratorRequest(
	image Image,
	parameter string,
	compilerVersion *pluginpb.Version,
	includeImports bool,
	includeWellKnownTypes bool,
) *pluginpb.CodeGeneratorRequest {
	return imageToCodeGeneratorRequest(
		image,
		parameter,
		compilerVersion,
		includeImports,
		includeWellKnownTypes,
		nil,
		nil,
	)
}

// ImagesToCodeGeneratorRequests converts the Images to CodeGeneratorRequests.
//
// All non-imports are added as files to generate.
// If includeImports is set, all non-well-known-type imports are also added as files to generate.
// If includeImports is set, only one CodeGeneratorRequest will contain any given file as a FileToGenerate.
// If includeWellKnownTypes is set, well-known-type imports are also added as files to generate.
// includeWellKnownTypes has no effect if includeImports is not set.
func ImagesToCodeGeneratorRequests(
	images []Image,
	parameter string,
	compilerVersion *pluginpb.Version,
	includeImports bool,
	includeWellKnownTypes bool,
) []*pluginpb.CodeGeneratorRequest {
	requests := make([]*pluginpb.CodeGeneratorRequest, len(images))
	// alreadyUsedPaths is a map of paths that have already been added to an image.
	//
	// We track this if includeImports is set, so that when we find an import, we can
	// see if the import was already added to a CodeGeneratorRequest via another Image
	// in the Image slice. If the import was already added, we do not add duplicates
	// across CodeGeneratorRequests.
	var alreadyUsedPaths map[string]struct{}
	// nonImportPaths is a map of non-import paths.
	//
	// We track this if includeImports is set. If we find a non-import file in Image A
	// and this file is an import in Image B, the file will have already been added to
	// a CodeGeneratorRequest via Image A, so do not add the duplicate to any other
	// CodeGeneratorRequest.
	var nonImportPaths map[string]struct{}
	if includeImports {
		// We don't need to track these if includeImports is false, so we only populate
		// the maps if includeImports is true. If includeImports is false, only non-imports
		// will be added to each CodeGeneratorRequest, so figuring out whether or not
		// we should add a given import to a given CodeGeneratorRequest is unnecessary.
		//
		// imageToCodeGeneratorRequest checks if these maps are nil before every access.
		alreadyUsedPaths = make(map[string]struct{})
		nonImportPaths = make(map[string]struct{})
		for _, image := range images {
			for _, imageFile := range image.Files() {
				if !imageFile.IsImport() {
					nonImportPaths[imageFile.Path()] = struct{}{}
				}
			}
		}
	}
	for i, image := range images {
		requests[i] = imageToCodeGeneratorRequest(
			image,
			parameter,
			compilerVersion,
			includeImports,
			includeWellKnownTypes,
			alreadyUsedPaths,
			nonImportPaths,
		)
	}
	return requests
}

type newImageForProtoOptions struct {
	noReparse            bool
	computeUnusedImports bool
}

func reparseImageProto(protoImage *imagev1.Image, computeUnusedImports bool) error {
	// TODO FUTURE: right now, NewResolver sets AllowUnresolvable to true all the time
	// we want to make this into a check, and we verify if we need this for the individual command
	resolver := protoencoding.NewLazyResolver(protoImage.File...)
	if err := protoencoding.ReparseUnrecognized(resolver, protoImage.ProtoReflect()); err != nil {
		return fmt.Errorf("could not reparse image: %v", err)
	}
	if computeUnusedImports {
		tracker := &importTracker{
			resolver: resolver,
			used:     map[string]map[string]struct{}{},
		}
		tracker.findUsedImports(protoImage)
		// Now we can populated list of unused dependencies
		for _, file := range protoImage.File {
			bufExt := file.BufExtension
			if bufExt == nil {
				bufExt = &imagev1.ImageFileExtension{}
				file.BufExtension = bufExt
			}
			bufExt.UnusedDependency = nil // reset
			usedImports := tracker.used[file.GetName()]
			for i, dep := range file.Dependency {
				if _, ok := usedImports[dep]; !ok {
					// it's fine if it's public
					isPublic := false
					for _, publicDepIndex := range file.PublicDependency {
						if i == int(publicDepIndex) {
							isPublic = true
							break
						}
					}
					if !isPublic {
						bufExt.UnusedDependency = append(bufExt.UnusedDependency, int32(i))
					}
				}
			}
		}
	}
	return nil
}<|MERGE_RESOLUTION|>--- conflicted
+++ resolved
@@ -24,14 +24,11 @@
 	"github.com/bufbuild/buf/private/pkg/normalpath"
 	"github.com/bufbuild/buf/private/pkg/protodescriptor"
 	"github.com/bufbuild/buf/private/pkg/protoencoding"
-<<<<<<< HEAD
 	"github.com/bufbuild/buf/private/pkg/storage"
 	"github.com/bufbuild/buf/private/pkg/tracing"
 	"github.com/bufbuild/buf/private/pkg/uuidutil"
 	"github.com/gofrs/uuid/v5"
-=======
 	"google.golang.org/protobuf/proto"
->>>>>>> c06bad13
 	"google.golang.org/protobuf/types/descriptorpb"
 	"google.golang.org/protobuf/types/pluginpb"
 )
@@ -147,7 +144,6 @@
 	return newImage(imageFiles, false)
 }
 
-<<<<<<< HEAD
 // BuildImage runs compilation.
 //
 // An error of type FileAnnotationSet may be returned. It is up to the caller to parse this if needed.
@@ -197,7 +193,8 @@
 	return func(buildImageOptions *buildImageOptions) {
 		buildImageOptions.noParallelism = true
 	}
-=======
+}
+
 // CloneImage returns a deep copy of the given image.
 func CloneImage(image Image) (Image, error) {
 	originalFiles := image.Files()
@@ -234,7 +231,6 @@
 		imageFile.IsSyntaxUnspecified(),
 		unusedDeps,
 	)
->>>>>>> c06bad13
 }
 
 // MergeImages returns a new Image for the given Images. ImageFiles
