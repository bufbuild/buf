// Copyright 2020-2023 Buf Technologies, Inc.
//
// Licensed under the Apache License, Version 2.0 (the "License");
// you may not use this file except in compliance with the License.
// You may obtain a copy of the License at
//
//      http://www.apache.org/licenses/LICENSE-2.0
//
// Unless required by applicable law or agreed to in writing, software
// distributed under the License is distributed on an "AS IS" BASIS,
// WITHOUT WARRANTIES OR CONDITIONS OF ANY KIND, either express or implied.
// See the License for the specific language governing permissions and
// limitations under the License.

package bufimagemodifyv2

import (
	"path/filepath"
	"testing"

	"github.com/bufbuild/buf/private/bufpkg/bufimage"
	"github.com/bufbuild/buf/private/bufpkg/bufimage/bufimagemodify/bufimagemodifytesting"
	"github.com/bufbuild/buf/private/bufpkg/bufimage/bufimagemodify/internal"
	"github.com/stretchr/testify/assert"
	"github.com/stretchr/testify/require"
	"google.golang.org/protobuf/types/descriptorpb"
)

func TestModifySingleOption(t *testing.T) {
	t.Parallel()
	baseDir := filepath.Join("..", "testdata")
	tests := []struct {
		description             string
		subDir                  string
		file                    string
		fileHasNoSourceCodeInfo bool
		modifyFunc              func(Marker, bufimage.ImageFile, Override) error
		fileOptionPath          []int32
		override                Override
		expectedValue           interface{}
		// This should be set to true when an override has no effect,
		// i.e. override is the same as defined in proto file.
		shouldKeepSourceCodeInfo bool
		assertFunc               func(*testing.T, interface{}, *descriptorpb.FileDescriptorProto)
	}{
		{
			description:             "Modify Java Package with value on file with empty options",
			subDir:                  "emptyoptions",
			file:                    "a.proto",
			fileHasNoSourceCodeInfo: true,
			modifyFunc:              ModifyJavaPackage,
			fileOptionPath:          internal.JavaPackagePath,
			override:                NewValueOverride("valueoverride"),
			expectedValue:           "valueoverride",
			assertFunc:              assertJavaPackage,
		},
		{
			description:             "Modify Java Package with prefix on file with empty options and empty proto package",
			subDir:                  "emptyoptions",
			file:                    "a.proto",
			fileHasNoSourceCodeInfo: true,
			modifyFunc:              ModifyJavaPackage,
			fileOptionPath:          internal.JavaPackagePath,
			override:                NewPrefixOverride("prefixoverride"),
			// emptyoptions/a.proto does not have a proto package, thus the result is an empty string
			expectedValue: "",
			assertFunc:    assertJavaPackage,
		},
		{
			description:    "Modify Java Package with prefix on file with all options and empty proto package",
			subDir:         "alloptions",
			file:           "a.proto",
			modifyFunc:     ModifyJavaPackage,
			fileOptionPath: internal.JavaPackagePath,
			override:       NewPrefixOverride("prefixoverride"),
			// all/options/a.proto does not have a proto package, thus the result is an empty string
			expectedValue: "",
			assertFunc:    assertJavaPackage,
		},
		{
			description:    "Modify Java Package with value on file with all options and empty proto package",
			subDir:         "alloptions",
			file:           "a.proto",
			modifyFunc:     ModifyJavaPackage,
			fileOptionPath: internal.JavaPackagePath,
			override:       NewValueOverride("alloverride"),
			expectedValue:  "alloverride",
			assertFunc:     assertJavaPackage,
		},
		{
			description:             "Modify Java Package with value on file with empty options and a proto package",
			subDir:                  "javaemptyoptions",
			file:                    "a.proto",
			fileHasNoSourceCodeInfo: true,
			modifyFunc:              ModifyJavaPackage,
			fileOptionPath:          internal.JavaPackagePath,
			override:                NewPrefixOverride("override.pre"),
			expectedValue:           "override.pre.foo",
			assertFunc:              assertJavaPackage,
		},
		{
			description:    "Modify Java Package with prefix on file with java options and a proto package",
			subDir:         "javaoptions",
			file:           "java_file.proto",
			modifyFunc:     ModifyJavaPackage,
			fileOptionPath: internal.JavaPackagePath,
			override:       NewPrefixOverride("prefix"),
			expectedValue:  "prefix.acme.weather",
			assertFunc:     assertJavaPackage,
		},
		{
			description:              "Modify Java Package with override value the same as java package",
			subDir:                   "javaoptions",
			file:                     "java_file.proto",
			modifyFunc:               ModifyJavaPackage,
			fileOptionPath:           internal.JavaPackagePath,
			override:                 NewValueOverride("foo"),
			expectedValue:            "foo",
			shouldKeepSourceCodeInfo: true,
			assertFunc:               assertJavaPackage,
		},
		{
			description:             "Modify Java Package with wkt",
			subDir:                  "wktimport",
			file:                    "a.proto",
			fileHasNoSourceCodeInfo: true,
			modifyFunc:              ModifyJavaPackage,
			fileOptionPath:          internal.JavaPackagePath,
			override:                NewValueOverride("override.value"),
			expectedValue:           "override.value",
			assertFunc:              assertJavaPackage,
		},
		{
			description:    "Modify Java Package with empty prefix on file with java options and a proto package",
			subDir:         "javaoptions",
			file:           "java_file.proto",
			modifyFunc:     ModifyJavaPackage,
			fileOptionPath: internal.JavaPackagePath,
			override:       NewPrefixOverride(""),
			// use the package name when prefix is empty
			expectedValue: "acme.weather",
			assertFunc:    assertJavaPackage,
		},
		{
			description:    "Modify Java Package with value on file with java options and a proto package",
			subDir:         "javaoptions",
			file:           "java_file.proto",
			modifyFunc:     ModifyJavaPackage,
			fileOptionPath: internal.JavaPackagePath,
			override:       NewValueOverride("pkg.pkg"),
			expectedValue:  "pkg.pkg",
			assertFunc:     assertJavaPackage,
		},
		{
			description:             "Modify CC Enable Arenas to true on a file with empty options",
			subDir:                  "emptyoptions",
			file:                    "a.proto",
			fileHasNoSourceCodeInfo: true,
			modifyFunc:              ModifyCcEnableArenas,
			fileOptionPath:          internal.CCEnableArenasPath,
			override:                NewValueOverride(true),
			expectedValue:           true,
			assertFunc:              assertCcEnableArenas,
		},
		{
			description:             "Modify CC Enable Arenas to false on a file with empty options",
			subDir:                  "emptyoptions",
			file:                    "a.proto",
			fileHasNoSourceCodeInfo: true,
			modifyFunc:              ModifyCcEnableArenas,
			fileOptionPath:          internal.CCEnableArenasPath,
			override:                NewValueOverride(false),
			expectedValue:           false,
			assertFunc:              assertCcEnableArenas,
		},
		{
			description:    "Modify CC Enable Arenas to true on a file with all options",
			subDir:         "alloptions",
			file:           "a.proto",
			modifyFunc:     ModifyCcEnableArenas,
			fileOptionPath: internal.CCEnableArenasPath,
			override:       NewValueOverride(true),
			expectedValue:  true,
			assertFunc:     assertCcEnableArenas,
		},
		{
			description:    "Modify CC Enable Arenas to false on a file with all options",
			subDir:         "alloptions",
			file:           "a.proto",
			modifyFunc:     ModifyCcEnableArenas,
			fileOptionPath: internal.CCEnableArenasPath,
			override:       NewValueOverride(false),
			expectedValue:  false,
			assertFunc:     assertCcEnableArenas,
		},
		{
			description:    "Modify CC Enable Arenas to true on a file with cc options",
			subDir:         "ccoptions",
			file:           "a.proto",
			modifyFunc:     ModifyCcEnableArenas,
			fileOptionPath: internal.CCEnableArenasPath,
			override:       NewValueOverride(true),
			expectedValue:  true,
			assertFunc:     assertCcEnableArenas,
		},
		{
			description:    "Modify CC Enable Arenas to false on a file with cc options",
			subDir:         "ccoptions",
			file:           "a.proto",
			modifyFunc:     ModifyCcEnableArenas,
			fileOptionPath: internal.CCEnableArenasPath,
			override:       NewValueOverride(false),
			expectedValue:  false,
			assertFunc:     assertCcEnableArenas,
		},
	}
	for _, test := range tests {
		test := test
		t.Run(test.description, func(t *testing.T) {
			t.Parallel()
			{
				// Get image with source code info.
				image := bufimagemodifytesting.GetTestImage(
					t,
					filepath.Join(baseDir, test.subDir),
					true,
				)
				if test.fileHasNoSourceCodeInfo {
					bufimagemodifytesting.AssertFileOptionSourceCodeInfoEmpty(
						t,
						image,
						test.fileOptionPath,
						true,
						bufimagemodifytesting.AssertSourceCodeInfoWithIgnoreWKT(),
					)
				} else {
					bufimagemodifytesting.AssertFileOptionSourceCodeInfoNotEmpty(
						t,
						image,
						test.fileOptionPath,
					)
				}
				markSweeper := NewMarkSweeper(image)
				require.NotNil(t, markSweeper)
				imageFile := image.GetFile(test.file)
				require.NotNil(t, imageFile)
				err := test.modifyFunc(
					markSweeper,
					imageFile,
					test.override,
				)
				require.NoError(t, err)
				err = markSweeper.Sweep()
				require.NoError(t, err)
				require.NotNil(t, imageFile.Proto())
				test.assertFunc(t, test.expectedValue, imageFile.Proto())
<<<<<<< HEAD
				bufimagemodifytesting.AssertFileOptionSourceCodeInfoEmptyOnlyForFile(
					t,
					image,
					test.file,
					test.fileOptionPath,
					true,
				)
=======
				if test.shouldKeepSourceCodeInfo {
					bufimagemodifytesting.AssertFileOptionSourceCodeInfoNotEmpty(
						t,
						image,
						test.fileOptionPath,
					)
				} else {
					bufimagemodifytesting.AssertFileOptionSourceCodeInfoEmptyForFile(
						t,
						imageFile,
						test.fileOptionPath,
						true,
					)
				}
>>>>>>> 925be4d2
			}
			{
				// Get image without source code info.
				image := bufimagemodifytesting.GetTestImage(
					t,
					filepath.Join(baseDir, test.subDir),
					false,
				)
				bufimagemodifytesting.AssertFileOptionSourceCodeInfoEmpty(
					t,
					image,
					test.fileOptionPath,
					false,
				)
				markSweeper := NewMarkSweeper(image)
				require.NotNil(t, markSweeper)
				imageFile := image.GetFile(test.file)
				require.NotNil(t, imageFile)
				err := test.modifyFunc(
					markSweeper,
					imageFile,
					test.override,
				)
				require.NoError(t, err)
				err = markSweeper.Sweep()
				require.NoError(t, err)
				require.NotNil(t, imageFile.Proto())
				test.assertFunc(t, test.expectedValue, imageFile.Proto())
				bufimagemodifytesting.AssertFileOptionSourceCodeInfoEmpty(
					t,
					image,
					test.fileOptionPath,
					false,
				)
			}
		})
	}
}

func TestModifyError(t *testing.T) {
	t.Parallel()
	baseDir := filepath.Join("..", "testdata")
	tests := []struct {
		description        string
		subDir             string
		file               string
		modifyFunc         func(Marker, bufimage.ImageFile, Override) error
		override           Override
		expectedErrMessage string
	}{
		{
			description:        "Test bool override for java package",
			subDir:             "javaoptions",
			file:               "java_file.proto",
			modifyFunc:         ModifyJavaPackage,
			override:           NewValueOverride(true),
			expectedErrMessage: "a valid override is required for java_package",
		},
		{
			description:        "Test optimize mode override for java package",
			subDir:             "javaoptions",
			file:               "java_file.proto",
			modifyFunc:         ModifyJavaPackage,
			override:           NewValueOverride[descriptorpb.FileOptions_OptimizeMode](descriptorpb.FileOptions_CODE_SIZE),
			expectedErrMessage: "a valid override is required for java_package",
		},
		{
			description:        "Test string override for CC Enable Arenas",
			subDir:             "ccoptions",
			file:               "a.proto",
			modifyFunc:         ModifyCcEnableArenas,
			override:           NewValueOverride("string"),
			expectedErrMessage: "a valid override is required for cc_enable_arenas",
		},
		{
			description:        "Test prefix override for CC Enable Arenas",
			subDir:             "ccoptions",
			file:               "a.proto",
			modifyFunc:         ModifyCcEnableArenas,
			override:           NewPrefixOverride("string"),
			expectedErrMessage: "a valid override is required for cc_enable_arenas",
		},
	}
	for _, test := range tests {
		test := test
		t.Run(test.description, func(t *testing.T) {
			t.Parallel()
			image := bufimagemodifytesting.GetTestImage(
				t,
				filepath.Join(baseDir, test.subDir),
				true,
			)
			markSweeper := NewMarkSweeper(image)
			require.NotNil(t, markSweeper)
			imageFile := image.GetFile(test.file)
			require.NotNil(t, imageFile)
			err := test.modifyFunc(
				markSweeper,
				imageFile,
				test.override,
			)
			require.ErrorContains(t, err, test.expectedErrMessage)
		})
	}
}

func assertJavaPackage(t *testing.T, expectedValue interface{}, descriptor *descriptorpb.FileDescriptorProto) {
	assert.Equal(t, expectedValue, descriptor.GetOptions().GetJavaPackage())
}

func assertCcEnableArenas(t *testing.T, expectedValue interface{}, descriptor *descriptorpb.FileDescriptorProto) {
	assert.Equal(t, expectedValue, descriptor.GetOptions().GetCcEnableArenas())
}<|MERGE_RESOLUTION|>--- conflicted
+++ resolved
@@ -254,30 +254,12 @@
 				require.NoError(t, err)
 				require.NotNil(t, imageFile.Proto())
 				test.assertFunc(t, test.expectedValue, imageFile.Proto())
-<<<<<<< HEAD
-				bufimagemodifytesting.AssertFileOptionSourceCodeInfoEmptyOnlyForFile(
-					t,
-					image,
-					test.file,
+				bufimagemodifytesting.AssertFileOptionSourceCodeInfoEmptyForFile(
+					t,
+					imageFile,
 					test.fileOptionPath,
 					true,
 				)
-=======
-				if test.shouldKeepSourceCodeInfo {
-					bufimagemodifytesting.AssertFileOptionSourceCodeInfoNotEmpty(
-						t,
-						image,
-						test.fileOptionPath,
-					)
-				} else {
-					bufimagemodifytesting.AssertFileOptionSourceCodeInfoEmptyForFile(
-						t,
-						imageFile,
-						test.fileOptionPath,
-						true,
-					)
-				}
->>>>>>> 925be4d2
 			}
 			{
 				// Get image without source code info.
