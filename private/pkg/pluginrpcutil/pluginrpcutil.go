--- conflicted
+++ resolved
@@ -30,51 +30,15 @@
 	return newRunner(programName, programArgs...)
 }
 
-<<<<<<< HEAD
-// NewWasmRunner returns a new pluginrpc.Runner for the wasm.Runtime.
-//
-// The getData function should return the Wasm module bytes for the program.
-// The program name is the name of the program. Any program args are passed to
-// the program when it is run. The programArgs may be nil.
-=======
 // NewWasmRunner returns a new pluginrpc.Runner for the wasm.Runtime and Wasm data.
 //
 // This is used for Wasm plugins. getData returns the Wasm data.
 // The program name is the name of the source file. Must be non-empty.
 // The program args are the arguments to the program. May be empty.
->>>>>>> b4d78361
 func NewWasmRunner(delegate wasm.Runtime, getData func() ([]byte, error), programName string, programArgs ...string) pluginrpc.Runner {
 	return newWasmRunner(delegate, getData, programName, programArgs...)
 }
 
-<<<<<<< HEAD
-// NewLocalWasmRunner returns a new pluginrpc.Runner for the wasm.Runtime.
-//
-// The program name is the path to the Wasm file. Any program args are passed to
-// the program when it is run. The programArgs may be nil.
-func NewLocalWasmRunner(delegate wasm.Runtime, programName string, programArgs ...string) pluginrpc.Runner {
-	getData := func() ([]byte, error) {
-		// Find the plugin filePath. We use the same logic as exec.LookPath, but we do
-		// not require the file to be executable. So check the local directory
-		// first before checking the PATH.
-		var filePath string
-		if fileInfo, err := os.Stat(programName); err == nil && !fileInfo.IsDir() {
-			filePath = programName
-		} else {
-			var err error
-			filePath, err = unsafeLookPath(programName)
-			if err != nil {
-				return nil, fmt.Errorf("could not find plugin %q in PATH: %v", programName, err)
-			}
-		}
-		moduleWasm, err := os.ReadFile(filePath)
-		if err != nil {
-			return nil, fmt.Errorf("could not read plugin %q: %v", programName, err)
-		}
-		return moduleWasm, nil
-	}
-	return newWasmRunner(delegate, getData, programName, programArgs...)
-=======
 // NewLocalWasmRunner returns a new pluginrpc.Runner for the local wasm file.
 //
 // This is used for local Wasm plugins. The program name is the path to the Wasm file.
@@ -98,5 +62,4 @@
 		return os.ReadFile(path)
 	}
 	return NewWasmRunner(delegate, getData, programName, programArgs...)
->>>>>>> b4d78361
 }