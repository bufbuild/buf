--- conflicted
+++ resolved
@@ -17,10 +17,7 @@
 import (
 	"context"
 	"errors"
-<<<<<<< HEAD
-=======
 	"fmt"
->>>>>>> b4d78361
 	"os/exec"
 	"slices"
 	"sync"
@@ -86,11 +83,7 @@
 func (r *wasmRunner) loadCompiledModule(ctx context.Context) (wasm.CompiledModule, error) {
 	moduleWasm, err := r.getData()
 	if err != nil {
-<<<<<<< HEAD
-		return nil, err
-=======
 		return nil, fmt.Errorf("could not read plugin %q: %err", r.programName, err)
->>>>>>> b4d78361
 	}
 	// Compile the module. This CompiledModule is never released, so
 	// subsequent calls to this function will benefit from the cached
