// Copyright 2020-2025 Buf Technologies, Inc.
//
// Licensed under the Apache License, Version 2.0 (the "License");
// you may not use this file except in compliance with the License.
// You may obtain a copy of the License at
//
//      http://www.apache.org/licenses/LICENSE-2.0
//
// Unless required by applicable law or agreed to in writing, software
// distributed under the License is distributed on an "AS IS" BASIS,
// WITHOUT WARRANTIES OR CONDITIONS OF ANY KIND, either express or implied.
// See the License for the specific language governing permissions and
// limitations under the License.

package appext

import (
	"context"
	"fmt"
	"log/slog"
	"time"

	"github.com/bufbuild/buf/private/pkg/app"
<<<<<<< HEAD
	"github.com/bufbuild/buf/private/pkg/thread"
=======
	"github.com/pkg/profile"
>>>>>>> 9676bff7
	"github.com/spf13/pflag"
)

type builder struct {
	appName string

	debug     bool
	noWarn    bool
	logFormat string

<<<<<<< HEAD
	parallelism int
=======
	profile           bool
	profilePath       string
	profileLoops      int
	profileType       string
	profileAllowError bool
>>>>>>> 9676bff7

	timeout time.Duration

	defaultTimeout time.Duration

	interceptors   []Interceptor
	loggerProvider LoggerProvider
}

func newBuilder(appName string, options ...BuilderOption) *builder {
	builder := &builder{
		appName:        appName,
		loggerProvider: defaultLoggerProvider,
	}
	for _, option := range options {
		option(builder)
	}
	return builder
}

func (b *builder) BindRoot(flagSet *pflag.FlagSet) {
	flagSet.BoolVar(&b.debug, "debug", false, "Turn on debug logging")
	flagSet.StringVar(&b.logFormat, "log-format", "color", "The log format [text,color,json]")
	if b.defaultTimeout > 0 {
		flagSet.DurationVar(&b.timeout, "timeout", b.defaultTimeout, `The duration until timing out, setting it to zero means no timeout`)
	}

	// We do not officially support this flag, this is for testing, where we need warnings turned off.
	flagSet.BoolVar(&b.noWarn, "no-warn", false, "Turn off warn logging")
	_ = flagSet.MarkHidden("no-warn")

	// We used to have this as a global flag, so we still need to not error when it is called.
	var verbose bool
	flagSet.BoolVarP(&verbose, "verbose", "v", false, "")
	_ = flagSet.MarkHidden("verbose")
}

func (b *builder) NewRunFunc(
	f func(context.Context, Container) error,
) func(context.Context, app.Container) error {
	interceptor := chainInterceptors(b.interceptors...)
	return func(ctx context.Context, appContainer app.Container) error {
		if interceptor != nil {
			return b.run(ctx, appContainer, interceptor(f))
		}
		return b.run(ctx, appContainer, f)
	}
}

func (b *builder) run(
	ctx context.Context,
	appContainer app.Container,
	f func(context.Context, Container) error,
) (retErr error) {
	logLevel, err := getLogLevel(b.debug, b.noWarn)
	if err != nil {
		return err
	}
	logFormat, err := ParseLogFormat(b.logFormat)
	if err != nil {
		return err
	}
	nameContainer, err := newNameContainer(appContainer, b.appName)
	if err != nil {
		return err
	}
	logger, err := b.loggerProvider(nameContainer, logLevel, logFormat)
	if err != nil {
		return err
	}
	container := newContainer(nameContainer, logger)

	var cancel context.CancelFunc
	if b.timeout != 0 {
		ctx, cancel = context.WithTimeout(ctx, b.timeout)
		defer cancel()
	}

	return f(ctx, container)
}

func getLogLevel(debugFlag bool, noWarnFlag bool) (LogLevel, error) {
	if debugFlag && noWarnFlag {
		return 0, fmt.Errorf("cannot set both --debug and --no-warn")
	}
	if noWarnFlag {
		return LogLevelError, nil
	}
	if debugFlag {
		return LogLevelDebug, nil
	}
	return LogLevelInfo, nil
}

func defaultLoggerProvider(container NameContainer, logLevel LogLevel, logFormat LogFormat) (*slog.Logger, error) {
	switch logFormat {
	case LogFormatText, LogFormatColor:
		return slog.New(slog.NewTextHandler(container.Stderr(), &slog.HandlerOptions{Level: logLevel.SlogLevel()})), nil
	case LogFormatJSON:
		return slog.New(slog.NewJSONHandler(container.Stderr(), &slog.HandlerOptions{Level: logLevel.SlogLevel()})), nil
	default:
		return nil, fmt.Errorf("unknown appext.LogFormat: %v", logFormat)
	}
}

// chainInterceptors consolidates the given interceptors into one.
// The interceptors are applied in the order they are declared.
func chainInterceptors(interceptors ...Interceptor) Interceptor {
	if len(interceptors) == 0 {
		return nil
	}
	filtered := make([]Interceptor, 0, len(interceptors))
	for _, interceptor := range interceptors {
		if interceptor != nil {
			filtered = append(filtered, interceptor)
		}
	}
	switch len(filtered) {
	case 0:
		return nil
	case 1:
		return filtered[0]
	default:
		first := filtered[0]
		return func(next func(context.Context, Container) error) func(context.Context, Container) error {
			for i := len(filtered) - 1; i > 0; i-- {
				next = filtered[i](next)
			}
			return first(next)
		}
	}
}<|MERGE_RESOLUTION|>--- conflicted
+++ resolved
@@ -21,11 +21,6 @@
 	"time"
 
 	"github.com/bufbuild/buf/private/pkg/app"
-<<<<<<< HEAD
-	"github.com/bufbuild/buf/private/pkg/thread"
-=======
-	"github.com/pkg/profile"
->>>>>>> 9676bff7
 	"github.com/spf13/pflag"
 )
 
@@ -35,16 +30,6 @@
 	debug     bool
 	noWarn    bool
 	logFormat string
-
-<<<<<<< HEAD
-	parallelism int
-=======
-	profile           bool
-	profilePath       string
-	profileLoops      int
-	profileType       string
-	profileAllowError bool
->>>>>>> 9676bff7
 
 	timeout time.Duration
 
