--- conflicted
+++ resolved
@@ -53,11 +53,7 @@
 //
 // A max of Parallelism jobs will be run at once.
 // Returns the combined error from the jobs.
-<<<<<<< HEAD
-func Parallelize(jobs []func() error, options ...ParallelizeOption) error {
-=======
 func Parallelize(ctx context.Context, jobs []func(context.Context) error, options ...ParallelizeOption) error {
->>>>>>> d067c519
 	parallelizeOptions := newParallelizeOptions()
 	for _, option := range options {
 		option(parallelizeOptions)
@@ -82,22 +78,6 @@
 				break
 			}
 			job := job
-<<<<<<< HEAD
-			wg.Add(1)
-			semaphoreC <- struct{}{}
-			go func() {
-				if err := job(); err != nil {
-					lock.Lock()
-					retErr = multierr.Append(retErr, err)
-					lock.Unlock()
-					if parallelizeOptions.cancel != nil {
-						parallelizeOptions.cancel()
-					}
-				}
-				<-semaphoreC
-				wg.Done()
-			}()
-=======
 			// First, check if the context is done before even hitting a new job start.
 			// We don't want to do the select with the semaphore as we want the context
 			// being done to take precedence.
@@ -133,7 +113,6 @@
 					wg.Done()
 				}()
 			}
->>>>>>> d067c519
 		}
 		wg.Wait()
 		return retErr
