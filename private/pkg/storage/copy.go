--- conflicted
+++ resolved
@@ -119,11 +119,7 @@
 			return nil
 		}
 	}
-<<<<<<< HEAD
-	err = thread.Parallelize(jobs)
-=======
 	err = thread.Parallelize(ctx, jobs)
->>>>>>> d067c519
 	return count, err
 }
 
