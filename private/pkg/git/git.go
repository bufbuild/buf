--- conflicted
+++ resolved
@@ -305,13 +305,10 @@
 	Blob(id Hash) ([]byte, error)
 	// Commit reads the commit identified by the hash.
 	Commit(id Hash) (Commit, error)
-<<<<<<< HEAD
 	// Tree reads the tree identified by the hash.
 	Tree(id Hash) (Tree, error)
-=======
 	// Tag reads the tag identified by the hash.
 	Tag(id Hash) (AnnotatedTag, error)
->>>>>>> 5518eb83
 	// Close closes the reader.
 	Close() error
 }
