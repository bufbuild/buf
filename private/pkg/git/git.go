--- conflicted
+++ resolved
@@ -274,11 +274,7 @@
 
 // Repository is a git repository that is backed by a `.git` directory.
 type Repository interface {
-<<<<<<< HEAD
-	// DefaultBranch is the default branch of the repository. By default this is reads the value in
-=======
 	// DefaultBranch is the default branch of the repository. By default this reads the value in
->>>>>>> a4ce3239
 	// `.git/refs/remotes/origin/HEAD` (assuming the default branch has been already pushed to a
 	// remote named `origin`). It can be customized via the `OpenRepositoryWithDefaultBranch` option.
 	DefaultBranch() string
