--- conflicted
+++ resolved
@@ -24,10 +24,7 @@
 
 func TestParseIdent(t *testing.T) {
 	t.Parallel()
-<<<<<<< HEAD
-=======
 
->>>>>>> 0674e84c
 	ident, err := parseIdent([]byte("Foo <bar@baz> 1680571785 +0445"))
 
 	require.NoError(t, err)
