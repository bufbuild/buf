--- conflicted
+++ resolved
@@ -16,10 +16,7 @@
 
 import (
 	"bytes"
-<<<<<<< HEAD
 	"context"
-=======
->>>>>>> 8b1f0760
 	"fmt"
 	"io"
 
@@ -31,7 +28,6 @@
 	modulev1alpha1.HashKind_HASH_KIND_SHAKE256: DigestTypeShake256,
 }
 
-<<<<<<< HEAD
 // Blob is a blob with a digest and a content.
 type Blob interface {
 	Digest() *Digest
@@ -170,10 +166,7 @@
 	return blob, true
 }
 
-// NewDigestFromBlobHash returns a Digest based on a proto Hash.
-=======
 // NewDigestFromBlobHash maps a module Hash to a digest.
->>>>>>> 8b1f0760
 func NewDigestFromBlobHash(hash *modulev1alpha1.Hash) (*Digest, error) {
 	if hash == nil {
 		return nil, fmt.Errorf("nil hash")
