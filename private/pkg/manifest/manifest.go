// Copyright 2020-2023 Buf Technologies, Inc.
//
// Licensed under the Apache License, Version 2.0 (the "License");
// you may not use this file except in compliance with the License.
// You may obtain a copy of the License at
//
//      http://www.apache.org/licenses/LICENSE-2.0
//
// Unless required by applicable law or agreed to in writing, software
// distributed under the License is distributed on an "AS IS" BASIS,
// WITHOUT WARRANTIES OR CONDITIONS OF ANY KIND, either express or implied.
// See the License for the specific language governing permissions and
// limitations under the License.

// A manifest is a file containing a list of paths and their hash digests,
// canonically ordered by path in increasing lexicographical order. Manifests
// are encoded as:
//
//	<digest type>:<digest>[SP][SP]<path>[LF]
//
// "shake256" is the only supported digest type. The digest is 64 bytes of hex
// encoded output of SHAKE256. See golang.org/x/crypto/sha3 and FIPS 202 for
// details on the SHAKE hash.
//
// [Manifest] can read and write manifest files. Canonical form is produced
// when serialized ([Manifest.MarshalText]). Non-canonical form is a valid
// manifest and will not produce errors when deserializing.
//
// Interacting with a manifest is typically by path ([Manifest.Paths],
// [Manifest.DigestFor]) or by a [Digest] ([Manifest.PathsFor]).
//
// [Blob] represents file content and its digest. [BlobSet] collects related
// blobs together into a set. [NewMemoryBlob] provides an in-memory
// implementation. A manifest, being a file, is also a blob ([Manifest.Blob]).
//
// Blobs are anonymous files and a manifest gives names to anonymous files.
// It's possible to view a manifest and its associated blobs as a file system.
// [NewBucket] creates a storage bucket from a manifest and blob set.
// [NewFromBucket] does the inverse: the creation of a manifest and blob set
// from a storage bucket.
package manifest

import (
	"bufio"
	"bytes"
	"encoding"
	"errors"
	"fmt"
	"io"
	"sort"
	"strings"
)

var errNoFinalNewline = errors.New("partial record: missing newline")

func newError(lineno int, msg string) error {
	return fmt.Errorf("invalid manifest: %d: %s", lineno, msg)
}

func newErrorWrapped(lineno int, err error) error {
	return fmt.Errorf("invalid manifest: %d: %w", lineno, err)
}

// Manifest represents a list of paths and their digests.
type Manifest struct {
	pathToDigest  map[string]Digest
	digestToPaths map[string][]string
}

var _ encoding.TextMarshaler = (*Manifest)(nil)
var _ encoding.TextUnmarshaler = (*Manifest)(nil)

<<<<<<< HEAD
// NewFromReader builds a manifest from an encoded manifest reader.
=======
// New creates an empty manifest.
func New() *Manifest {
	return &Manifest{
		pathToDigest:  make(map[string]Digest),
		digestToPaths: make(map[string][]string),
	}
}

// NewFromReader builds a manifest from an encoded manifest, like one produced
// by [Manifest.MarshalText].
>>>>>>> d477ec23
func NewFromReader(manifest io.Reader) (*Manifest, error) {
	var m Manifest
	scanner := bufio.NewScanner(manifest)
	scanner.Split(splitManifest)
	lineno := 0
	for scanner.Scan() {
		lineno++
		encodedDigest, path, found := strings.Cut(scanner.Text(), "  ")
		if !found {
			return nil, newError(lineno, "invalid entry")
		}
		digest, err := NewDigestFromString(encodedDigest)
		if err != nil {
			return nil, newErrorWrapped(lineno, err)
		}
		if err := m.AddEntry(path, *digest); err != nil {
			return nil, newErrorWrapped(lineno, err)
		}
	}
	if err := scanner.Err(); err != nil {
		if err == errNoFinalNewline {
			return nil, newError(lineno, "partial record")
		}
		return nil, err
	}
	return &m, nil
}

// AddEntry adds an entry to the manifest with a path and its digest. It fails
// if the path already exists in the manifest with a different digest.
func (m *Manifest) AddEntry(path string, digest Digest) error {
	if path == "" {
		return errors.New("empty path")
	}
	if digest.Type() == "" || digest.Hex() == "" {
		return errors.New("invalid digest")
	}
	if existingDigest, exists := m.pathToDigest[path]; exists {
		if existingDigest.Equal(digest) {
			return nil // same entry already in the manifest, nothing to do
		}
		return fmt.Errorf(
			"cannot add digest %q for path %q (already associated to digest %q)",
			digest.String(), path, existingDigest.String(),
		)
	}
	if m.pathToDigest == nil {
		m.pathToDigest = make(map[string]Digest)
	}
	m.pathToDigest[path] = digest
	key := digest.String()
	if m.digestToPaths == nil {
		m.digestToPaths = make(map[string][]string)
	}
	m.digestToPaths[key] = append(m.digestToPaths[key], path)
	return nil
}

// Paths returns all paths in the manifest.
func (m *Manifest) Paths() []string {
	paths := make([]string, 0, len(m.pathToDigest))
	for path := range m.pathToDigest {
		paths = append(paths, path)
	}
	return paths
}

// PathsFor returns one or more matching path for a given digest. The digest is
// expected to be a lower-case hex encoded value. Returned paths are unordered.
// Paths is nil and ok is false if no paths are found.
func (m *Manifest) PathsFor(digest string) ([]string, bool) {
	paths, ok := m.digestToPaths[digest]
	if !ok || len(paths) == 0 {
		return nil, false
	}
	return paths, true
}

// DigestFor returns the matching digest for the given path. The path must be an
// exact match. Digest is nil and ok is false if no digest is found.
func (m *Manifest) DigestFor(path string) (*Digest, bool) {
	digest, ok := m.pathToDigest[path]
	if !ok {
		return nil, false
	}
	return &digest, true
}

// MarshalText encodes the manifest into its canonical form.
func (m *Manifest) MarshalText() ([]byte, error) {
	var coded bytes.Buffer
	paths := m.Paths()
	sort.Strings(paths)
	for _, path := range paths {
		digest := m.pathToDigest[path]
		if _, err := fmt.Fprintf(&coded, "%s  %s\n", &digest, path); err != nil {
			return nil, err
		}
	}
	return coded.Bytes(), nil
}

// UnmarshalText decodes a manifest from text.
//
// See [NewFromReader] if your manifest is available in an io.Reader.
func (m *Manifest) UnmarshalText(text []byte) error {
	newm, err := NewFromReader(bytes.NewReader(text))
	if err != nil {
		return err
	}
	m.pathToDigest = newm.pathToDigest
	m.digestToPaths = newm.digestToPaths
	return nil
}

// Blob returns the manifest as a blob.
func (m *Manifest) Blob() (Blob, error) {
	manifestText, err := m.MarshalText()
	if err != nil {
		return nil, err
	}
	return NewMemoryBlobFromReader(bytes.NewReader(manifestText))
}

// Empty returns true if the manifest has no entries.
func (m *Manifest) Empty() bool {
	return len(m.pathToDigest) == 0 && len(m.digestToPaths) == 0
}

func splitManifest(data []byte, atEOF bool) (int, []byte, error) {
	// Return a line without LF.
	if i := bytes.IndexByte(data, '\n'); i >= 0 {
		return i + 1, data[0:i], nil
	}

	// EOF occurred with a partial line.
	if atEOF && len(data) != 0 {
		return 0, nil, errNoFinalNewline
	}

	return 0, nil, nil
}<|MERGE_RESOLUTION|>--- conflicted
+++ resolved
@@ -70,20 +70,8 @@
 var _ encoding.TextMarshaler = (*Manifest)(nil)
 var _ encoding.TextUnmarshaler = (*Manifest)(nil)
 
-<<<<<<< HEAD
-// NewFromReader builds a manifest from an encoded manifest reader.
-=======
-// New creates an empty manifest.
-func New() *Manifest {
-	return &Manifest{
-		pathToDigest:  make(map[string]Digest),
-		digestToPaths: make(map[string][]string),
-	}
-}
-
 // NewFromReader builds a manifest from an encoded manifest, like one produced
 // by [Manifest.MarshalText].
->>>>>>> d477ec23
 func NewFromReader(manifest io.Reader) (*Manifest, error) {
 	var m Manifest
 	scanner := bufio.NewScanner(manifest)
