--- conflicted
+++ resolved
@@ -32,28 +32,20 @@
 	// ListUsers lists all users.
 	ListUsers(
 		ctx context.Context,
-<<<<<<< HEAD
-		listOptions *v1alpha1.ListOptions,
-=======
 		pageSize uint32,
 		pageToken string,
 		reverse bool,
 		orderedColumn v1alpha1.OrderedColumn,
->>>>>>> b020e775
 	) (users []*v1alpha1.User, nextPageToken string, err error)
 	// ListOrganizationUsers lists all users for an organization.
 	// TODO: #663 move this to organization service
 	ListOrganizationUsers(
 		ctx context.Context,
 		organizationId string,
-<<<<<<< HEAD
-		listOptions *v1alpha1.ListOptions,
-=======
 		pageSize uint32,
 		pageToken string,
 		reverse bool,
 		orderedColumn v1alpha1.OrderedColumn,
->>>>>>> b020e775
 	) (users []*v1alpha1.OrganizationUser, nextPageToken string, err error)
 	// UpdateUserUsername updates a user's username.
 	UpdateUserUsername(ctx context.Context, newUsername string) (user *v1alpha1.User, err error)
